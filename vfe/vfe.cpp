//******************************************************************************
///
/// @file vfe/vfe.cpp
///
/// This module contains the C++ implementation for the virtual frontend.
///
/// @author Christopher J. Cason
///
/// @copyright
/// @parblock
///
/// Persistence of Vision Ray Tracer ('POV-Ray') version 3.8.
/// Copyright 1991-2018 Persistence of Vision Raytracer Pty. Ltd.
///
/// POV-Ray is free software: you can redistribute it and/or modify
/// it under the terms of the GNU Affero General Public License as
/// published by the Free Software Foundation, either version 3 of the
/// License, or (at your option) any later version.
///
/// POV-Ray is distributed in the hope that it will be useful,
/// but WITHOUT ANY WARRANTY; without even the implied warranty of
/// MERCHANTABILITY or FITNESS FOR A PARTICULAR PURPOSE.  See the
/// GNU Affero General Public License for more details.
///
/// You should have received a copy of the GNU Affero General Public License
/// along with this program.  If not, see <http://www.gnu.org/licenses/>.
///
/// ----------------------------------------------------------------------------
///
/// POV-Ray is based on the popular DKB raytracer version 2.12.
/// DKBTrace was originally written by David K. Buck.
/// DKBTrace Ver 2.0-2.12 were written by David K. Buck & Aaron A. Collins.
///
/// @endparblock
///
//******************************************************************************

#ifdef _MSC_VER
#pragma warning(disable : 4244)
#pragma warning(disable : 4267)
#endif

#include "vfe.h"

#include <cstdarg>
#include <cstdio>

#include "frontend/animationprocessing.h"
#include "frontend/imageprocessing.h"

// this must be the last file included
#include "base/povdebug.h"

namespace vfe
{

using namespace pov_base;
using namespace pov_frontend;
using boost::format;

static int Allow_File_Read(const UCS2 *Filename, const unsigned int FileType);
static int Allow_File_Write(const UCS2 *Filename, const unsigned int FileType);
static FILE *vfeFOpen(const UCS2String& name, const char *mode);
static bool vfeRemove(const UCS2String& name);

////////////////////////////////////////////////////////////////////////////////////////
//
// class POVMSMessageDetails
//
////////////////////////////////////////////////////////////////////////////////////////

class POVMSMessageDetails
{
  public:
    POVMSMessageDetails (POVMS_Object &Obj);
    virtual ~POVMSMessageDetails () {} ;
    string GetContext (int NumLines) ;

  protected:
    string File ;
    UCS2String UCS2File;
    string URL ;
    string Message ;
    POVMSInt Line ;
    POVMSInt Col ;
    POVMSLong Offset ;
} ;

POVMSMessageDetails::POVMSMessageDetails (POVMS_Object& Obj)
{
  char                  buffer [2048] = "";
  UCS2                  ubuffer [2048];
  POVMSInt              l = sizeof (ubuffer);
  POVMSLong             ll ;
  POVMSObject           msgobj (Obj());
  POVMSObjectPtr        msg = &msgobj;

  Line = Col = 0 ;
  Offset = -1 ;
  ubuffer[0] = 0 ;

  if (POVMSUtil_GetUCS2String (msg, kPOVAttrib_FileName, ubuffer, &l) == kNoErr)
  {
    UCS2File = ubuffer ;
    File = UCS2toASCIIString (UCS2File);
  }
  if (POVMSUtil_GetLong (msg, kPOVAttrib_Line, &ll) == kNoErr)
    Line = POVMSInt(ll) ;
  if (POVMSUtil_GetLong (msg, kPOVAttrib_Column, &ll) == kNoErr)
    Col = POVMSInt(ll) ;
  if(POVMSUtil_GetLong(msg, kPOVAttrib_FilePosition, &ll) == kNoErr)
    Offset = ll ;
  l = sizeof (buffer) ;
  if (POVMSUtil_GetString (msg, kPOVAttrib_EnglishText, buffer, &l) == kNoErr)
    Message = buffer ;

  POVMSObject_Delete(msg);
}

string POVMSMessageDetails::GetContext (int NumLines)
{
  return ("") ;
}

////////////////////////////////////////////////////////////////////////////////////////
//
// class ParseErrorDetails, ParseWarningDetails
//
////////////////////////////////////////////////////////////////////////////////////////

class ParseWarningDetails : public POVMSMessageDetails
{
  public:
    ParseWarningDetails (POVMS_Object &Obj) : POVMSMessageDetails (Obj) {} ;
    virtual ~ParseWarningDetails () {} ;

  public:
    using POVMSMessageDetails::File ;
    using POVMSMessageDetails::UCS2File ;
    using POVMSMessageDetails::Message ;
    using POVMSMessageDetails::Line ;
    using POVMSMessageDetails::Col ;
    using POVMSMessageDetails::Offset ;
} ;

class ParseErrorDetails : public POVMSMessageDetails
{
  public:
    ParseErrorDetails (POVMS_Object &Obj) : POVMSMessageDetails (Obj) {} ;
    virtual ~ParseErrorDetails () {} ;

  public:
    using POVMSMessageDetails::File ;
    using POVMSMessageDetails::UCS2File ;
    using POVMSMessageDetails::Message ;
    using POVMSMessageDetails::Line ;
    using POVMSMessageDetails::Col ;
    using POVMSMessageDetails::Offset ;
} ;

////////////////////////////////////////////////////////////////////////////////////////
//
// class vfeConsole
//
////////////////////////////////////////////////////////////////////////////////////////

vfeConsole::vfeConsole(vfeSession *session, int width) : Console(width == -1 ? session->GetConsoleWidth() : width)
{
  m_Session = session;
  Initialise();
}

vfeConsole::~vfeConsole()
{
}

void vfeConsole::Initialise()
{
  rawBuffer [0] = '\0' ;
}

void vfeConsole::BufferOutput(const char *str, unsigned int chars, vfeSession::MessageType mType)
{
  char                  *s ;

  // HACK FIXME - this is to prevent duplicate messages
  if (m_Session->HadErrorMessage() && strncmp (str, "Fatal error in parser: ", 23) == 0)
    return ;

  if (str [0] == '\n' && str [1] == '\0')
  {
    m_Session->AppendStreamMessage (mType, rawBuffer) ;
    rawBuffer [0] = '\0' ;
    return ;
  }

  size_t sLen = chars ;
  if (sLen == 0)
    sLen = strlen (str) ;
  size_t bLen = strlen (rawBuffer) ;
  if (sLen > sizeof (rawBuffer) - bLen - 1)
    sLen = sizeof (rawBuffer) - bLen - 1 ;
  strncat (rawBuffer, str, sLen) ;
  if ((s = strrchr (rawBuffer, '\n')) != nullptr)
  {
    *s++ = '\0' ;
    m_Session->AppendStreamMessage (mType, rawBuffer) ;
    strcpy (rawBuffer, s) ;
  }
}

void vfeConsole::Output(const char *str, vfeSession::MessageType mType)
{
  BufferOutput (str, (unsigned int) strlen (str), mType) ;
  BufferOutput ("\n", 1, mType) ;
}

void vfeConsole::Output(const string& str, vfeSession::MessageType mType)
{
  Output (str.c_str(), mType) ;
}

void vfeConsole::Output(const string& str)
{
  Output (str.c_str()) ;
}

////////////////////////////////////////////////////////////////////////////////////////
//
// class vfePlatformBase
//
////////////////////////////////////////////////////////////////////////////////////////

vfePlatformBase::vfePlatformBase(vfeSession& session) : m_Session(&session), PlatformBase()
{
}

vfePlatformBase::~vfePlatformBase()
{
}

UCS2String vfePlatformBase::GetTemporaryPath(void)
{
  return m_Session->GetTemporaryPath();
}

UCS2String vfePlatformBase::CreateTemporaryFile(void)
{
  return m_Session->CreateTemporaryFile();
}

void vfePlatformBase::DeleteTemporaryFile(const UCS2String& filename)
{
  m_Session->DeleteTemporaryFile(filename);
}

bool vfePlatformBase::ReadFileFromURL(OStream *file, const UCS2String& url, const UCS2String& referrer)
{
  return false;
}

FILE* vfePlatformBase::OpenLocalFile (const UCS2String& name, const char *mode)
{
  return vfeFOpen (name, mode);
}

void vfePlatformBase::DeleteLocalFile (const UCS2String& name)
{
  vfeRemove (name);
}

bool vfePlatformBase::AllowLocalFileAccess (const UCS2String& name, const unsigned int fileType, bool write)
{
    if (write)
        return Allow_File_Write (name.c_str(), fileType);
    else
        return Allow_File_Read (name.c_str(), fileType);
}

////////////////////////////////////////////////////////////////////////////////////////
//
// class vfeParserMessageHandler
//
////////////////////////////////////////////////////////////////////////////////////////

vfeParserMessageHandler::vfeParserMessageHandler() : ParserMessageHandler()
{
  m_Session = vfeSession::GetSessionFromThreadID();
}

vfeParserMessageHandler::~vfeParserMessageHandler()
{
}

void vfeParserMessageHandler::Options(Console *Con, POVMS_Object& Obj, bool conout)
{
  if (Obj.TryGetBool (kPOVAttrib_OutputAlpha, false))
    m_Session->SetUsingAlpha();
  if (Obj.TryGetBool (kPOVAttrib_ClocklessAnimation, false))
    m_Session->SetClocklessAnimation();
  if (Obj.TryGetBool (kPOVAttrib_RealTimeRaytracing, false))
    m_Session->SetRealTimeRaytracing();
  ParserMessageHandler::Options (Con, Obj, conout) ;
}

void vfeParserMessageHandler::Statistics(Console *Con, POVMS_Object& Obj, bool conout)
{
  ParserMessageHandler::Statistics (Con, Obj, conout) ;
}

void vfeParserMessageHandler::Progress(Console *Con, POVMS_Object& Obj, bool verbose)
{
  switch(Obj.GetType(kPOVMSObjectClassID))
  {
    case kPOVObjectClass_ParserProgress:
    {
      m_Session->AppendStatusMessage (format ("Parsing %uK tokens") % (Obj.GetLong (kPOVAttrib_CurrentTokenCount) / 1000));
      break;
    }
    case kPOVObjectClass_BoundingProgress:
    {
      m_Session->AppendStatusMessage (format ("Constructed %uK BSP nodes") % (Obj.GetLong (kPOVAttrib_CurrentNodeCount) / 1000));
      break;
    }
  }
}

void vfeParserMessageHandler::Warning(Console *Con, POVMS_Object& Obj, bool conout)
{
  ParseWarningDetails   d (Obj) ;

  if (d.Message == "")
    return ;

  // as we provide special treatment for warning messages here if we're not
  // optimized for console output, we don't duplicate them to the console
  // regardless of whether or not conout is set.
  if (m_Session->m_OptimizeForConsoleOutput == false)
    m_Session->AppendWarningMessage (d.Message, d.UCS2File, d.Line, d.Col) ;

  if (!d.File.empty() && (d.Line > 0))
  {
    format f = format ("File '%s' line %d: %s") % d.File % d.Line % d.Message ;
    if (m_Session->m_OptimizeForConsoleOutput == false)
      m_Session->AppendStatusMessage (f) ;
    else if (conout)
      Con->puts (f.str().c_str()) ;
  }
  else
  {
    if (m_Session->m_OptimizeForConsoleOutput == false)
      m_Session->AppendStatusMessage (d.Message) ;
    else if (conout)
      Con->puts (d.Message.c_str()) ;
  }
}

void vfeParserMessageHandler::Error(Console *Con, POVMS_Object& Obj, bool conout)
{
  ParseErrorDetails     d (Obj) ;

  if (d.Message == "" && (d.File == "" || d.Line <= 0))
    return ;

  // as we provide special treatment for parser errors here if we're not
  // optimized for console output, we don't duplicate them to the console
  // regardless of whether or not conout is set.
  if (m_Session->m_OptimizeForConsoleOutput == false)
    m_Session->AppendErrorMessage (d.Message, d.UCS2File, d.Line, d.Col) ;

  if (!d.Message.empty())
  {
    if (!d.File.empty() && (d.Line > 0))
    {
      format f = format ("File '%s' line %d: %s") % d.File % d.Line % d.Message ;
      if (m_Session->m_OptimizeForConsoleOutput == false)
        m_Session->AppendStatusMessage (f) ;
      else if (conout)
        Con->puts (f.str().c_str()) ;
    }
    else
    {
      if (m_Session->m_OptimizeForConsoleOutput == false)
        m_Session->AppendStatusMessage (d.Message) ;
      if (conout)
        if (m_Session->m_OptimizeForConsoleOutput == true)
          Con->puts (d.Message.c_str()) ;
    }
  }
  else
  {
    format f = format ("Parse error in file '%s' at line %d") % d.File % d.Line ;
    if (m_Session->m_OptimizeForConsoleOutput == false)
      m_Session->AppendStatusMessage (f) ;
    if (conout)
      if (m_Session->m_OptimizeForConsoleOutput == true)
        Con->puts (f.str().c_str()) ;
  }
}

void vfeParserMessageHandler::FatalError(Console *Con, POVMS_Object& Obj, bool conout)
{
  m_Session->SetFailed();
  Error (Con, Obj, conout) ;
}

void vfeParserMessageHandler::DebugInfo(Console *Con, POVMS_Object& Obj, bool conout)
{
  string str(Obj.GetString(kPOVAttrib_EnglishText));
  if (m_Session->m_OptimizeForConsoleOutput == true)
  {
    if (conout)
        Con->puts (str.c_str()) ;
  }
  else
    m_Session->AppendStreamMessage (vfeSession::mDebug, str.c_str()) ;
}

////////////////////////////////////////////////////////////////////////////////////////
//
// class vfeRenderMessageHandler
//
////////////////////////////////////////////////////////////////////////////////////////

vfeRenderMessageHandler::vfeRenderMessageHandler() : RenderMessageHandler()
{
  m_Session = vfeSession::GetSessionFromThreadID();
}

vfeRenderMessageHandler::~vfeRenderMessageHandler()
{
}

void vfeRenderMessageHandler::Options(Console *Con, POVMS_Object& Obj, bool conout)
{
  RenderMessageHandler::Options (Con, Obj, conout) ;
}

void vfeRenderMessageHandler::Statistics(Console *Con, POVMS_Object& Obj, bool conout)
{
  RenderMessageHandler::Statistics (Con, Obj, conout) ;
}

void vfeRenderMessageHandler::Progress(Console *Con, POVMS_Object& Obj, bool verbose)
{
  switch (Obj.GetType(kPOVMSObjectClassID))
  {
    case kPOVObjectClass_PhotonProgress:
    {
      int cpc (Obj.GetInt (kPOVAttrib_CurrentPhotonCount)) ;
      m_Session->AppendStatusMessage (format ("Photon count %u") % cpc, 250) ;
      break;
    }
    case kPOVObjectClass_RadiosityProgress:
    {
      int pc (Obj.GetInt (kPOVAttrib_Pixels)) ;
      int cc (Obj.GetInt (kPOVAttrib_PixelsCompleted)) ;
      m_Session->SetPixelsRendered(cc, pc);
      int percent = pc > 0 ? int ((cc * 100.0) / pc) : 0 ;
      m_Session->SetPercentComplete (percent);
      m_Session->AppendStatusMessage (format ("Performing radiosity pretrace: %d of %d pixels (%d%%)") % cc % pc % percent, 250) ;
      break;
    }
    case kPOVObjectClass_RenderProgress:
    {
      int pc (Obj.GetInt (kPOVAttrib_Pixels)) ;
      int cc (Obj.GetInt (kPOVAttrib_PixelsCompleted)) ;

      if (m_Session->GetRealTimeRaytracing() == false)
      {
        m_Session->SetPixelsRendered(cc, pc);
        int percent = pc > 0 ? (int) ((cc * 100.0) / pc) : 0 ;
        m_Session->SetPercentComplete (percent);
        if (verbose == true || m_Session->m_OptimizeForConsoleOutput == false)
          m_Session->AppendStatusMessage (format ("Rendered %u of %u pixels (%d%%)") % cc % pc % percent, 250) ;
      }
      else
      {
        m_Session->SetPixelsRendered(cc % pc, pc);
        float elapsed = m_Session->GetElapsedTime() / 1000.0f;
        float frames = (float) cc / pc;
        float fps = frames / elapsed;
        if (verbose == true || m_Session->m_OptimizeForConsoleOutput == false)
          m_Session->AppendStatusMessage (format ("Rendered %g frames over %g seconds (%g FPS)") % frames % elapsed % fps, 250) ;
      }
      break;
    }
  }
}

void vfeRenderMessageHandler::Warning(Console *Con, POVMS_Object& Obj, bool conout)
{
  RenderMessageHandler::Warning (Con, Obj, conout) ;
}

void vfeRenderMessageHandler::Error(Console *Con, POVMS_Object& Obj, bool conout)
{
  m_Session->SetFailed();
  RenderMessageHandler::Error (Con, Obj, conout) ;
}

void vfeRenderMessageHandler::FatalError(Console *Con, POVMS_Object& Obj, bool conout)
{
  m_Session->SetFailed();
  RenderMessageHandler::FatalError (Con, Obj, conout) ;
}

////////////////////////////////////////////////////////////////////////////////////////
//
// class vfeProcessRenderOptions
//
////////////////////////////////////////////////////////////////////////////////////////

vfeProcessRenderOptions::vfeProcessRenderOptions(vfeSession *Session) : ProcessRenderOptions(), m_Session(Session)
{
}

vfeProcessRenderOptions::~vfeProcessRenderOptions()
{
}

int vfeProcessRenderOptions::ReadSpecialOptionHandler(INI_Parser_Table *Table, char *Param, POVMSObjectPtr Obj)
{
  return ProcessRenderOptions::ReadSpecialOptionHandler (Table, Param, Obj);
}

int vfeProcessRenderOptions::ReadSpecialSwitchHandler(Cmd_Parser_Table *Table, char *Param, POVMSObjectPtr Obj, bool On)
{
  return ProcessRenderOptions::ReadSpecialSwitchHandler (Table, Param, Obj, On);
}

int vfeProcessRenderOptions::WriteSpecialOptionHandler(INI_Parser_Table *Table, POVMSObjectPtr Obj, OTextStream *S)
{
  return ProcessRenderOptions::WriteSpecialOptionHandler (Table, Obj, S);
}

int vfeProcessRenderOptions::ProcessUnknownString(char *String, POVMSObjectPtr Obj)
{
  return ProcessRenderOptions::ProcessUnknownString (String, Obj);
}

ITextStream *vfeProcessRenderOptions::OpenFileForRead(const char *Name, POVMSObjectPtr Obj)
{
  return (ProcessRenderOptions::OpenFileForRead (Name, Obj)) ;
}

OTextStream *vfeProcessRenderOptions::OpenFileForWrite(const char *Name, POVMSObjectPtr Obj)
{
  return (ProcessRenderOptions::OpenFileForWrite (Name, Obj)) ;
}

void vfeProcessRenderOptions::ParseError(const char *format, ...)
{
  char str[1024];
  va_list marker;

  va_start(marker, format);
  std::vsnprintf(str, sizeof(str), format, marker);
  va_end(marker);

  m_Session->AppendStatusMessage (str);
  m_Session->AppendErrorMessage (str) ;
  m_Session->SetFailed();
}

void vfeProcessRenderOptions::ParseErrorAt(ITextStream *file, const char *format, ...)
{
  char str[1024];
  va_list marker;

  va_start(marker, format);
  std::vsnprintf(str, sizeof(str), format, marker);
  va_end(marker);

  m_Session->AppendStatusMessage (str);
  m_Session->AppendErrorMessage (str, file->name(), file->line(), 0) ;
  m_Session->SetFailed();
}

void vfeProcessRenderOptions::WriteError(const char *format, ...)
{
  char str[1024];
  va_list marker;

  va_start(marker, format);
  std::vsnprintf(str, sizeof(str), format, marker);
  va_end(marker);

  m_Session->AppendStatusMessage (str);
  m_Session->AppendErrorMessage (str) ;
  m_Session->SetFailed();
}

////////////////////////////////////////////////////////////////////////////////////////
//
// class VirtualFrontEnd
//
////////////////////////////////////////////////////////////////////////////////////////

VirtualFrontEnd::VirtualFrontEnd(vfeSession& session, POVMSContext ctx, POVMSAddress addr, POVMS_Object& msg, POVMS_Object *result, shared_ptr<Console>& console) :
  m_Session(&session), m_PlatformBase(session), renderFrontend (ctx)
{
  backendAddress = addr ;
  state = kReady ;
  m_PostPauseState = kReady;
  consoleResult = nullptr ;
  displayResult = nullptr ;
  m_PauseRequested = m_PausedAfterFrame = false;
  renderFrontend.ConnectToBackend(backendAddress, msg, result, console);
}

VirtualFrontEnd::~VirtualFrontEnd()
{
  // file-backed images may require a reference to PlatformBase to delete temporary files
  // we need to explicitly delete it here since otherwise PlatformBase will have been destroyed
  // before the shared_ptr does its cleanup
  imageProcessing.reset();
  if (backendAddress != POVMSInvalidAddress)
    renderFrontend.DisconnectFromBackend(backendAddress);
  state = kUnknown;
}

bool VirtualFrontEnd::Start(POVMS_Object& opts)
{
  if (state != kReady)
    return false;

  m_Session->Clear();
  animationProcessing.reset() ;
  m_PauseRequested = m_PausedAfterFrame = false;
  m_PostPauseState = kReady;

  Path ip (m_Session->GetInputFilename());
  shelloutProcessing.reset(m_Session->CreateShelloutProcessing(opts, UCS2toASCIIString(ip.GetFile()), m_Session->GetRenderWidth(), m_Session->GetRenderHeight())) ;
  shelloutProcessing->SetCancelMessage("Render halted because the %1% shell-out ('%6%') requested POV-Ray to %5%.");
  shelloutProcessing->SetSkipMessage("The %1% shell-out ('%3%') requested POV-Ray to %2%.");

  POVMS_List declares;
  if(opts.Exist(kPOVAttrib_Declare) == true)
    opts.Get(kPOVAttrib_Declare, declares);

  POVMS_Object image_width(kPOVMSType_WildCard);
  image_width.SetString(kPOVAttrib_Identifier, "image_width");
  image_width.SetFloat(kPOVAttrib_Value, opts.TryGetInt(kPOVAttrib_Width, 160));
  declares.Append(image_width);

  POVMS_Object image_height(kPOVMSType_WildCard);
  image_height.SetString(kPOVAttrib_Identifier, "image_height");
  image_height.SetFloat(kPOVAttrib_Value, opts.TryGetInt(kPOVAttrib_Height, 120));
  declares.Append(image_height);

  POVMS_Object input_file_name(kPOVMSType_WildCard);
  input_file_name.SetString(kPOVAttrib_Identifier, "input_file_name");
  input_file_name.SetString(kPOVAttrib_Value, UCS2toASCIIString(ip.GetFile()).c_str());
  declares.Append(input_file_name);

  int initialFrame = opts.TryGetInt (kPOVAttrib_InitialFrame, 0) ;
  int finalFrame = opts.TryGetInt (kPOVAttrib_FinalFrame, 0) ;
  if ((initialFrame == 0 && finalFrame == 0) || (initialFrame == 1 && finalFrame == 1))
  {
    POVMS_Object clock_delta(kPOVMSType_WildCard);
    clock_delta.SetString(kPOVAttrib_Identifier, "clock_delta");
    clock_delta.SetFloat(kPOVAttrib_Value, 0.0f);
    declares.Append(clock_delta);

    POVMS_Object final_clock(kPOVMSType_WildCard);
    final_clock.SetString(kPOVAttrib_Identifier, "final_clock");
    final_clock.SetFloat(kPOVAttrib_Value, 0.0f);
    declares.Append(final_clock);

    POVMS_Object final_frame(kPOVMSType_WildCard);
    final_frame.SetString(kPOVAttrib_Identifier, "final_frame");
    final_frame.SetFloat(kPOVAttrib_Value, 0.0f);
    declares.Append(final_frame);

    POVMS_Object frame_number(kPOVMSType_WildCard);
    frame_number.SetString(kPOVAttrib_Identifier, "frame_number");
    frame_number.SetFloat(kPOVAttrib_Value, 0.0f);
    declares.Append(frame_number);

    POVMS_Object initial_clock(kPOVMSType_WildCard);
    initial_clock.SetString(kPOVAttrib_Identifier, "initial_clock");
    initial_clock.SetFloat(kPOVAttrib_Value, 0.0f);
    declares.Append(initial_clock);

    POVMS_Object initial_frame(kPOVMSType_WildCard);
    initial_frame.SetString(kPOVAttrib_Identifier, "initial_frame");
    initial_frame.SetFloat(kPOVAttrib_Value, 0.0f);
    declares.Append(initial_frame);

    opts.Set(kPOVAttrib_Declare, declares);
    // optimization: reset imageProcessing now even though the following assign
    // will free the old pointer (if it exists). this can potentially free a
    // significant amount of memory and may in some circumstances prevent the
    // image allocation from failing. TODO: it may be useful to check whether
    // we can re-use an old imageProcessing instance (e.g. if image options are
    // the same).
    imageProcessing.reset();

    // TODO: update ImageProcessing with the means of accepting and caching
    // blocks of pixels as opposed to individual ones, with a back-end that
    // can serialize completed rows to the final image output file.
    options = opts;

    if (m_Session->OutputToFileSet())
    {
      imageProcessing = shared_ptr<ImageProcessing> (new ImageProcessing (opts));
      UCS2String filename = imageProcessing->GetOutputFilename (opts, 0, 0);
      options.SetUCS2String (kPOVAttrib_OutputFile, filename.c_str());

      if ((imageProcessing->OutputIsStdout() || imageProcessing->OutputIsStderr()) && m_Session->ImageOutputToStdoutSupported() == false)
        throw POV_EXCEPTION(kCannotOpenFileErr, "Image output to STDOUT/STDERR not supported on this platform");

      // test access permission now to avoid surprise later after waiting for
      // the render to complete.
      if (imageProcessing->OutputIsStdout() == false && imageProcessing->OutputIsStderr() == false && m_Session->TestAccessAllowed(filename, true) == false)
      {
        string str ("IO Restrictions prohibit write access to '") ;
        str += UCS2toASCIIString(filename);
        str += "'";
        throw POV_EXCEPTION(kCannotOpenFileErr, str);
      }
      shelloutProcessing->SetOutputFile(UCS2toASCIIString(filename));
      m_Session->AdviseOutputFilename (filename);
    }
  }
  else
  {
    // the output filename is set in Process()
    m_Session->SetRenderingAnimation();
    opts.Set(kPOVAttrib_Declare, declares);
    imageProcessing.reset();
    if (m_Session->OutputToFileSet())
      imageProcessing = shared_ptr<ImageProcessing> (new ImageProcessing (opts)) ;
    animationProcessing = shared_ptr<AnimationProcessing> (new AnimationProcessing (opts)) ;
    options = animationProcessing->GetFrameRenderOptions () ;
  }

  state = kStarting;

  return true;
}

bool VirtualFrontEnd::Stop()
{
  bool result = false;

  try
  {
    switch(state)
    {
      case kStarting:
        state = kStopped;
        m_Session->SetFailed();
        result = true;
        break;

      case kPreSceneShellout:
      case kPreFrameShellout:
      case kPostFrameShellout:
      case kPostSceneShellout:
        if (shelloutProcessing->ShelloutRunning())
          if (!shelloutProcessing->KillShellouts(2, false) && !shelloutProcessing->KillShellouts(1, true))
            m_Session->AppendErrorAndStatusMessage("Failed to terminate currently-running shellout process") ;
        if (state == kPostSceneShellout)
        {
          state = kDone;
          return true;
        }
        m_Session->SetFailed();
        state = kStopped;
        result = true;
        break;

      case kPostShelloutPause:
        m_Session->SetFailed();
        state = kStopping;
        result = true;
        break;

      case kParsing:
      case kPausedParsing:
        // the parser could be already in a finished state, even if it accepted a pause earlier
        try { renderFrontend.StopParser(sceneId); } catch (pov_base::Exception&) { }
        m_Session->SetFailed();
        state = kStopping;
        result = true;
        break;

      case kRendering:
      case kPausedRendering:
        m_Session->SetFailed();
        if (m_PausedAfterFrame == true)
        {
          m_PausedAfterFrame = false;
          state = kStopped;
        }
        else
        {
          // the renderer could be already in a finished state, even if it accepted a pause earlier
          try { renderFrontend.StopRender(viewId); } catch (pov_base::Exception&) { }
          state = kStopping;
        }
        result = true;
        break;

      default:
        // Do nothing special.
        break;
    }
  }
  catch (pov_base::Exception& e)
  {
    m_Session->SetFailed();
    m_Session->AppendErrorAndStatusMessage (e.what()) ;
  }
  try
  {
    shelloutProcessing->ProcessEvent(ShelloutProcessing::userAbort);
  }
  catch (pov_base::Exception& e)
  {
    // if it's a kCannotOpenFileErr, it means permission to run the process was denied
    // we don't set failed in that case as we allow shelloutprocessing to handle it
    if (!e.codevalid() || (e.code() != kCannotOpenFileErr))
      m_Session->SetFailed();
    m_Session->AppendErrorAndStatusMessage (e.what()) ;
  }

  return result;
}

bool VirtualFrontEnd::Pause()
{
  try
  {
    switch(state)
    {
      case kParsing:
        renderFrontend.PauseParser(sceneId);
        state = kPausedParsing;
        return true;

      case kPreSceneShellout:
      case kPreFrameShellout:
      case kPostFrameShellout:
        m_PauseRequested = true;
        return true;

      case kRendering:
        renderFrontend.PauseRender(viewId);
        state = kPausedRendering;
        return true;

      default:
        break;
    }
  }
  catch (pov_base::Exception&)
  {
    return false;
  }
  return false;
}

bool VirtualFrontEnd::Resume()
{
  try
  {
    switch(state)
    {
      case kPostShelloutPause:
        state = m_PostPauseState;
        return true;

      case kPausedParsing:
        if (renderFrontend.GetSceneState(sceneId) == SceneData::Scene_Paused)
          renderFrontend.ResumeParser(sceneId);
        state = kParsing;
        return true;

      case kPausedRendering:
        if (m_PausedAfterFrame)
        {
          state = kStarting;
          m_PausedAfterFrame = false;
          return true;
        }
        if (renderFrontend.GetViewState(viewId) == ViewData::View_Paused)
          renderFrontend.ResumeRender(viewId);
        state = kRendering;
        return true;

      default:
        break;
    }
  }
  catch (pov_base::Exception&)
  {
    return (false) ;
  }
  return false;
}

bool VirtualFrontEnd::HandleShelloutCancel()
{
  if (!shelloutProcessing->RenderCancelled())
    return false;

  int code(shelloutProcessing->ExitCode());
  string str(shelloutProcessing->GetCancelMessage());
  if (code)
  {
    state = kFailed;
    m_Session->SetFailed();
  }
  else
  {
    state = kStopped;
    m_Session->SetSucceeded(true);
  }
  m_Session->AppendErrorMessage(str) ;
  m_Session->AppendStatusMessage(str) ;
  return true;
}

State VirtualFrontEnd::Process()
{
  if (state == kReady)
    return kReady;

  switch(state)
  {
    case kStarting:
      try
      {
        m_Session->SetSucceeded (false);
        if (animationProcessing != nullptr)
        {
          shelloutProcessing->SetFrameClock(animationProcessing->GetNominalFrameNumber(), animationProcessing->GetClockValue());
          if (shelloutProcessing->SkipNextFrame() == false)
          {
            UCS2String filename;
            int frameId = animationProcessing->GetNominalFrameNumber();
            int frame = animationProcessing->GetRunningFrameNumber();
            options = animationProcessing->GetFrameRenderOptions ();
            if (m_Session->OutputToFileSet())
            {
              filename = imageProcessing->GetOutputFilename (options, frameId, animationProcessing->GetFrameNumberDigits());
              options.SetUCS2String (kPOVAttrib_OutputFile, filename.c_str());

              // test access permission now to avoid surprise later after waiting for
              // the render to complete.
              if (m_Session->TestAccessAllowed(filename, true) == false)
              {
                string str ("IO Restrictions prohibit write access to '");
                str += UCS2toASCIIString(filename);
                str += "'";
                throw POV_EXCEPTION(kCannotOpenFileErr, str);
              }
              shelloutProcessing->SetOutputFile(UCS2toASCIIString(filename));
              m_Session->AdviseOutputFilename (filename);
            }
            m_Session->AppendAnimationStatus (frameId, frame, animationProcessing->GetTotalFramesToRender(), filename);
          }
        }

        bool hadPreScene = shelloutProcessing->HadPreScene();

        // will do pre-scene instead if it hasn't yet been done
        try
        {
          shelloutProcessing->ProcessEvent(ShelloutProcessing::preFrame);
        }
        catch (pov_base::Exception& e)
        {
          // if it's a kCannotOpenFileErr, it means permission to run the process was denied
          // we don't set failed in that case as we allow shelloutprocessing to handle it
          m_Session->AppendErrorAndStatusMessage (e.what()) ;
          if (!e.codevalid() || (e.code() != kCannotOpenFileErr))
          {
            m_Session->SetFailed();
            return state = kFailed;
          }
        }

        // returns true if cancel has been requested
        if (HandleShelloutCancel())
          return state;

        state = hadPreScene ? kPreFrameShellout : kPreSceneShellout;
        return state;
      }
      catch(pov_base::Exception& e)
      {
        m_Session->SetFailed();
        m_Session->AppendErrorAndStatusMessage (e.what()) ;
        return state = kFailed;
      }

    case kPreSceneShellout:
      if (shelloutProcessing->ShelloutRunning() || HandleShelloutCancel())
        return state;

      // if a pause was requested by the user whilst the shellout was still running, do it now
      if (m_PauseRequested)
      {
        m_PostPauseState = kStarting;
        m_PauseRequested = false;
        return state = kPostShelloutPause;
      }

      // go back to kStarting; it won't run pre-scene again
      return state = kStarting;

    case kPreFrameShellout:
      if (shelloutProcessing->ShelloutRunning() || HandleShelloutCancel())
        return state;

      if (shelloutProcessing->SkipNextFrame())
      {
        string str(shelloutProcessing->GetSkipMessage());
        m_Session->AppendStatusMessage (str) ;
        m_Session->AppendStreamMessage (vfeSession::mInformation, str.c_str()) ;
        if ((animationProcessing != nullptr) && (animationProcessing->MoreFrames() == true))
        {
          animationProcessing->ComputeNextFrame();
          m_Session->SetPixelsRendered(0, m_Session->GetTotalPixels());
          m_Session->SetPercentComplete(0);
          if (m_PauseRequested)
          {
            m_PostPauseState = kStarting;
            m_PauseRequested = false;
            return state = kPostShelloutPause;
          }
          return state = kStarting;
        }
        else
        {
          m_Session->SetSucceeded (true);
          if (m_PauseRequested)
          {
            m_PostPauseState = kStopped;
            m_PauseRequested = false;
            return state = kPostShelloutPause;
          }
          return state = kStopped;
        }
      }

      // now set up the scene in preparation for parsing, then start the parser
      try { sceneId = renderFrontend.CreateScene(backendAddress, options, boost::bind(&vfe::VirtualFrontEnd::CreateConsole, this)); }
      catch(pov_base::Exception& e)
      {
        m_Session->SetFailed();
        m_Session->AppendErrorMessage (e.what()) ;
        m_Session->AppendStatusMessage (e.what()) ;
        return state = kFailed;
      }
      try { renderFrontend.StartParser(sceneId, options); }
      catch(pov_base::Exception& e)
      {
        m_Session->SetFailed();
        m_Session->AppendErrorMessage (e.what()) ;
        m_Session->AppendStatusMessage (e.what()) ;
        return state = kFailed;
      }
      if (m_PauseRequested)
      {
        m_PostPauseState = kParsing;
        m_PauseRequested = false;
        return state = kPostShelloutPause;
      }
      return state = kParsing;

    case kParsing:
    case kPausedParsing:
      switch(renderFrontend.GetSceneState(sceneId))
      {
        case SceneData::Scene_Paused:
          return state = kPausedParsing;

        case SceneData::Scene_Failed:
          m_Session->SetFailed();
          return state = kStopped;

        case SceneData::Scene_Stopping:
          return state = kStopping;

        case SceneData::Scene_Ready:
          if (state == kPausedParsing)
          {
            // it's possible for the parser to transition to Scene_Ready after a successful pause request.
            // this typically happens if the request comes in very close to the end of a parse, since the
            // task thread only checks the pause state intermittently. we don't start the renderer in this
            // case.
            return state;
          }
          try { viewId = renderFrontend.CreateView(sceneId, options, imageProcessing, boost::bind(&vfe::VirtualFrontEnd::CreateDisplay, this, _1, _2, _3)); }
          catch(pov_base::Exception& e)
          {
            m_Session->SetFailed();
            m_Session->AppendErrorMessage (e.what()) ;
            m_Session->AppendStatusMessage (e.what()) ;
            return state = kFailed;
          }
          try { renderFrontend.StartRender(viewId, options); }
          catch(pov_base::Exception& e)
          {
            m_Session->ClearStatusMessages();
            if (e.codevalid() && e.code() == kImageAlreadyRenderedErr)
            {
              // this is not a failure; continue has been requested and
              // the file has already been rendered, so we skip it.
              m_Session->AppendStatusMessage ("File already rendered and continue requested; skipping.") ;
              m_Session->AppendStreamMessage (vfeSession::mInformation, "File already rendered and continue requested; skipping.") ;

              /* [JG] the block here is a duplicate of actions done after
               * the post frame shellout (that won't be reached because
               * the image was already there).
               */
              try { renderFrontend.CloseView(viewId); }
              catch (pov_base::Exception&) { /* Ignore any error here! */ }
              try { renderFrontend.CloseScene(sceneId); }
              catch (pov_base::Exception&) { /* Ignore any error here! */ }

              if ((animationProcessing != nullptr) && (animationProcessing->MoreFrames() == true))
              {
                animationProcessing->ComputeNextFrame();
                m_Session->SetPixelsRendered(0, m_Session->GetTotalPixels());
                m_Session->SetPercentComplete(0);
                return state = kStarting;
              }
              else
              {
                m_Session->SetSucceeded (true);
                return state = kStopped;
              }
            }

            m_Session->SetFailed();
            m_Session->AppendErrorMessage (e.what()) ;
            m_Session->AppendStatusMessage (e.what()) ;
            return state = kFailed;
          }

          // now we display the render window, if enabled
<<<<<<< HEAD
          shared_ptr<Display> display(GetDisplay());
          if (display != nullptr)
          {
            vfeDisplay *disp = dynamic_cast<vfeDisplay *>(display.get());
            if (disp != nullptr)
              disp->Show () ;
=======
          {
            shared_ptr<Display> display(GetDisplay());
            if (display != nullptr)
            {
              vfeDisplay *disp = dynamic_cast<vfeDisplay *>(display.get());
              if (disp != NULL)
                disp->Show () ;
            }
>>>>>>> 72cf1a73
          }
          return state = kRendering;

        default:
          // Do nothing special.
          return state;
      }
      POV_ASSERT(false); // All cases of the preceding switch should return.

    case kRendering:
    case kPausedRendering:
      switch(renderFrontend.GetViewState(viewId))
      {
        case ViewData::View_Paused:
          return state = kPausedRendering;

        case ViewData::View_Failed:
          m_Session->SetFailed();
          return state = kStopped;

        case ViewData::View_Stopping:
          return state = kStopping;

        case ViewData::View_Rendered:
          if (state == kPausedRendering)
          {
            // it's possible for the renderer to transition to View_Rendered after a successful pause request.
            return kPausedRendering;
          }
          try
          {
            if (animationProcessing != nullptr)
            {
              if (m_Session->OutputToFileSet())
                m_Session->AdviseOutputFilename (imageProcessing->WriteImage(options, animationProcessing->GetNominalFrameNumber(), animationProcessing->GetFrameNumberDigits()));
              m_Session->AdviseFrameCompleted();
            }
            else
              if (m_Session->OutputToFileSet())
                m_Session->AdviseOutputFilename (imageProcessing->WriteImage(options));
          }
          catch (pov_base::Exception& e)
          {
            m_Session->SetFailed();
            m_Session->AppendErrorMessage (e.what()) ;
            m_Session->AppendStatusMessage (e.what()) ;
            // TODO: perhaps we should allow them to pause the queue/insert render
            //       here if need be.
            return state = kFailed;
          }
          try
          {
            shelloutProcessing->ProcessEvent(ShelloutProcessing::postFrame);
          }
          catch (pov_base::Exception& e)
          {
            // if it's a kCannotOpenFileErr, it means permission to run the process was denied
            // we don't set failed in that case as we allow shelloutprocessing to handle it
            m_Session->AppendErrorAndStatusMessage (e.what());
            if (!e.codevalid() || (e.code() != kCannotOpenFileErr))
            {
              m_Session->SetFailed();
              return state = kFailed;
            }
          }

          // check for cancel here: if the return value is true, state has already been changed
          if (HandleShelloutCancel())
            return state;

          return state = kPostFrameShellout;

        default:
          break;
      }
      return kRendering;

    case kPostFrameShellout:
      if (shelloutProcessing->ShelloutRunning() || HandleShelloutCancel())
        return state;
      if ((animationProcessing == nullptr) || animationProcessing->MoreFrames() == false)
      {
        m_Session->SetSucceeded (true);
        if (m_PauseRequested)
        {
          m_PostPauseState = kStopped;
          m_PauseRequested = false;
          return state = kPostShelloutPause;
        }
        return state = kStopped;
      }
      if (shelloutProcessing->SkipAllFrames())
      {
        string str(shelloutProcessing->GetSkipMessage());
        m_Session->SetSucceeded (true);
        m_Session->AppendStatusMessage (str) ;
        m_Session->AppendStreamMessage (vfeSession::mInformation, str.c_str()) ;
        if (m_PauseRequested)
        {
          m_PostPauseState = kStopped;
          m_PauseRequested = false;
          return state = kPostShelloutPause;
        }
        return state = kStopped;
      }
      /* [JG] the actions hereafter should be also done
       * when the image already existed: tidy up the data before next frame or stop
       */
      try { renderFrontend.CloseView(viewId); }
      catch (pov_base::Exception&) { /* Ignore any error here! */ }
      try { renderFrontend.CloseScene(sceneId); }
      catch (pov_base::Exception&) { /* Ignore any error here! */ }
      animationProcessing->ComputeNextFrame();
      if (m_Session->GetPauseWhenDone())
      {
        // wait for a manual continue
        m_PausedAfterFrame = true;
        m_PauseRequested = false;
        return state = kPausedRendering;
      }
      if (m_PauseRequested)
      {
        m_PostPauseState = kStarting;
        m_PauseRequested = false;
        return state = kPostShelloutPause;
      }
      return state = kStarting;

    case kPostSceneShellout:
      if (shelloutProcessing->ShelloutRunning())
        return state;
      return state = kDone;

    case kPostShelloutPause:
      break;

    case kStopping:
      if (renderFrontend.GetSceneState(sceneId) == SceneData::Scene_Ready || renderFrontend.GetSceneState(sceneId) == SceneData::Scene_Failed)
        return state = kStopped;
      if (renderFrontend.GetViewState(viewId) == ViewData::View_Rendered || renderFrontend.GetViewState(viewId) == ViewData::View_Failed)
        return state = kStopped;
      return kStopping;

    case kFailed:
      m_Session->SetFailed();
      // ShelloutProcessing ignores the fatal error event if it requested a cancel
      try { shelloutProcessing->ProcessEvent(ShelloutProcessing::fatalError); }
      catch (pov_base::Exception&) { /* Ignore any error here */ }
      return state = kStopped;

    case kStopped:
      try { renderFrontend.CloseView(viewId); }
      catch (pov_base::Exception&) { /* Ignore any error here! */ }
      try { renderFrontend.CloseScene(sceneId); }
      catch (pov_base::Exception&) { /* Ignore any error here! */ }
      animationProcessing.reset();
      imageProcessing.reset();

      // we only run the post-scene or failed action if we have passed the pre-scene point
      // i.e. if we stop before pre-scene, we don't run post-scene
      if (shelloutProcessing->HadPreScene())
      {
        if (m_Session->Failed())
        {
          // it is possible for us to get to kStopped without going through kFailed
          // so we call the failed shellout event here just in case: ShelloutProcessing
          // can handle being called twice for the same event.
          try { shelloutProcessing->ProcessEvent(ShelloutProcessing::fatalError); }
          catch (pov_base::Exception&) { /* Ignore any error here */ }
        }

        if (!shelloutProcessing->HadPostScene())
        {
          try { shelloutProcessing->ProcessEvent(ShelloutProcessing::postScene); }
          catch (pov_base::Exception&) { /* Ignore any error here! */ }
          return state = kPostSceneShellout;
        }
      }

      return state = kDone;

    case kDone:
      return state = kReady;

    default:
      return state;
  }
  POV_ASSERT(false); // All cases of the preceding switch should return.

  return state;
}

void VirtualFrontEnd::SetResultPointers(Console **cr, Image **ir, Display **dr)
{
  consoleResult = cr;
  displayResult = dr;
}

bool VirtualFrontEnd::IsPausable (void)
{
  switch (GetState ())
  {
    case kParsing :
    case kPausedParsing :
    case kRendering :
    case kPausedRendering :
    case kPreSceneShellout:
    case kPreFrameShellout:
    case kPostFrameShellout:
    case kPostShelloutPause:
         return (true) ;

    default :
         return (false) ;
  }
}

bool VirtualFrontEnd::Paused (void)
{
  switch (GetState ())
  {
    case kPausedParsing :
    case kPausedRendering :
    case kPostShelloutPause:
         return (true) ;

    case kPreSceneShellout:
    case kPreFrameShellout:
    case kPostFrameShellout:
         return m_PauseRequested;

    default :
         return (false) ;
  }
}

////////////////////////////////////////////////////////////////////////////////////////
//
// helper funtions
//
////////////////////////////////////////////////////////////////////////////////////////

int Allow_File_Write (const UCS2 *Filename, const unsigned int FileType)
{
  if (strcmp(UCS2toASCIIString(Filename).c_str(), "stdout") == 0 || strcmp(UCS2toASCIIString(Filename).c_str(), "stderr") == 0)
    return true;
  return (vfeSession::GetSessionFromThreadID()->TestAccessAllowed(Filename, true));
}

int Allow_File_Read (const UCS2 *Filename, const unsigned int FileType)
{
  return (vfeSession::GetSessionFromThreadID()->TestAccessAllowed(Filename, false));
}

FILE *vfeFOpen (const UCS2String& name, const char *mode)
{
  return (fopen (UCS2toASCIIString (name).c_str(), mode)) ;
}

bool vfeRemove(const UCS2String& Filename)
{
  return (POV_DELETE_FILE (UCS2toASCIIString (Filename).c_str()) == 0);
}

}
<|MERGE_RESOLUTION|>--- conflicted
+++ resolved
@@ -1145,14 +1145,6 @@
           }
 
           // now we display the render window, if enabled
-<<<<<<< HEAD
-          shared_ptr<Display> display(GetDisplay());
-          if (display != nullptr)
-          {
-            vfeDisplay *disp = dynamic_cast<vfeDisplay *>(display.get());
-            if (disp != nullptr)
-              disp->Show () ;
-=======
           {
             shared_ptr<Display> display(GetDisplay());
             if (display != nullptr)
@@ -1161,7 +1153,6 @@
               if (disp != NULL)
                 disp->Show () ;
             }
->>>>>>> 72cf1a73
           }
           return state = kRendering;
 
