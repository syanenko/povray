//******************************************************************************
///
/// @file backend/parser/express.cpp
///
/// This module implements an expression parser for the floats, vectors and
/// colours in scene description files.
///
/// @copyright
/// @parblock
///
/// Persistence of Vision Ray Tracer ('POV-Ray') version 3.7.
/// Copyright 1991-2015 Persistence of Vision Raytracer Pty. Ltd.
///
/// POV-Ray is free software: you can redistribute it and/or modify
/// it under the terms of the GNU Affero General Public License as
/// published by the Free Software Foundation, either version 3 of the
/// License, or (at your option) any later version.
///
/// POV-Ray is distributed in the hope that it will be useful,
/// but WITHOUT ANY WARRANTY; without even the implied warranty of
/// MERCHANTABILITY or FITNESS FOR A PARTICULAR PURPOSE.  See the
/// GNU Affero General Public License for more details.
///
/// You should have received a copy of the GNU Affero General Public License
/// along with this program.  If not, see <http://www.gnu.org/licenses/>.
///
/// ----------------------------------------------------------------------------
///
/// POV-Ray is based on the popular DKB raytracer version 2.12.
/// DKBTrace was originally written by David K. Buck.
/// DKBTrace Ver 2.0-2.12 were written by David K. Buck & Aaron A. Collins.
///
/// @endparblock
///
//*******************************************************************************

#include <cctype>
#include <algorithm>
#include <boost/date_time/posix_time/posix_time.hpp>

// frame.h must always be the first POV file included (pulls in platform config)
#include "backend/frame.h"
#include "backend/parser/parse.h"

#include "backend/colour/colour_old.h"
#include "backend/math/mathutil.h"
#include "backend/math/matrices.h"
#include "backend/math/splines.h"
#include "backend/math/vector.h"
#include "backend/pattern/pattern.h"
#include "backend/render/ray.h"
#include "backend/scene/objects.h"
#include "backend/shape/hfield.h"
#include "backend/support/fileutil.h"
#include "backend/support/imageutil.h"
#include "backend/texture/normal.h"
#include "backend/texture/pigment.h"
#include "backend/texture/texture.h"
#include "backend/vm/fncode.h"
#include "backend/vm/fnpovfpu.h"
#include "base/fileinputoutput.h"

// this must be the last file included
#include "base/povdebug.h"

namespace pov
{

using namespace pov_base;

/*****************************************************************************
* Local preprocessor defines
******************************************************************************/

#define ftrue(f) ((int)(fabs(f)>EPSILON))


/*****************************************************************************
*
* FUNCTION
*
* INPUT
*
* OUTPUT
*
* RETURNS
*
* AUTHOR
*
* DESCRIPTION
*
* CHANGES
*
******************************************************************************/

DBL Parser::Parse_Float_Param()
{
    DBL Local;
    EXPRESS Express;
    int Terms = 1;
    bool old_allow_id = Allow_Identifier_In_Call;
    Allow_Identifier_In_Call = false;

    GET(LEFT_PAREN_TOKEN);
    Parse_Express(Express,&Terms);

    if (Terms>1)
    {
        Error ("Float expected but vector or color expression found.");
    }

    Local = Express[0];

    GET(RIGHT_PAREN_TOKEN);

    Allow_Identifier_In_Call = old_allow_id;

    return (Local);
}



/*****************************************************************************
*
* FUNCTION
*
* INPUT
*
* OUTPUT
*
* RETURNS
*
* AUTHOR
*
* DESCRIPTION
*
* CHANGES
*
******************************************************************************/

void Parser::Parse_Float_Param2(DBL *Val1,DBL *Val2)
{
    bool old_allow_id = Allow_Identifier_In_Call;
    Allow_Identifier_In_Call = false;

    GET (LEFT_PAREN_TOKEN);
    *Val1 = Parse_Float();
    Parse_Comma();
    *Val2 = Parse_Float();
    GET (RIGHT_PAREN_TOKEN);

    Allow_Identifier_In_Call = old_allow_id;
}



/*****************************************************************************
*
* FUNCTION
*
* INPUT
*
* OUTPUT
*
* RETURNS
*
* AUTHOR
*
* DESCRIPTION
*
* CHANGES
*
******************************************************************************/

void Parser::Parse_Vector_Param(Vector3d& Vector)
{
    GET(LEFT_PAREN_TOKEN);
    Parse_Vector(Vector);
    GET(RIGHT_PAREN_TOKEN);
}



/*****************************************************************************
*
* FUNCTION
*
* INPUT
*
* OUTPUT
*
* RETURNS
*
* AUTHOR
*
* DESCRIPTION
*
* CHANGES
*
******************************************************************************/

void Parser::Parse_Vector_Param2(Vector3d& Val1, Vector3d& Val2)
{
    GET (LEFT_PAREN_TOKEN);
    Parse_Vector(Val1);
    Parse_Comma();
    Parse_Vector(Val2);
    GET (RIGHT_PAREN_TOKEN);
}

/*****************************************************************************
*
* FUNCTION
*
* INPUT
*
* OUTPUT
*
* RETURNS
*
* AUTHOR
*
* DESCRIPTION
*
* CHANGES
*
******************************************************************************/

void Parser::Parse_Trace(Vector3d& Res)
{
    ObjectPtr Object;
    Intersection intersect;
    TraceTicket ticket(1, 0.0);
    Ray ray(ticket);
    Vector3d Local_Normal;

    GET (LEFT_PAREN_TOKEN);

    EXPECT
        CASE (OBJECT_ID_TOKEN)
            Object = reinterpret_cast<ObjectPtr>(Token.Data);
            EXIT
        END_CASE

        OTHERWISE
            Object = NULL;
            UNGET
            EXIT
        END_CASE
    END_EXPECT

    if (Object == NULL)
        Error ("Object identifier expected.");

    Parse_Comma();

    Parse_Vector(ray.Origin);
    Parse_Comma();
    Parse_Vector(ray.Direction);
    ray.Direction.normalize();

    Parse_Comma();

    if ( Find_Intersection( &intersect, Object, ray, GetParserDataPtr()) )
    {
        Res = intersect.IPoint;

        intersect.Object->Normal( Local_Normal, &intersect, GetParserDataPtr());

        if (Test_Flag(intersect.Object,INVERTED_FLAG))
            Local_Normal.invert();
    }
    else
    {
        Res[X]=Res[Y]=Res[Z]=0;
        Local_Normal = Vector3d(0.0, 0.0, 0.0);
    }

    EXPECT
        CASE (VECTOR_FUNCT_TOKEN)
            /* All of these functions return a VECTOR result */
            if(Token.Function_Id == VECTOR_ID_TOKEN)
            {
                (*reinterpret_cast<Vector3d *>(Token.Data)) = Local_Normal;
            }
            else
            {
                UNGET
            }
            EXIT
        END_CASE

        OTHERWISE
            UNGET
            EXIT
        END_CASE
    END_EXPECT

    GET (RIGHT_PAREN_TOKEN);

}

/*****************************************************************************
*
* FUNCTION
*
* INPUT
*
* OUTPUT
*
* RETURNS
*
* AUTHOR
*
* DESCRIPTION
*
* CHANGES
*
******************************************************************************/

int Parser::Parse_Inside()
{
    ObjectPtr Object;
    Vector3d Local_Vector;
    int Result = 0;

    GET (LEFT_PAREN_TOKEN);

    EXPECT
        CASE (OBJECT_ID_TOKEN)
            Object = reinterpret_cast<ObjectPtr>(Token.Data);
            EXIT
        END_CASE

        OTHERWISE
            Object = NULL;
            UNGET
            EXIT
        END_CASE
    END_EXPECT

    if (Object == NULL)
        Error ("Object identifier expected.");
    if((Object->Type & PATCH_OBJECT) == PATCH_OBJECT)
        Error ("Solid object identifier expected.");

    Parse_Comma();

    Parse_Vector(Local_Vector);

    if (Inside_Object(Local_Vector, Object, GetParserDataPtr()))
        Result = 1;
    else
        Result = 0;

    GET (RIGHT_PAREN_TOKEN);

    return Result;
}

/*****************************************************************************
*
* FUNCTION
*
* INPUT
*
* OUTPUT
*
* RETURNS
*
* AUTHOR
*
*   Thorsten Froehlich
*
* DESCRIPTION
*
*   Utility function that determines if this is a call or access of an
*   identifier and stores the result in a global variable.  If an identifier
*   is allowed is determined by another global variable.
*
* CHANGES
*
******************************************************************************/

bool Parser::Parse_Call()
{
    if(Allow_Identifier_In_Call)
    {
        EXPECT_ONE
            CASE(LEFT_PAREN_TOKEN)
                Identifier_In_Call = false;
                return true;
            END_CASE
        END_EXPECT

        UNGET

        Identifier_In_Call = true;
        return false;
    }
    else
    {
        GET(LEFT_PAREN_TOKEN)
    }

    return true;
}

/*****************************************************************************
*
* FUNCTION
*
* INPUT
*
* OUTPUT
*
* RETURNS
*
* AUTHOR
*
* DESCRIPTION
*
*   NOTE: Function Parse_RValue in parse.cpp depends on this function to be
*   able to only use Token.Data of the current token in order to have a kind
*   of two token look-ahead in Parse_RValue! [trf]
*
* CHANGES
*
******************************************************************************/

DBL Parser::Parse_Function_Call()
{
    FUNCTION_PTR fp = (FUNCTION_PTR )Token.Data;
    if (fp == NULL)
        // may happen if a #declare or #local inside a function declaration references the function
        Error("Illegal attempt to evaluate a function being currently declared; did you miss a closing brace?");

    // NB while parsing the call parameters, the parser may drop out of the current scope (macro or include file) before we get a chance to invoke the function,
    // in which case *fp will be destroyed, and an attempt made to drop the function. Therefore we copy *fp, and claim dibs on the function.
    // TODO - use smart pointers for this
    FUNCTION fn = *fp;
    FunctionCode *f = sceneData->functionVM->GetFunctionAndReference(fn);

    unsigned int pmax = f->parameter_cnt - 1;
    unsigned int param = 0;
    DBL params[MAX_PARAMETER_LIST];

    if(Parse_Call() == false)
    {
        // we claimed dibs on the function, so before we exit we must release it
        sceneData->functionVM->RemoveFunction(fn);
        return 0.0;
    }

    // first store results in local array so recursive calls to
    // this function do not overwrite the global function stack
    // accessed by POVFPU_SetLocal [trf]
    for(param = 0; param < pmax; param++)
    {
        params[param] = Parse_Float();
        Parse_Comma();
    }
    params[param] = Parse_Float();

    GET (RIGHT_PAREN_TOKEN);

    for(param = 0; param < f->parameter_cnt; param++)
        fnVMContext->SetLocal(param, params[param]);

    DBL result = POVFPU_Run(fnVMContext, fn);

    // we claimed dibs on the function, so now that we're done with it we must say so
    sceneData->functionVM->RemoveFunction(fn);

    return result;
}

/*****************************************************************************
*
* FUNCTION
*
* INPUT
*
* OUTPUT
*
* RETURNS
*
* AUTHOR
*
* DESCRIPTION
*
*   NOTE: Function Parse_RValue in parse.cpp depends on this function to be
*   able to only use Token.Data of the current token in order to have a kind
*   of two token look-ahead in Parse_RValue! [trf]
*
* CHANGES
*
******************************************************************************/

void Parser::Parse_Vector_Function_Call(EXPRESS& Express, int *Terms)
{
    FUNCTION_PTR fp = (FUNCTION_PTR )Token.Data;
    if (fp == NULL)
        // may happen if a #declare or #local inside a function declaration references the function
        Error("Illegal attempt to evaluate a function being currently declared; did you miss a closing brace?");

    // NB while parsing the call parameters, the parser may drop out of the current scope (macro or include file) before we get a chance to invoke the function,
    // in which case *fp will be destroyed, and an attempt made to drop the function. Therefore we copy *fp, and claim dibs on the function.
    // TODO - use smart pointers for this
    FUNCTION fn = *fp;
    FunctionCode *f = sceneData->functionVM->GetFunctionAndReference(fn);

    unsigned int pmax = f->parameter_cnt - 1;
    unsigned int param = 0;
    DBL params[MAX_PARAMETER_LIST];

    if(Parse_Call() == false)
    {
        // we claimed dibs on the function, so before we exit we must release it
        sceneData->functionVM->RemoveFunction(fn);
        return;
    }

    // first store results in local array so recursive calls to
    // this function do not overwrite the global function stack
    // accessed by POVFPU_SetLocal [trf]
    for(param = 0; param < pmax; param++)
    {
        params[param] = Parse_Float();
        Parse_Comma();
    }
    params[param] = Parse_Float();

    GET (RIGHT_PAREN_TOKEN);

    for(param = 0; param < f->parameter_cnt; param++)
        fnVMContext->SetLocal(param + f->return_size, params[param]);

    (void)POVFPU_Run(fnVMContext, fn);

    // we claimed dibs on the function, so now that we're done with it we must say so
    sceneData->functionVM->RemoveFunction(fn);

    for(param = 0; param < f->return_size; param++)
        Express[param] = fnVMContext->GetLocal(param);

    *Terms = f->return_size;
}

/*****************************************************************************
*
* FUNCTION
*
* INPUT
*
* OUTPUT
*
* RETURNS
*
* AUTHOR
*
* DESCRIPTION
*
*   NOTE: Function Parse_RValue in parse.cpp depends on this function to be
*   able to only use Token.Data of the current token in order to have a kind
*   of two token look-ahead in Parse_RValue! [trf]
*
* CHANGES
*
******************************************************************************/

void Parser::Parse_Spline_Call(EXPRESS& Express, int *Terms)
{
    GenericSpline *spline = reinterpret_cast<GenericSpline *>(Token.Data);
    DBL Val;

    // NB while parsing the call parameters, the parser may drop out of the current scope (macro or include file)
    // before we get a chance to evaluate the spline, so we claim dibs on it.
    // TODO - use smart pointers for this
    Acquire_Spline_Reference(spline);

    if(Parse_Call() == false)
    {
        Release_Spline_Reference(spline);
        return;
    }

    Val=Parse_Float();
    Get_Token();

    if(Token.Token_Id == COMMA_TOKEN)
    {
        /*If there is a second parameter, make a copy of the spline
        with a new type and evaluate that.*/

        // we claimed dibs on the original spline, but since we've chosen to use a copy instead, we'll release the original
        Release_Spline_Reference(spline);

        Get_Token();
        switch(Token.Token_Id)
        {
            case LINEAR_SPLINE_TOKEN:
                spline = new LinearSpline(*spline);
                break;
            case QUADRATIC_SPLINE_TOKEN:
                spline = new QuadraticSpline(*spline);
                break;
            case CUBIC_SPLINE_TOKEN:
                spline = new CatmullRomSpline(*spline);
                break;
            case NATURAL_SPLINE_TOKEN:
                spline = new NaturalSpline(*spline);
                break;
            default:
                Error("linear_spline, quadratic_spline, natural_spline, or cubic_spline expected.");
                break;
        }

        GET(RIGHT_PAREN_TOKEN);
        Get_Spline_Val(spline, Val, Express, Terms);
        Destroy_Spline(spline);
        spline = NULL;
    }
    else
    {
        UNGET
        GET(RIGHT_PAREN_TOKEN);
        Get_Spline_Val(spline, Val, Express, Terms);

        // we claimed dibs on the spline, so now that we're done with it we must say so
        Release_Spline_Reference(spline);
    }
}

/*****************************************************************************
*
* FUNCTION
*
* INPUT
*
* OUTPUT
*
* RETURNS
*
* AUTHOR
*
* DESCRIPTION
*
* CHANGES
*
******************************************************************************/

void Parser::Parse_Num_Factor (EXPRESS& Express,int *Terms)
{
    int i = 0;
    int l1,l2;
    DBL Val,Val2;
    Vector3d Vect,Vect2,Vect3;
    ObjectPtr Object;
    TRANSFORM Trans;
    TurbulenceWarp Turb;
    UCS2 *Local_String, *Local_String2;
    char *Local_C_String;
    UCS2String ign;
    IStream *f;
    POV_ARRAY *a;
    int Old_Ok=Ok_To_Declare;
    DBL greater_val, less_val, equal_val;
    PIGMENT *Pigment; // JN2007: Image map dimensions

    Ok_To_Declare=true;

    EXPECT
        CASE (FLOAT_FUNCT_TOKEN)
            /* All of these functions return a DBL result */
            switch(Token.Function_Id)
            {
                case ABS_TOKEN:
                    Val = Parse_Float_Param();
                    Val = fabs(Val);
                    break;

                case ACOS_TOKEN:
                    Val = Parse_Float_Param();
                    if ( Val > 1.0 )
                    {
                        Warning("Domain error in acos.");
                        Val = 1.0;
                    }
                    else if (Val < -1.0)
                    {
                        Warning("Domain error in acos.");
                        Val = -1.0;
                    }
                    Val = acos(Val);
                    break;

                case VAL_TOKEN:
                    GET (LEFT_PAREN_TOKEN);
                    Local_C_String=Parse_C_String();
                    Val = atof(Local_C_String);
                    POV_FREE(Local_C_String);
                    GET (RIGHT_PAREN_TOKEN);
                    break;

                case ASC_TOKEN:
                    GET (LEFT_PAREN_TOKEN);
                    Local_String=Parse_String();
                    Val = (DBL)Local_String[0];
                    POV_FREE(Local_String);
                    GET (RIGHT_PAREN_TOKEN);
                    break;

                case ASIN_TOKEN:
                    Val = Parse_Float_Param();
                    if ( Val > 1.0 )
                    {
                        Warning("Domain error in asin.");
                        Val = 1.0;
                    }
                    else if (Val < -1.0)
                    {
                        Warning("Domain error in asin.");
                        Val = -1.0;
                    }
                    Val = asin(Val);
                    break;

                case ATAN_TOKEN:
                    Val = atan(Parse_Float_Param());
                    break;

                case ATAN2_TOKEN:
                    Parse_Float_Param2(&Val,&Val2);
                    if (ftrue(Val) || ftrue(Val2))
                        Val = atan2(Val,Val2);
                    else
                        Error("Domain error in atan2!");
                    break;

                case COSH_TOKEN:
                    Val = cosh(Parse_Float_Param());
                    break;
                case SINH_TOKEN:
                    Val = sinh(Parse_Float_Param());
                    break;
                case TANH_TOKEN:
                    Val = tanh(Parse_Float_Param());
                    break;
                case ACOSH_TOKEN:
                    Val = acosh(Parse_Float_Param());
                    break;
                case ASINH_TOKEN:
                    Val = asinh(Parse_Float_Param());
                    break;
                case ATANH_TOKEN:
                    Val = atanh(Parse_Float_Param());
                    break;
                case CEIL_TOKEN:
                    Val = ceil(Parse_Float_Param());
                    break;

                case CLOCK_TOKEN:
                    Val = clockValue;
                    break;

                case CLOCK_ON_TOKEN:
                    Val=(DBL) (useClock);
                break;

                case COS_TOKEN:
                    Val = cos(Parse_Float_Param());
                    break;

                case DEFINED_TOKEN:
                    Val = Parse_Ifdef_Param();
                    break;

                case DEGREES_TOKEN:
                    Val = Parse_Float_Param()/M_PI_180;
                    break;

                case DIV_TOKEN:
                    Parse_Float_Param2(&Val,&Val2);
                    Val=(DBL) ( (int)(Val/Val2) );
                    break;

                case EXP_TOKEN:
                    Val = exp(Parse_Float_Param());
                    break;

                case FILE_EXISTS_TOKEN:
                    GET (LEFT_PAREN_TOKEN);

                    Local_C_String=Parse_C_String();

                    Val = ((f=Locate_File(this, sceneData, UCS2String(ASCIItoUCS2String(Local_C_String)),POV_File_Text_User,ign,false))==NULL) ? 0.0 : 1.0;
                    if (f != NULL)
                        delete f;

                    POV_FREE(Local_C_String);

                    GET (RIGHT_PAREN_TOKEN);
                    break;

                case FLOAT_ID_TOKEN:
                    Val = *(reinterpret_cast<DBL *>(Token.Data));
                    break;

                case FLOAT_TOKEN:
                    Val = Token.Token_Float;
                    break;

                case FLOOR_TOKEN:
                    Val = floor(Parse_Float_Param());
                    break;

                case INT_TOKEN:
                    Val = (DBL) ((int) Parse_Float_Param());
                    break;

                case INSIDE_TOKEN:
                    Val = (DBL) Parse_Inside();
                    break;

                case LN_TOKEN:
                    Val = Parse_Float_Param();
                    if (Val<=0.0)
                        Error("ln of negative number %lf",Val);
                    else
                        Val = log(Val);
                    break;

                case LOG_TOKEN:
                    Val = Parse_Float_Param();
                    if (Val<=0.0)
                        Error("log of negative number %lf",Val);
                    else
                        Val = log10(Val);
                    break;

                case BITWISE_AND_TOKEN:
                    GET (LEFT_PAREN_TOKEN);
                    l1 = (int)Parse_Float();
                    EXPECT
                        CASE(COMMA_TOKEN)
                            l2 = (int)Parse_Float();
                            l1 &= l2;
                        END_CASE

                        OTHERWISE
                            UNGET
                            GET (RIGHT_PAREN_TOKEN);
                            EXIT
                        END_CASE
                    END_EXPECT
                    Val = (DBL)l1;
                    break;

                case BITWISE_XOR_TOKEN:
                    GET (LEFT_PAREN_TOKEN);
                    l1 = (int)Parse_Float();
                    EXPECT
                        CASE(COMMA_TOKEN)
                            l2 = (int)Parse_Float();
                            l1 ^= l2;
                        END_CASE

                        OTHERWISE
                            UNGET
                            GET (RIGHT_PAREN_TOKEN);
                            EXIT
                        END_CASE
                    END_EXPECT
                    Val = (DBL)l1;
                    break;

                case BITWISE_OR_TOKEN:
                    GET (LEFT_PAREN_TOKEN);
                    l1 = (int)Parse_Float();
                    EXPECT
                        CASE(COMMA_TOKEN)
                            l2 = (int)Parse_Float();
                            l1 |= l2;
                        END_CASE

                        OTHERWISE
                            UNGET
                            GET (RIGHT_PAREN_TOKEN);
                            EXIT
                        END_CASE
                    END_EXPECT
                    Val = (DBL)l1;
                    break;

                case MAX_TOKEN:
                    GET (LEFT_PAREN_TOKEN);
                    Val = Parse_Float();
                    EXPECT
                        CASE(COMMA_TOKEN)
                            Val2 = Parse_Float();
                            Val = max(Val,Val2);
                        END_CASE

                        OTHERWISE
                            UNGET
                            GET (RIGHT_PAREN_TOKEN);
                            EXIT
                        END_CASE
                    END_EXPECT
                    break;

                case MIN_TOKEN:
                    GET (LEFT_PAREN_TOKEN);
                    Val = Parse_Float();
                    EXPECT
                        CASE(COMMA_TOKEN)
                            Val2 = Parse_Float();
                            Val = min(Val,Val2);
                        END_CASE

                        OTHERWISE
                            UNGET
                            GET (RIGHT_PAREN_TOKEN);
                            EXIT
                        END_CASE
                    END_EXPECT
                    break;

                case SELECT_TOKEN:
                    GET (LEFT_PAREN_TOKEN);
                    Val = Parse_Float();
                    Parse_Comma();
                    less_val = Parse_Float();
                    Parse_Comma();
                    equal_val = Parse_Float();
                    EXPECT
                        CASE(COMMA_TOKEN)
                            greater_val = Parse_Float();
                            GET (RIGHT_PAREN_TOKEN);
                            if(Val < 0.0)
                                Val = less_val;
                            else if(Val == 0.0)
                                Val = equal_val;
                            else
                                Val = greater_val;
                            EXIT
                        END_CASE

                        OTHERWISE
                            UNGET
                            GET (RIGHT_PAREN_TOKEN);
                            if(Val < 0.0)
                                Val = less_val;
                            else
                                Val = equal_val;
                            EXIT
                        END_CASE
                    END_EXPECT
                    break;

                case MOD_TOKEN:
                    Parse_Float_Param2(&Val,&Val2);
                    Val = fmod(Val,Val2);
                    break;

                case PI_TOKEN:
                    Val = M_PI;
                    break;

                case SQR_TOKEN:
                    Val = Parse_Float_Param();
                    Val = (Val*Val);
                    break;

                case POW_TOKEN:
                    Parse_Float_Param2(&Val,&Val2);
                    if((Val == 0.0) && (Val2 == 0.0))
                        Error("Domain error.");
                    Val=pow(Val,Val2);
                    break;

                case RADIANS_TOKEN:
                    Val = Parse_Float_Param()*M_PI_180;
                    break;

                case SIN_TOKEN:
                    Val = sin(Parse_Float_Param());
                    break;

                case SQRT_TOKEN:
                    Val = Parse_Float_Param();
                    if (Val<0.0)
                        Error("sqrt of negative number %lf",Val);
                    else
                        Val = sqrt(Val);
                    break;

                case STRCMP_TOKEN:
                    GET (LEFT_PAREN_TOKEN);
                    Local_String=Parse_String();
                    Parse_Comma();
                    Local_String2=Parse_String();
                    Val = (DBL)UCS2_strcmp(Local_String, Local_String2);
                    POV_FREE(Local_String);
                    POV_FREE(Local_String2);
                    GET (RIGHT_PAREN_TOKEN);
                    break;

                case STRLEN_TOKEN:
                    GET (LEFT_PAREN_TOKEN);
                    Local_String=Parse_String();
                    Val = (DBL)UCS2_strlen(Local_String);
                    POV_FREE(Local_String);
                    GET (RIGHT_PAREN_TOKEN);
                    break;

                case TAN_TOKEN:
                    Val = tan(Parse_Float_Param());
                    break;

                case VDOT_TOKEN:
                    Parse_Vector_Param2(Vect,Vect2);
                    Val = dot(Vect,Vect2);
                    break;

                case VLENGTH_TOKEN:
                    Parse_Vector_Param(Vect);
                    Val = Vect.length();
                    break;

                case VERSION_TOKEN:
                    Val = sceneData->languageVersion / 100.0;
                    break;

                case TRUE_TOKEN:
                case YES_TOKEN:
                case ON_TOKEN:
                    Val = 1.0;
                    break;

                case FALSE_TOKEN:
                case NO_TOKEN:
                case OFF_TOKEN:
                    Val = 0.0;
                    break;

                case SEED_TOKEN:
                    Val = stream_seed((int)Parse_Float_Param());
                    break;

                case RAND_TOKEN:
                    i = (int)Parse_Float_Param();
                    if ((i < 0) || (i >= Number_Of_Random_Generators))
                        Error("Illegal random number generator.");
                    Val = stream_rand(i);
                    break;

                case DIMENSIONS_TOKEN:
                    GET(LEFT_PAREN_TOKEN)
                    GET(ARRAY_ID_TOKEN)
                    a = reinterpret_cast<POV_ARRAY *>(*(Token.DataPtr));
                    Val = a->Dims+1;
                    GET(RIGHT_PAREN_TOKEN)
                    break;

                case DIMENSION_SIZE_TOKEN:
                    GET(LEFT_PAREN_TOKEN)
                    GET(ARRAY_ID_TOKEN)
                    Parse_Comma();
                    a = reinterpret_cast<POV_ARRAY *>(*(Token.DataPtr));
                    i = (int)Parse_Float()-1.0;
                    if ((i < 0) || (i > a->Dims))
                        Val = 0.0;
                    else
                        Val = a->Sizes[i];
                    GET(RIGHT_PAREN_TOKEN)
                    break;

                case NOW_TOKEN:
                    {
                        static boost::posix_time::ptime y2k(boost::gregorian::date(2000,1,1));
                        boost::posix_time::ptime now(boost::posix_time::microsec_clock::universal_time());
                        Val = (now-y2k).total_microseconds() * (1.0e-6) / (24*60*60);
                    }
                    break;
            }
            for (i=0; i < *Terms; i++)
                Express[i]=Val;
            EXIT
        END_CASE

        CASE (VECTOR_FUNCT_TOKEN)
            /* All of these functions return a VECTOR result */
            switch(Token.Function_Id)
            {
                case VAXIS_ROTATE_TOKEN:
                    GET (LEFT_PAREN_TOKEN);
                    Parse_Vector(Vect2);
                    Parse_Comma();
                    Parse_Vector(Vect3);
                    Parse_Comma();
                    Val=Parse_Float()*M_PI_180;
                    GET (RIGHT_PAREN_TOKEN);
                    Compute_Axis_Rotation_Transform(&Trans,Vect3,Val);
                    MTransPoint(Vect, Vect2, &Trans);
                    break;

                case VCROSS_TOKEN:
                    Parse_Vector_Param2(Vect2,Vect3);
                    Vect = cross(Vect2,Vect3);
                    break;

                case VECTOR_ID_TOKEN:
                    Vect = *reinterpret_cast<Vector3d *>(Token.Data);
                    break;

                case VNORMALIZE_TOKEN:
                    Parse_Vector_Param(Vect2);
                    if((Vect2[X] == 0.0) && (Vect2[Y] == 0.0) && (Vect2[Z] == 0.0))
                    {
                        if (sceneData->EffectiveLanguageVersion() >= 350)
                            PossibleError("Normalizing zero-length vector.");
                        Vect[X] = Vect[Y] = Vect[Z] = 0.0;
                    }
                    else
                        Vect = Vect2.normalized();
                    break;

                case VROTATE_TOKEN:
                    Parse_Vector_Param2(Vect2,Vect3);
                    Compute_Rotation_Transform (&Trans, Vect3);
                    MTransPoint(Vect, Vect2, &Trans);
                    break;

                case VTURBULENCE_TOKEN:
                    GET (LEFT_PAREN_TOKEN);
                    Turb.Lambda = Parse_Float();
                    Parse_Comma();
                    Turb.Omega = Parse_Float();
                    Parse_Comma();
                    Turb.Octaves = (int)Parse_Float();
                    if(Turb.Octaves < 1)
                        Turb.Octaves = 1;
                    if(Turb.Octaves > 10) // avoid domain errors
                        Turb.Octaves = 10;
                    Parse_Comma();
                    Parse_Vector(Vect2); // input vector
                    Parse_Comma();
                    GET (RIGHT_PAREN_TOKEN);
                    DTurbulence(Vect, Vect2, &Turb);
                    break;

                case X_TOKEN:
                    Vect = Vector3d(1.0,0.0,0.0);
                    break;

                case Y_TOKEN:
                    Vect = Vector3d(0.0,1.0,0.0);
                    break;

                case Z_TOKEN:
                    Vect = Vector3d(0.0,0.0,1.0);
                    break;

                case TRACE_TOKEN:
                    Parse_Trace( Vect );
                    break;

                case MIN_EXTENT_TOKEN:
                    GET (LEFT_PAREN_TOKEN);
                    EXPECT
                        CASE (OBJECT_ID_TOKEN)
                            Object = reinterpret_cast<ObjectPtr>(Token.Data);
                            if ( Object )
                                Vect = Vector3d(Object->BBox.lowerLeft);
                            EXIT
                        END_CASE

                        OTHERWISE
                            Object = NULL;
                            Vect = Vector3d(0.0,0.0,0.0);
                            UNGET
                            EXIT
                        END_CASE
                    END_EXPECT

                    GET (RIGHT_PAREN_TOKEN);
                    break;

                case MAX_EXTENT_TOKEN:
                    GET (LEFT_PAREN_TOKEN);
                    EXPECT
                        CASE (OBJECT_ID_TOKEN)
                            Object = reinterpret_cast<ObjectPtr>(Token.Data);
                            if ( Object )
                                Vect = Vector3d(Object->BBox.lowerLeft+Object->BBox.size);
                            EXIT
                        END_CASE

                        // JN2007: Image map dimensions:
                        CASE (PIGMENT_ID_TOKEN)
                            Pigment = reinterpret_cast<PIGMENT *>(Token.Data);
                            if(Pigment->Type != BITMAP_PATTERN)
                            {
                                Error("The parameter to max_extent must be an image map pigment identifier");
                            }
                            else
                            {
                                Vect[X] = dynamic_cast<ImagePattern*>(Pigment->pattern.get())->pImage->iwidth;
                                Vect[Y] = dynamic_cast<ImagePattern*>(Pigment->pattern.get())->pImage->iheight;
                                Vect[Z] = 0;
                            }
                            EXIT
                        END_CASE

                        OTHERWISE
                            Object = NULL;
                            Vect = Vector3d(0.0,0.0,0.0);
                            UNGET
                            EXIT
                        END_CASE
                    END_EXPECT
                    GET (RIGHT_PAREN_TOKEN);
                    break;
            }


            /* If it was expecting a DBL, promote it to a VECTOR.
               I haven't yet figured out what to do if it was expecting
               a COLOUR value with Terms>3
            */
            if(*Terms < 3)
                *Terms = 3;

            for(i = 0; i < 3; i++)
                Express[i] = Vect[i];
            EXIT
        END_CASE

        CASE (FUNCT_ID_TOKEN)
            Val = Parse_Function_Call();
            for(i = 0; i < *Terms; i++)
                Express[i] = Val;
            EXIT
        END_CASE

        CASE (VECTFUNCT_ID_TOKEN)
            *Terms = 5; // will be adjusted by Parse_Vector_Function_Call
            for(i = 0; i < *Terms; i++)
                Express[i] = 0.0;
            Parse_Vector_Function_Call(Express, Terms);
            EXIT
        END_CASE

        CASE (SPLINE_ID_TOKEN)
            *Terms = 5; // will be adjusted by Parse_Spline_Call
            for(i = 0; i < *Terms; i++)
                Express[i] = 0.0;
            Parse_Spline_Call(Express, Terms);
            EXIT
        END_CASE

        CASE (COLOUR_ID_TOKEN)
            *Terms=5;
            (*reinterpret_cast<RGBFTColour *>(Token.Data)).Get(Express, *Terms);
            EXIT
        END_CASE

        CASE (UV_ID_TOKEN)
            *Terms=2;
            for (i=0; i<2; i++)
                Express[i]=(DBL)(  (*reinterpret_cast<Vector2d *>(Token.Data))[i]  );
            EXIT
        END_CASE

        CASE (VECTOR_4D_ID_TOKEN)
            *Terms=4;
            for (i=0; i<4; i++)
                Express[i]=(DBL)(  (reinterpret_cast<DBL *>(Token.Data))[i]  );
            EXIT
        END_CASE

        CASE (T_TOKEN)
            *Terms=4;
            Express[0]=0.0;
            Express[1]=0.0;
            Express[2]=0.0;
            Express[3]=1.0;
            EXIT
        END_CASE

        CASE (U_TOKEN)
            *Terms=2;
            Express[0]=1.0;
            Express[1]=0.0;
            EXIT
        END_CASE

        CASE (V_TOKEN)
            *Terms=2;
            Express[0]=0.0;
            Express[1]=1.0;
            EXIT
        END_CASE

        CASE (PLUS_TOKEN)
        END_CASE

        CASE (DASH_TOKEN)
            Ok_To_Declare=Old_Ok;
            Parse_Num_Factor(Express,Terms);
            Old_Ok=Ok_To_Declare;
            Ok_To_Declare=true;
            for (i=0; i<*Terms; i++)
                Express[i]=-Express[i];
            EXIT
        END_CASE

        CASE (EXCLAMATION_TOKEN)
            Ok_To_Declare=Old_Ok;
            Parse_Num_Factor(Express,Terms);
            Old_Ok=Ok_To_Declare;
            Ok_To_Declare=true;
            for (i=0; i<*Terms; i++)
                Express[i] = ftrue(Express[i])?0.0:1.0;
            EXIT
        END_CASE

        CASE (LEFT_PAREN_TOKEN)
            Parse_Express(Express,Terms);
            GET(RIGHT_PAREN_TOKEN);
            EXIT
        END_CASE

/* This case parses a 2, 3, 4, or 5 term vector.  First parse 2 terms.
   Note Parse_Comma won't crash if it doesn't find one.
 */

        CASE (LEFT_ANGLE_TOKEN)
            Express[X] = Parse_Float();   Parse_Comma();
            Express[Y] = Parse_Float();   Parse_Comma();
            *Terms=2;

            EXPECT
                CASE_EXPRESS
                    /* If a 3th float is found, parse it. */
                    Express[2] = Parse_Float(); Parse_Comma();
                    *Terms=3;
                    EXPECT
                        CASE_EXPRESS
                            /* If a 4th float is found, parse it. */
                            Express[3] = Parse_Float(); Parse_Comma();
                            *Terms=4;
                            EXPECT
                                CASE_EXPRESS
                                    /* If a 5th float is found, parse it. */
                                    Express[4] = Parse_Float();
                                    *Terms=5;
                                END_CASE

                                OTHERWISE
                                    /* Only 4 found. */
                                    UNGET
                                    GET (RIGHT_ANGLE_TOKEN)
                                    EXIT
                                END_CASE
                            END_EXPECT
                            EXIT
                        END_CASE

                        OTHERWISE
                            /* Only 3 found. */
                            UNGET
                            GET (RIGHT_ANGLE_TOKEN)
                            EXIT
                        END_CASE
                    END_EXPECT
                    EXIT
                END_CASE

                OTHERWISE
                    /* Only 2 found. */
                    UNGET
                    GET (RIGHT_ANGLE_TOKEN)
                    EXIT
                END_CASE
            END_EXPECT
            EXIT
        END_CASE

        OTHERWISE
            Expectation_Error ("numeric expression");
        END_CASE
    END_EXPECT

    Ok_To_Declare=Old_Ok;

    /* Parse VECTOR.x or COLOR.red type things */
    EXPECT
        CASE(PERIOD_TOKEN)
            EXPECT
                CASE (VECTOR_FUNCT_TOKEN)
                    switch(Token.Function_Id)
                    {
                        case X_TOKEN:
                            i=X;
                            break;

                        case Y_TOKEN:
                            i=Y;
                            break;

                        case Z_TOKEN:
                            i=Z;
                            break;

                        default:
                            Expectation_Error ("x, y, or z");
                    }
                    EXIT
                END_CASE

                CASE (COLOUR_KEY_TOKEN)
                    switch(Token.Function_Id)
                    {
                        case RED_TOKEN:
                            i=pRED;
                            break;

                        case GREEN_TOKEN:
                            i=pGREEN;
                            break;

                        case BLUE_TOKEN:
                            i=pBLUE;
                            break;

                        case FILTER_TOKEN:
                            i=pFILTER;
                            break;

                        case TRANSMIT_TOKEN:
                            i=pTRANSM;
                            break;

                        case GRAY_TOKEN:
                            *Terms=1;
                            Express[0]=PreciseRGBFTColour(Express).Greyscale();
                            return;

                        default:
                            Expectation_Error ("red, green, blue, filter, or transmit");
                    }
                    EXIT
                END_CASE

                CASE(U_TOKEN)
                    i=U;
                    EXIT
                END_CASE

                CASE(V_TOKEN)
                    i=V;
                    EXIT
                END_CASE

                CASE(T_TOKEN)
                    i=T;
                    EXIT
                END_CASE

                OTHERWISE
                    Expectation_Error ("x, y, z or color component");
                END_CASE
            END_EXPECT

            if (i>=*Terms)
                Error("Bad operands for period operator.");
            *Terms=1;
            Express[0]=Express[i];
            EXIT
        END_CASE

        OTHERWISE
            UNGET
            EXIT
        END_CASE
    END_EXPECT
}



/*****************************************************************************
*
* FUNCTION
*
* INPUT
*
* OUTPUT
*
* RETURNS
*
* AUTHOR
*
* DESCRIPTION
*
* CHANGES
*
******************************************************************************/

/* If first operand of a 2-operand function had more terms than the second,
   then the parsing of the 2nd operand would have automatically promoted it.
   But if 2nd operand has more terms then we must go back promote the 1st
   operand before combining them  Promote_Express does it.  If Old_Terms=1
   then set all terms to Express[0].  Otherwise pad extra terms with 0.0.
*/

void Parser::Promote_Express(EXPRESS& Express,int *Old_Terms,int New_Terms)
{
    register int i;

    if (*Old_Terms >= New_Terms)
        return;

    if (*Old_Terms==1)
    {
        for(i=1;i<New_Terms;i++)
        {
            Express[i]=Express[0];
        }
    }
    else
    {
        for(i=(*Old_Terms);i<New_Terms;i++)
        {
            Express[i]=0.0;
        }
    }

    *Old_Terms=New_Terms;
}




/*****************************************************************************
*
* FUNCTION
*
* INPUT
*
* OUTPUT
*
* RETURNS
*
* AUTHOR
*
* DESCRIPTION
*
* CHANGES
*
*    2000 : NK promotion bugfix
*
******************************************************************************/

void Parser::Parse_Num_Term (EXPRESS& Express,int *Terms)
{
    register int i;
    EXPRESS Local_Express;
    int Local_Terms;

    Parse_Num_Factor(Express,Terms);

    Local_Terms=*Terms;

    EXPECT
        CASE (STAR_TOKEN)
            Parse_Num_Factor(Local_Express,&Local_Terms);
            if (Local_Terms>*Terms)
                Promote_Express(Express,Terms,Local_Terms);
            else
                Promote_Express(Local_Express,&Local_Terms,*Terms);

            for(i=0;i<*Terms;i++)
                Express[i] *= Local_Express[i];
        END_CASE

        CASE (SLASH_TOKEN)
            Parse_Num_Factor(Local_Express,&Local_Terms);
            if (Local_Terms>*Terms)
                Promote_Express(Express,Terms,Local_Terms);
            else
                Promote_Express(Local_Express,&Local_Terms,*Terms);

            for(i=0;i<*Terms;i++)
            {
                if (Local_Express[i]==0.0) /* must be 0.0, not EPSILON */
                {
                    Express[i]=HUGE_VAL;
                    Warning("Divide by zero.");
                }
                else
                {
                    Express[i] /= Local_Express[i];
                }
            }
        END_CASE

        OTHERWISE
            UNGET
            EXIT
        END_CASE
    END_EXPECT

}



/*****************************************************************************
*
* FUNCTION
*
* INPUT
*
* OUTPUT
*
* RETURNS
*
* AUTHOR
*
* DESCRIPTION
*
* CHANGES
*
*    2000 :  NK promotion bugfix
*
******************************************************************************/

void Parser::Parse_Rel_Factor (EXPRESS& Express,int *Terms)
{
    register int i;
    EXPRESS Local_Express;
    int Local_Terms;

    Parse_Num_Term(Express,Terms);

    Local_Terms=*Terms;

    EXPECT
        CASE (PLUS_TOKEN)
            Parse_Num_Term(Local_Express,&Local_Terms);
            if (Local_Terms>*Terms)
            {
                Promote_Express(Express,Terms,Local_Terms);
            }
            else
            {
                Promote_Express(Local_Express,&Local_Terms,*Terms);
            }

            for(i=0;i<*Terms;i++)
                Express[i] += Local_Express[i];
        END_CASE

        CASE (DASH_TOKEN)
            Parse_Num_Term(Local_Express,&Local_Terms);
            if (Local_Terms>*Terms)
            {
                Promote_Express(Express,Terms,Local_Terms);
            }
            else
            {
                Promote_Express(Local_Express,&Local_Terms,*Terms);
            }

            for(i=0;i<*Terms;i++)
                Express[i] -= Local_Express[i];
        END_CASE

        OTHERWISE
            UNGET
            EXIT
        END_CASE
    END_EXPECT

}


/*****************************************************************************
*
* FUNCTION
*
* INPUT
*
* OUTPUT
*
* RETURNS
*
* AUTHOR
*
* DESCRIPTION
*
* CHANGES
*
******************************************************************************/

<<<<<<< HEAD
void Parser::Parse_Rel_String_Term (const UCS2 *lhs, EXPRESS Express, int Terms)
=======
void Parser::Parse_Rel_String_Term (const UCS2 *lhs, EXPRESS& Express, int Terms)
>>>>>>> 44e5f50d
{
    int Val, i;
    UCS2 *rhs = NULL;

    EXPECT_ONE
        CASE (LEFT_ANGLE_TOKEN)
            rhs = Parse_String();
            Val = UCS2_strcmp(lhs, rhs);
            POV_FREE(rhs);

            for(i=0;i<Terms;i++)
                Express[i] = (DBL)(Val < 0);
        END_CASE

        CASE (REL_LE_TOKEN)
            rhs = Parse_String();
            Val = UCS2_strcmp(lhs, rhs);
            POV_FREE(rhs);

            for(i=0;i<Terms;i++)
                Express[i] = (DBL)(Val <= 0);
        END_CASE

        CASE (EQUALS_TOKEN)
            rhs = Parse_String();
            Val = UCS2_strcmp(lhs, rhs);
            POV_FREE(rhs);

            for(i=0;i<Terms;i++)
                Express[i] = (DBL)(Val == 0);
        END_CASE

        CASE (REL_NE_TOKEN)
            rhs = Parse_String();
            Val = UCS2_strcmp(lhs, rhs);
            POV_FREE(rhs);

            for(i=0;i<Terms;i++)
                Express[i] = (DBL)(Val != 0);
        END_CASE

        CASE (REL_GE_TOKEN)
            rhs = Parse_String();
            Val = UCS2_strcmp(lhs, rhs);
            POV_FREE(rhs);

            for(i=0;i<Terms;i++)
                Express[i] = (DBL)(Val >= 0);
        END_CASE

        CASE (RIGHT_ANGLE_TOKEN)
            rhs = Parse_String();
            Val = UCS2_strcmp(lhs, rhs);
            POV_FREE(rhs);

            for(i=0;i<Terms;i++)
                Express[i] = (DBL)(Val > 0);
        END_CASE

        OTHERWISE
            Expectation_Error("string comparison operator");
            EXIT
        END_CASE
    END_EXPECT
}

/*****************************************************************************
*
* FUNCTION
*
* INPUT
*
* OUTPUT
*
* RETURNS
*
* AUTHOR
*
* DESCRIPTION
*
* CHANGES
*
******************************************************************************/

void Parser::Parse_Rel_Term (EXPRESS& Express,int *Terms)
{
    register int i;
    EXPRESS Local_Express;
    int Local_Terms;

    bool old_Ok_To_Declare = Ok_To_Declare;
    Ok_To_Declare=true;

    UCS2 *Local_String = Parse_String(false, false);
    if(Local_String != NULL)
    {
            Parse_Rel_String_Term(Local_String, Express, *Terms);
            POV_FREE(Local_String);
            Ok_To_Declare = old_Ok_To_Declare;
            return;
    }
    Ok_To_Declare = old_Ok_To_Declare;

    Parse_Rel_Factor(Express,Terms);

    Local_Terms=*Terms;

    EXPECT
        CASE (LEFT_ANGLE_TOKEN)
            Parse_Rel_Factor(Local_Express,&Local_Terms);
            Promote_Express(Express,Terms,Local_Terms);

            for(i=0;i<*Terms;i++)
                Express[i] = (DBL)(Express[i] < Local_Express[i]);
        END_CASE

        CASE (REL_LE_TOKEN)
            Parse_Rel_Factor(Local_Express,&Local_Terms);
            Promote_Express(Express,Terms,Local_Terms);

            for(i=0;i<*Terms;i++)
                Express[i] = (DBL)((Express[i] <= Local_Express[i]) || (!ftrue(Express[i]-Local_Express[i])));
        END_CASE

        CASE (EQUALS_TOKEN)
            Parse_Rel_Factor(Local_Express,&Local_Terms);
            Promote_Express(Express,Terms,Local_Terms);

            for(i=0;i<*Terms;i++)
                Express[i] = (DBL)(!ftrue(Express[i]-Local_Express[i]));
        END_CASE

        CASE (REL_NE_TOKEN)
            Parse_Rel_Factor(Local_Express,&Local_Terms);
            Promote_Express(Express,Terms,Local_Terms);

            for(i=0;i<*Terms;i++)
                Express[i] = (DBL)ftrue(Express[i]-Local_Express[i]);
        END_CASE

        CASE (REL_GE_TOKEN)
            Parse_Rel_Factor(Local_Express,&Local_Terms);
            Promote_Express(Express,Terms,Local_Terms);

            for(i=0;i<*Terms;i++)
                Express[i] = (DBL)((Express[i] >= Local_Express[i]) || (!ftrue(Express[i]-Local_Express[i])));
        END_CASE

        CASE (RIGHT_ANGLE_TOKEN)
            Parse_Rel_Factor(Local_Express,&Local_Terms);
            Promote_Express(Express,Terms,Local_Terms);

            for(i=0;i<*Terms;i++)
                Express[i] = (DBL)(Express[i] > Local_Express[i]);
        END_CASE

        OTHERWISE
            UNGET
            EXIT
        END_CASE
    END_EXPECT

}



/*****************************************************************************
*
* FUNCTION
*
* INPUT
*
* OUTPUT
*
* RETURNS
*
* AUTHOR
*
* DESCRIPTION
*
* CHANGES
*
******************************************************************************/

void Parser::Parse_Logical (EXPRESS& Express,int *Terms)
{
    register int i;
    EXPRESS Local_Express;
    int Local_Terms;

    Parse_Rel_Term(Express,Terms);

    Local_Terms=*Terms;

    EXPECT
        CASE (AMPERSAND_TOKEN)
            Parse_Rel_Term(Local_Express,&Local_Terms);
            Promote_Express(Express,Terms,Local_Terms);

            for(i=0;i<*Terms;i++)
                Express[i] = (DBL)(ftrue(Express[i]) && ftrue(Local_Express[i]));
        END_CASE

        CASE (BAR_TOKEN)
            Parse_Rel_Term(Local_Express,&Local_Terms);
            Promote_Express(Express,Terms,Local_Terms);

            for(i=0;i<*Terms;i++)
                Express[i] = (DBL)(ftrue(Express[i]) || ftrue(Local_Express[i]));
        END_CASE

        OTHERWISE
            UNGET
            EXIT
        END_CASE
    END_EXPECT

}



/*****************************************************************************
*
* FUNCTION
*
* INPUT
*
* OUTPUT
*
* RETURNS
*
* AUTHOR
*
* DESCRIPTION
*
* CHANGES
*
******************************************************************************/

void Parser::Parse_Express (EXPRESS& Express,int *Terms)
{
    EXPRESS Local_Express1, Local_Express2;
    EXPRESS *Chosen;
    int Local_Terms1, Local_Terms2;

    Local_Terms1 = 1;

    Parse_Logical(Express,&Local_Terms1);

    EXPECT
        CASE (QUESTION_TOKEN)
            if (Local_Terms1 != 1)
                Error("Conditional must evaluate to a float.");
            Local_Terms1 = Local_Terms2 = *Terms;
            Parse_Express(Local_Express1,&Local_Terms1);
            GET(COLON_TOKEN);
            Parse_Express(Local_Express2,&Local_Terms2);
            if (ftrue(Express[0]))
            {
                Chosen = reinterpret_cast<EXPRESS *>(&Local_Express1);
                *Terms = Local_Terms1;
            }
            else
            {
                Chosen = reinterpret_cast<EXPRESS *>(&Local_Express2);
                *Terms = Local_Terms2;
            }
            POV_MEMCPY(Express,Chosen,sizeof(EXPRESS));
            EXIT
        END_CASE

        OTHERWISE
            /* Not a (c)?a:b expression.  Since Express was parsed with
               Local_Terms1=1 then we may have to promote this.  Suppose
               Terms=3 but Local_Terms1=1.  If this had been a (c)?a:b
               then a float is ok but since it is not a condition then
               it must be promoted to Terms=3.  Note that the parameters
               below look wrong but they are not.
             */
            Promote_Express (Express,&Local_Terms1,*Terms);
            /* On the other hand, Local_Terms1 may be bigger than Terms.
               If so, Express already is promoted and Terms must reflect that.
             */
            *Terms=Local_Terms1;
            UNGET
            EXIT
        END_CASE
    END_EXPECT

}



/*****************************************************************************
*
* FUNCTION
*
* INPUT
*
* OUTPUT
*
* RETURNS
*
* AUTHOR
*
* DESCRIPTION
*
* CHANGES
*
******************************************************************************/

DBL Parser::Parse_Float ()
{
    EXPRESS Express;
    int Terms;
    bool old_allow_id = Allow_Identifier_In_Call;
    Allow_Identifier_In_Call = false;

    Terms=1;

    if (sceneData->EffectiveLanguageVersion() < 150)
        Parse_Num_Factor(Express,&Terms);
    else
        Parse_Rel_Factor(Express,&Terms);

    if (Terms>1)
        Error ("Float expected but vector or color expression found.");

    Allow_Identifier_In_Call = old_allow_id;

    return (Express[0]);
}



/*****************************************************************************
*
* FUNCTION
*
* INPUT
*
* OUTPUT
*
* RETURNS
*
* AUTHOR
*
* DESCRIPTION
*
* CHANGES
*
******************************************************************************/

DBL Parser::Allow_Float (DBL defval)
{
    DBL retval;

    EXPECT
        CASE_EXPRESS
            retval = Parse_Float();
            EXIT
        END_CASE

        OTHERWISE
            UNGET
            retval = defval;
            EXIT
        END_CASE
    END_EXPECT

    return (retval);
}


/*****************************************************************************
*
* FUNCTION
*
* INPUT
*
* OUTPUT
*
* RETURNS
*
* AUTHOR
*
* DESCRIPTION
*
* CHANGES
*
******************************************************************************/

int Parser::Allow_Vector (Vector3d& Vect)
{
    int retval;

    EXPECT
        CASE_EXPRESS
            Parse_Vector(Vect);
            retval = true;
            EXIT
        END_CASE

        OTHERWISE
            UNGET
            retval = false;
            EXIT
        END_CASE
    END_EXPECT

    return (retval);
}



/*****************************************************************************
*
* FUNCTION
*
* INPUT
*
* OUTPUT
*
* RETURNS
*
* AUTHOR
*
* DESCRIPTION
*
* CHANGES
*
******************************************************************************/

void Parser::Parse_Vector (Vector3d& Vector)
{
    EXPRESS Express;
    int Terms;
    bool old_allow_id = Allow_Identifier_In_Call;
    Allow_Identifier_In_Call = false;

    /* Initialize expression. [DB 12/94] */

    for (Terms = 0; Terms < 5; Terms++)
    {
        Express[Terms] = 0.0;
    }

    Terms=3;

    if (sceneData->EffectiveLanguageVersion() < 150)
        Parse_Num_Factor(Express,&Terms);
    else
        Parse_Rel_Factor(Express,&Terms);

    if (Terms>3)
        Error ("Vector expected but color expression found.");

    for(Terms=0;Terms<3;Terms++)
        Vector[Terms]=Express[Terms];

    Allow_Identifier_In_Call = old_allow_id;
}


/*****************************************************************************
*
* FUNCTION
*
* INPUT
*
* OUTPUT
*
* RETURNS
*
* AUTHOR
*
* DESCRIPTION
*
* CHANGES
*
******************************************************************************/

void Parser::Parse_Vector4D (VECTOR_4D Vector)
{
    EXPRESS Express;
    int Terms;
    int Dim = 4;
    bool old_allow_id = Allow_Identifier_In_Call;
    Allow_Identifier_In_Call = false;

    /* Initialize expression. [DB 12/94] */

    for (Terms = 0; Terms < 5; Terms++)
    {
        Express[Terms] = 0.0;
    }

    Terms=Dim;

    if (sceneData->EffectiveLanguageVersion() < 150)
        Parse_Num_Factor(Express,&Terms);
    else
        Parse_Rel_Factor(Express,&Terms);

    if (Terms>Dim)
        Error ("Vector expected but color expression found.");

    for(Terms=0;Terms<Dim;Terms++)
        Vector[Terms]=Express[Terms];

    Allow_Identifier_In_Call = old_allow_id;
}




/*****************************************************************************
*
* FUNCTION
*
* INPUT
*
* OUTPUT
*
* RETURNS
*
* AUTHOR
*
* DESCRIPTION
*
* CHANGES
*
******************************************************************************/

void Parser::Parse_UV_Vect (Vector2d& UV_Vect)
{
    EXPRESS Express;
    int Terms;
    bool old_allow_id = Allow_Identifier_In_Call;
    Allow_Identifier_In_Call = false;

    /* Initialize expression. [DB 12/94] */

    for (Terms = 0; Terms < 5; Terms++)
    {
        Express[Terms] = 0.0;
    }

    Terms=2;

    if (sceneData->EffectiveLanguageVersion() < 150)
        Parse_Num_Factor(Express,&Terms);
    else
        Parse_Rel_Factor(Express,&Terms);

    if (Terms>2)
        Error ("UV_Vector expected but vector or color expression found.");

    for(Terms=0;Terms<2;Terms++)
        UV_Vect[Terms]=Express[Terms];

    Allow_Identifier_In_Call = old_allow_id;
}



/*****************************************************************************
*
* FUNCTION
*
* INPUT
*
* OUTPUT
*
* RETURNS
*
* AUTHOR
*
* DESCRIPTION
*
* CHANGES
*
******************************************************************************/

int Parser::Parse_Unknown_Vector(EXPRESS& Express, bool allow_identifier, bool *had_identifier)
{
    int Terms;
    bool old_allow_id = Allow_Identifier_In_Call;

    Allow_Identifier_In_Call = allow_identifier;
    Identifier_In_Call = false;

    /* Initialize expression. [DB 12/94] */

    for (Terms = 0; Terms < 5; Terms++)
    {
        Express[Terms] = 0.0;
    }

    Terms=1;

    if (sceneData->EffectiveLanguageVersion() < 150)
        Parse_Num_Factor(Express,&Terms);
    else
        Parse_Rel_Factor(Express,&Terms);

    if(had_identifier != NULL)
        *had_identifier = Identifier_In_Call;

    Allow_Identifier_In_Call = old_allow_id;

    return(Terms);
}


/*****************************************************************************
*
* FUNCTION
*
* INPUT
*
* OUTPUT
*
* RETURNS
*
* AUTHOR
*
* DESCRIPTION
*
* CHANGES
*
******************************************************************************/

void Parser::Parse_Scale_Vector (Vector3d& Vector)
{
    Parse_Vector(Vector);

    if (Vector[X] == 0.0)
    {
        Vector[X] = 1.0;
        Warning("Illegal Value: Scale X by 0.0. Changed to 1.0.");
    }
    if (Vector[Y] == 0.0)
    {
        Vector[Y] = 1.0;
        Warning("Illegal Value: Scale Y by 0.0. Changed to 1.0.");
    }
    if (Vector[Z] == 0.0)
    {
        Vector[Z] = 1.0;
        Warning("Illegal Value: Scale Z by 0.0. Changed to 1.0.");
    }
}



/*****************************************************************************
*
* FUNCTION
*
* INPUT
*
* OUTPUT
*
* RETURNS
*
* AUTHOR
*
* DESCRIPTION
*
* CHANGES
*
******************************************************************************/

void Parser::Parse_Colour (RGBFTColour& colour, bool expectFT)
{
    EXPRESS Express;
    int Terms;
    bool old_allow_id = Allow_Identifier_In_Call;
    Allow_Identifier_In_Call = false;

    /* Initialize expression. [DB 12/94] */

    for (Terms = 0; Terms < 5; Terms++)
    {
        Express[Terms] = 0.0;
    }

    colour.Clear();

    bool startedParsing = false;

    ALLOW(COLOUR_TOKEN)

    EXPECT
        CASE (COLOUR_KEY_TOKEN)
            switch(Token.Function_Id)
            {
                case ALPHA_TOKEN:
                    VersionWarning(155, "Keyword ALPHA discontinued. Use FILTER instead.");
                    // FALLTHROUGH
                case FILTER_TOKEN:
                    colour.filter() = (ColourChannel)Parse_Float();
                    if (!expectFT && (colour.filter() != 0))
                        Warning("Expected pure RGB color expression, unexpected filter component will have no effect.");
                    break;

                case BLUE_TOKEN:
                    colour.blue() = (ColourChannel)Parse_Float();
                    break;

                case GREEN_TOKEN:
                    colour.green() = (ColourChannel)Parse_Float();
                    break;

                case RED_TOKEN:
                    colour.red() = (ColourChannel)Parse_Float();
                    break;

                case TRANSMIT_TOKEN:
                    colour.transm() = (ColourChannel)Parse_Float();
                    if (!expectFT && (colour.transm() != 0))
                        Warning("Expected pure RGB color expression, unexpected transmit component will have no effect.");
                    break;

                case RGB_TOKEN:
                    if(startedParsing)
                    {
                        UNGET
                        EXIT
                    }
                    else
                    {
                        Terms=3;
                        Parse_Express(Express,&Terms);
                        if (Terms != 3)
                            Warning("Suspicious expression after rgb.");
                        colour.Set(Express, Terms);
                    }
                    break;

                case RGBF_TOKEN:
                    if(startedParsing)
                    {
                        UNGET
                        EXIT
                    }
                    else
                    {
                        Terms=4;
                        Parse_Express(Express,&Terms);
                        if (Terms != 4)
                            Warning("Suspicious expression after rgbf.");
                        colour.Set(Express, Terms);
                        if (!expectFT && (colour.filter() != 0))
                            Warning("Expected pure RGB color expression, unexpected filter component will have no effect.");
                    }
                    break;

                case RGBT_TOKEN:
                    if(startedParsing)
                    {
                        UNGET
                        EXIT
                    }
                    else
                    {
                        Terms=4;
                        Parse_Express(Express,&Terms);
                        if (Terms != 4)
                            Warning("Suspicious expression after rgbt.");
                        colour.Set(Express, Terms);
                        colour.transm()=colour.filter();
                        colour.filter()=0.0;
                        if (!expectFT && (colour.transm() != 0))
                            Warning("Expected pure RGB color expression, unexpected transmit component will have no effect.");
                    }
                    break;

                case RGBFT_TOKEN:
                    if(startedParsing)
                    {
                        UNGET
                        EXIT
                    }
                    else
                    {
                        Terms=5;
                        Parse_Express(Express,&Terms);
                        if (Terms != 5)
                            Warning("Suspicious expression after rgbft.");
                        colour.Set(Express, Terms);
                        if (!expectFT && ((colour.filter() != 0) || (colour.transm() != 0)))
                            Warning("Expected pure RGB color expression, unexpected filter and transmit components will have no effect.");
                    }
                    break;

#if 0 // sred, sgreen and sblue tokens not enabled at present
                case SBLUE_TOKEN:
                    if (!sceneData->workingGammaToSRGB)
                        Error("Cannot parse sRGB colors before assumed_gamma has been set.");
                    colour.blue() = sceneData->workingGammaToSRGB->Decode((ColourChannel)Parse_Float());
                    break;

                case SGREEN_TOKEN:
                    if (!sceneData->workingGammaToSRGB)
                        Error("Cannot parse sRGB colors before assumed_gamma has been set.");
                    colour.green() = sceneData->workingGammaToSRGB->Decode((ColourChannel)Parse_Float());
                    break;

                case SRED_TOKEN:
                    if (!sceneData->workingGammaToSRGB)
                        Error("Cannot parse sRGB colors before assumed_gamma has been set.");
                    colour.red() = sceneData->workingGammaToSRGB->Decode((ColourChannel)Parse_Float());
                    break;
#endif

                case SRGB_TOKEN:
                    if(startedParsing)
                    {
                        UNGET
                        EXIT
                    }
                    else
                    {
                        if (!sceneData->workingGammaToSRGB)
                            Error("Cannot parse sRGB colors before assumed_gamma has been set.");
                        Terms=3;
                        Parse_Express(Express,&Terms);
                        if (Terms != 3)
                            Warning("Suspicious expression after srgb.");
                        colour.Set(Express, Terms);
                        colour.rgb() = GammaCurve::Decode(sceneData->workingGammaToSRGB, colour.rgb());
                    }
                    break;

                case SRGBF_TOKEN:
                    if(startedParsing)
                    {
                        UNGET
                        EXIT
                    }
                    else
                    {
                        if (!sceneData->workingGammaToSRGB)
                            Error("Cannot parse sRGB colors before assumed_gamma has been set.");
                        Terms=4;
                        Parse_Express(Express,&Terms);
                        if (Terms != 4)
                            Warning("Suspicious expression after srgbf.");
                        colour.Set(Express, Terms);
                        colour.rgb() = GammaCurve::Decode(sceneData->workingGammaToSRGB, colour.rgb());
                        if (!expectFT && (colour.filter() != 0))
                            Warning("Expected pure RGB color expression, unexpected filter component will have no effect.");
                    }
                    break;

                case SRGBT_TOKEN:
                    if(startedParsing)
                    {
                        UNGET
                        EXIT
                    }
                    else
                    {
                        if (!sceneData->workingGammaToSRGB)
                            Error("Cannot parse sRGB colors before assumed_gamma has been set.");
                        Terms=4;
                        Parse_Express(Express,&Terms);
                        if (Terms != 4)
                            Warning("Suspicious expression after srgbt.");
                        colour.Set(Express, Terms);
                        colour.transm()=colour.filter();
                        colour.filter()=0.0;
                        colour.rgb() = GammaCurve::Decode(sceneData->workingGammaToSRGB, colour.rgb());
                        if (!expectFT && (colour.transm() != 0))
                            Warning("Expected pure RGB color expression, unexpected transmit component will have no effect.");
                    }
                    break;

                case SRGBFT_TOKEN:
                    if(startedParsing)
                    {
                        UNGET
                        EXIT
                    }
                    else
                    {
                        if (!sceneData->workingGammaToSRGB)
                            Error("Cannot parse sRGB colors before assumed_gamma has been set.");
                        Terms=5;
                        Parse_Express(Express,&Terms);
                        if (Terms != 5)
                            Warning("Suspicious expression after srgbft.");
                        colour.Set(Express, Terms);
                        colour.rgb() = GammaCurve::Decode(sceneData->workingGammaToSRGB, colour.rgb());
                        if (!expectFT && ((colour.filter() != 0) || (colour.transm() != 0)))
                            Warning("Expected pure RGB color expression, unexpected filter and transmit components will have no effect.");
                    }
                    break;
            }
            startedParsing = true;
        END_CASE

        CASE (COLOUR_ID_TOKEN)
            UNGET
            if (startedParsing)
            {
                EXIT
            }
            else
            {
                if (expectFT)
                    Terms = 5;
                else
                    Terms = 3;
                Parse_Express(Express,&Terms);
                colour.Set(Express, Terms);
                if (!expectFT && ((colour.filter() != 0) || (colour.transm() != 0)))
                    Warning("Expected pure RGB color expression, unexpected filter and transmit components will have no effect.");
                startedParsing = true;
            }
        END_CASE

        CASE_VECTOR_UNGET
            if (startedParsing)
            {
                EXIT
            }
            else
            {
                if (expectFT)
                    Terms = 5;
                else
                    Terms = 3;
                Parse_Express(Express,&Terms);
                if (expectFT && (Terms != 5))
                    Error("Color expression expected but float or vector expression found.");
                else if (!expectFT && ((Terms < 3) || Terms > 5))
                    Error("RGB color expression expected but float or vector expression found.");
                colour.Set(Express, Terms);
                if (!expectFT && ((colour.filter() != 0) || (colour.transm() != 0)))
                    Warning("Expected pure RGB color expression, unexpected filter and transmit components will have no effect.");
                startedParsing = true;
            }
        END_CASE

        OTHERWISE
            UNGET
            EXIT
        END_CASE
    END_EXPECT

    Allow_Identifier_In_Call = old_allow_id;
}

void Parser::Parse_Colour (TransColour& colour, bool expectFT)
{
    RGBFTColour tempColour;
    Parse_Colour (tempColour, expectFT);
    colour = ToTransColour(tempColour);
}

void Parser::Parse_Colour (RGBColour& colour)
{
    RGBFTColour tempColour;
    Parse_Colour (tempColour, false);
    colour = tempColour.rgb();
}

void Parser::Parse_Colour (MathColour& colour)
{
    TransColour tempColour;
    Parse_Colour (tempColour, false);
    colour = tempColour.colour();
}

void Parser::Parse_Wavelengths (MathColour& colour)
{
#if (NUM_COLOUR_CHANNELS == 3)
    RGBFTColour tempColour;
    Parse_Colour (tempColour, false);
    colour = ToMathColour(tempColour.rgb());
#else
    #error TODO!
#endif
}

/*****************************************************************************
*
* FUNCTION
*
*   Parse_Blend_Map
*
* INPUT
*
*   Type of map to parse: pigment_map, normal_map etc
*
* OUTPUT
*
* RETURNS
*
*   Pointer to created blend map
*
* AUTHOR
*
*   Chris Young 11/94
*
* DESCRIPTION   :
*
* CHANGES
*
******************************************************************************/

template<>
void Parser::Parse_BlendMapData<ColourBlendMapData> (int Blend_Type, ColourBlendMapData& rData)
{
    assert (Blend_Type == COLOUR_TYPE);
    Error("Type not implemented yet.");
}

template<>
void Parser::Parse_BlendMapData<PigmentBlendMapData> (int Blend_Type, PigmentBlendMapData& rData)
{
    switch (Blend_Type)
    {
        case PIGMENT_TYPE:
            rData=Copy_Pigment(Default_Texture->Pigment);
            Parse_Pigment(&(rData));
            break;

        case DENSITY_TYPE:
            rData=NULL;
            Parse_Media_Density_Pattern (&(rData));
            break;

        default:
            assert(false);
            break;
    }
}

template<>
void Parser::Parse_BlendMapData<SlopeBlendMapData> (int Blend_Type, SlopeBlendMapData& rData)
{
    assert (Blend_Type == SLOPE_TYPE);
    Parse_UV_Vect(rData);
}

template<>
void Parser::Parse_BlendMapData<NormalBlendMapData> (int Blend_Type, NormalBlendMapData& rData)
{
    assert (Blend_Type == NORMAL_TYPE);
    rData=Copy_Tnormal(Default_Texture->Tnormal);
    Parse_Tnormal(&(rData));
}

template<>
void Parser::Parse_BlendMapData<TexturePtr> (int Blend_Type, TexturePtr& rData)
{
    assert (Blend_Type == TEXTURE_TYPE);
    rData=Parse_Texture();
}

template<typename MAP_T>
shared_ptr<MAP_T> Parser::Parse_Blend_Map (int Blend_Type,int Pat_Type)
{
    shared_ptr<MAP_T>       New;
    GenericPigmentBlendMapPtr pigmentBlendMap;
    typename MAP_T::Entry   Temp_Ent;
    typename MAP_T::Vector  tempList;
    bool old_allow_id = Allow_Identifier_In_Call;
    Allow_Identifier_In_Call = false;
    int blendMode = 0;
    GammaCurvePtr blendGamma;

    Parse_Begin ();

    EXPECT
        CASE2 (COLOUR_MAP_ID_TOKEN, PIGMENT_MAP_ID_TOKEN)
        CASE3 (NORMAL_MAP_ID_TOKEN, TEXTURE_MAP_ID_TOKEN, SLOPE_MAP_ID_TOKEN)
            New = Copy_Blend_Map (*(reinterpret_cast<shared_ptr<MAP_T> *> (Token.Data)));
            if (Blend_Type != New->Type)
            {
                Error("Wrong identifier type");
            }
            EXIT
        END_CASE

        CASE(BLEND_MODE_TOKEN)
            switch (Blend_Type)
            {
                case PIGMENT_TYPE:
                case COLOUR_TYPE:
                    blendMode = Parse_Float();
                    if ((blendMode < 0) || (blendMode > 3))
                        Error("blend_mode must be in the range 0 to 3");
                    break;

                default:
                    Only_In("blend_mode", "colour_map or pigment_map");
                    break;
            }
        END_CASE

        CASE(BLEND_GAMMA_TOKEN)
            switch (Blend_Type)
            {
                case PIGMENT_TYPE:
                case COLOUR_TYPE:
                    if (!sceneData->workingGamma)
                        Error("blend_gamma requires that assumed_gamma has been set.");
                    blendGamma = Parse_Gamma();
                    break;

                default:
                    Only_In("blend_gamma", "colour_map or pigment_map");
                    break;
            }
        END_CASE

        OTHERWISE
            UNGET

            EXPECT
                CASE (LEFT_SQUARE_TOKEN)
                    switch (Pat_Type)
                    {
                        case AVERAGE_PATTERN:
                            Temp_Ent.value = Allow_Float(1.0);
                            Parse_Comma();
                            break;

                        default:
                            Temp_Ent.value = Parse_Float();
                            Parse_Comma();
                            break;
                    }

                    Parse_BlendMapData<typename MAP_T::Data> (Blend_Type, Temp_Ent.Vals);
                    tempList.push_back(Temp_Ent);

                    GET (RIGHT_SQUARE_TOKEN);
                END_CASE

                OTHERWISE
                    UNGET
                    if (tempList.empty())
                        Error ("Must have at least one entry in map.");
                    New = Create_Blend_Map<MAP_T> (Blend_Type);
                    New->Set(tempList);
                    pigmentBlendMap = std::tr1::dynamic_pointer_cast<GenericPigmentBlendMap, MAP_T>(New);
                    if (pigmentBlendMap)
                    {
                        pigmentBlendMap->blendMode = blendMode;
                        if (blendGamma == NULL)
                            blendGamma = PowerLawGammaCurve::GetByDecodingGamma(2.5);
                        pigmentBlendMap->blendGamma = GammaCurvePtr(TranscodingGammaCurve::Get(sceneData->workingGamma, blendGamma));
                    }
                    EXIT
                END_CASE
            END_EXPECT
            EXIT
        END_CASE
    END_EXPECT

    Parse_End ();

    Allow_Identifier_In_Call = old_allow_id;

    return (New);
}

template<> GenericPigmentBlendMapPtr Parser::Parse_Blend_Map<GenericPigmentBlendMap> (int Blend_Type,int Pat_Type)
{
    switch (Blend_Type)
    {
        case COLOUR_TYPE:
            return Parse_Blend_Map<ColourBlendMap> (Blend_Type, Pat_Type);
        case PIGMENT_TYPE:
        case DENSITY_TYPE:
            return Parse_Blend_Map<PigmentBlendMap> (Blend_Type, Pat_Type);
        default:
            assert(false);
            // unreachable code to satisfy the compiler's demands for a return value; an empty pointer will do
            return GenericPigmentBlendMapPtr();
    }
}

template<> GenericNormalBlendMapPtr Parser::Parse_Blend_Map<GenericNormalBlendMap> (int Blend_Type,int Pat_Type)
{
    switch (Blend_Type)
    {
        case SLOPE_TYPE:
            return Parse_Blend_Map<SlopeBlendMap> (Blend_Type, Pat_Type);
        case NORMAL_TYPE:
            return Parse_Blend_Map<NormalBlendMap> (Blend_Type, Pat_Type);
        default:
            assert(false);
            // unreachable code to satisfy the compiler's demands for a return value; an empty pointer will do
            return GenericNormalBlendMapPtr();
    }
}

template ColourBlendMapPtr  Parser::Parse_Blend_Map<ColourBlendMap>     (int Blend_Type,int Pat_Type);
template PigmentBlendMapPtr Parser::Parse_Blend_Map<PigmentBlendMap>    (int Blend_Type,int Pat_Type);
template SlopeBlendMapPtr   Parser::Parse_Blend_Map<SlopeBlendMap>      (int Blend_Type,int Pat_Type);
template NormalBlendMapPtr  Parser::Parse_Blend_Map<NormalBlendMap>     (int Blend_Type,int Pat_Type);
template TextureBlendMapPtr Parser::Parse_Blend_Map<TextureBlendMap>    (int Blend_Type,int Pat_Type);

/*****************************************************************************
*
* FUNCTION
*
* INPUT
*
* OUTPUT
*
* RETURNS
*
* AUTHOR
*
* DESCRIPTION
*
* CHANGES
*
******************************************************************************/

template<>
void Parser::Parse_BlendListData<ColourBlendMapData> (int Blend_Type, ColourBlendMapData& rData)
{
    assert (Blend_Type == COLOUR_TYPE);
    Parse_Colour (rData);
}

template<>
void Parser::Parse_BlendListData<PigmentBlendMapData> (int Blend_Type, PigmentBlendMapData& rData)
{
    switch (Blend_Type)
    {
        case PIGMENT_TYPE:
            rData=Copy_Pigment(Default_Texture->Pigment);
            Parse_Pigment(&(rData));
            break;

        case DENSITY_TYPE:
            rData=NULL;
            Parse_Media_Density_Pattern (&(rData));
            break;

        default:
            assert(false);
            break;
    }
}

template<>
void Parser::Parse_BlendListData<SlopeBlendMapData> (int Blend_Type, SlopeBlendMapData& rData)
{
    assert (Blend_Type == SLOPE_TYPE);
    Error("Type not implemented yet.");
}

template<>
void Parser::Parse_BlendListData<NormalBlendMapData> (int Blend_Type, NormalBlendMapData& rData)
{
    assert (Blend_Type == NORMAL_TYPE);
    rData=Copy_Tnormal(Default_Texture->Tnormal);
    Parse_Tnormal(&(rData));
}

template<>
void Parser::Parse_BlendListData<TexturePtr> (int Blend_Type, TexturePtr& rData)
{
    assert (Blend_Type == TEXTURE_TYPE);
    rData=Parse_Texture();
}


template<>
void Parser::Parse_BlendListData_Default<ColourBlendMapData> (const ColourBlendMapData& rDefData, int Blend_Type, ColourBlendMapData& rData)
{
    assert (Blend_Type == COLOUR_TYPE);
    rData = rDefData;
}

template<>
void Parser::Parse_BlendListData_Default<PigmentBlendMapData> (const ColourBlendMapData& rDefData, int Blend_Type, PigmentBlendMapData& rData)
{
    switch (Blend_Type)
    {
        case PIGMENT_TYPE:
            rData=Copy_Pigment(Default_Texture->Pigment);
            break;

        case DENSITY_TYPE:
            rData=NULL;
            break;

        default:
            assert(false);
            break;
    }
}

template<>
void Parser::Parse_BlendListData_Default<SlopeBlendMapData> (const ColourBlendMapData& rDefData, int Blend_Type, SlopeBlendMapData& rData)
{
    assert (Blend_Type == SLOPE_TYPE);
    Error("Type not implemented yet.");
}

template<>
void Parser::Parse_BlendListData_Default<NormalBlendMapData> (const ColourBlendMapData& rDefData, int Blend_Type, NormalBlendMapData& rData)
{
    assert (Blend_Type == NORMAL_TYPE);
    rData=Copy_Tnormal(Default_Texture->Tnormal);
}

template<>
void Parser::Parse_BlendListData_Default<TexturePtr> (const ColourBlendMapData& rDefData, int Blend_Type, TexturePtr& rData)
{
    assert (Blend_Type == TEXTURE_TYPE);
    rData=Copy_Textures(Default_Texture);
}


template<typename MAP_T>
shared_ptr<MAP_T> Parser::Parse_Blend_List (int Count, ColourBlendMapConstPtr Def_Map, int Blend_Type)
{
    shared_ptr<MAP_T>       New;
    typename MAP_T::Vector  tempList;
    int i;
    bool old_allow_id = Allow_Identifier_In_Call;
    Allow_Identifier_In_Call = false;

    i = 0;

    tempList.resize(Count);

    switch(Blend_Type)
    {
        case COLOUR_TYPE:
            EXPECT
                CASE_EXPRESS
                    Parse_BlendListData(Blend_Type,tempList[i].Vals);
                    Parse_Comma ();
                    tempList[i].value = (SNGL)i;
                    if (++i >= Count)
                        EXIT
                END_CASE

                OTHERWISE
                    UNGET
                    EXIT
                END_CASE
            END_EXPECT
            break;

        case PIGMENT_TYPE:
            EXPECT
                CASE(PIGMENT_TOKEN)
                    Parse_Begin ();
                    Parse_BlendListData(Blend_Type,tempList[i].Vals);
                    Parse_End ();
                    Parse_Comma ();
                    tempList[i].value = (SNGL)i;
                    if (++i >= Count)
                        EXIT
                END_CASE

                OTHERWISE
                    UNGET
                    EXIT
                END_CASE
            END_EXPECT
            break;

        case NORMAL_TYPE:
            EXPECT
                CASE(TNORMAL_TOKEN)
                    Parse_Begin ();
                    Parse_BlendListData(Blend_Type,tempList[i].Vals);
                    Parse_End ();
                    Parse_Comma ();
                    tempList[i].value = (SNGL)i;
                    if (++i >= Count)
                        EXIT
                END_CASE

                OTHERWISE
                    UNGET
                    EXIT
                END_CASE
            END_EXPECT
            break;

        case TEXTURE_TYPE:
            EXPECT
                CASE(TEXTURE_TOKEN)
                    Parse_Begin ();
                    Parse_BlendListData(Blend_Type,tempList[i].Vals);
                    Parse_End ();
                    Parse_Comma ();
                    tempList[i].value = (SNGL)i;
                    if (++i >= Count)
                        EXIT
                END_CASE

                OTHERWISE
                    UNGET
                    EXIT
                END_CASE
            END_EXPECT
            break;

        case DENSITY_TYPE:
            EXPECT
                CASE(DENSITY_TOKEN)
                    Parse_Begin ();
                    Parse_BlendListData(Blend_Type,tempList[i].Vals);
                    Parse_End ();
                    Parse_Comma ();
                    tempList[i].value = (SNGL)i;
                    if (++i >= Count)
                        EXIT
                END_CASE

                OTHERWISE
                    UNGET
                    EXIT
                END_CASE
            END_EXPECT
            break;

    }

    if ((Blend_Type==NORMAL_TYPE) && (i==0))
    {
        return shared_ptr<MAP_T>(); // empty pointer
    }

    while (i < Count)
    {
        Parse_BlendListData_Default (Def_Map->Blend_Map_Entries[i].Vals, Blend_Type, tempList[i].Vals);
        tempList[i].value = (SNGL)i;
        i++;
    }

    New = Create_Blend_Map<MAP_T> (Blend_Type);
    New->Set(tempList);

    Allow_Identifier_In_Call = old_allow_id;

    return New;
}

template<>
shared_ptr<GenericPigmentBlendMap> Parser::Parse_Blend_List<GenericPigmentBlendMap> (int Count, ColourBlendMapConstPtr Def_Map, int Blend_Type)
{
    shared_ptr<GenericPigmentBlendMap> New;
    assert (Blend_Type == PIGMENT_TYPE);
    EXPECT
        CASE(PIGMENT_TOKEN)
            UNGET
            New = Parse_Blend_List<PigmentBlendMap> (Count, Def_Map, PIGMENT_TYPE);
            EXIT
        END_CASE

        OTHERWISE
            UNGET
            New = Parse_Blend_List<ColourBlendMap> (Count, Def_Map, COLOUR_TYPE);
            EXIT
        END_CASE
    END_EXPECT
    return New;
}

template<>
shared_ptr<GenericNormalBlendMap> Parser::Parse_Blend_List<GenericNormalBlendMap> (int Count, ColourBlendMapConstPtr Def_Map, int Blend_Type)
{
    shared_ptr<GenericNormalBlendMap> New;
    switch (Blend_Type)
    {
        case SLOPE_TYPE:
            New = Parse_Blend_List<SlopeBlendMap> (Count, Def_Map, Blend_Type);
            break;

        case NORMAL_TYPE:
            New = Parse_Blend_List<NormalBlendMap> (Count, Def_Map, Blend_Type);
            break;

        default:
            assert (false);
    }
    return New;
}

template ColourBlendMapPtr  Parser::Parse_Blend_List<ColourBlendMap>    (int Count, ColourBlendMapConstPtr Def_Map, int Blend_Type);
template PigmentBlendMapPtr Parser::Parse_Blend_List<PigmentBlendMap>   (int Count, ColourBlendMapConstPtr Def_Map, int Blend_Type);
template SlopeBlendMapPtr   Parser::Parse_Blend_List<SlopeBlendMap>     (int Count, ColourBlendMapConstPtr Def_Map, int Blend_Type);
template NormalBlendMapPtr  Parser::Parse_Blend_List<NormalBlendMap>    (int Count, ColourBlendMapConstPtr Def_Map, int Blend_Type);
template TextureBlendMapPtr Parser::Parse_Blend_List<TextureBlendMap>   (int Count, ColourBlendMapConstPtr Def_Map, int Blend_Type);

/*****************************************************************************
*
* FUNCTION    Parse_Item_Into_Blend_List
*
* INPUT       Blend_Type
*
* OUTPUT
*
* RETURNS     BLEND_MAP
*
* AUTHOR      Nathan Kopp and others - copied & modified from Parse_Blend_List
*
* DESCRIPTION
*
*   This performs a similar funciton to Parse_Blend_List.  It was created
*   specifically for uv mapping.  It is different from Parse_Blend_List in
*   the following ways:
*     It will parse exactly one item (normal,pigment, or texture).
*     It will NOT parse any wrapping tokens, such as "texture{...}"
*       (It is looking only for the body of the item, not the entire item.)
*     Because it always parses exactly one item, no default blend list is
*       needed.
*
* CHANGES
*
******************************************************************************/

template<typename MAP_T>
shared_ptr<MAP_T> Parser::Parse_Item_Into_Blend_List (int Blend_Type)
{
    shared_ptr<MAP_T>       New;
    typename MAP_T::Entry   Temp_Ent;
    typename MAP_T::Vector  tempList;
    int Type;
    bool old_allow_id = Allow_Identifier_In_Call;
    Allow_Identifier_In_Call = false;

    Type=Blend_Type;

    Temp_Ent.value = 0.0f;

    Parse_BlendListData (Type, Temp_Ent.Vals);
    tempList.push_back(Temp_Ent);

    New = Create_Blend_Map<MAP_T> (Type);
    New->Set(tempList);

    Allow_Identifier_In_Call = old_allow_id;

    return (New);
}

template<> GenericPigmentBlendMapPtr Parser::Parse_Item_Into_Blend_List<GenericPigmentBlendMap> (int Blend_Type)
{
    switch (Blend_Type)
    {
        case COLOUR_TYPE:
            return Parse_Item_Into_Blend_List<ColourBlendMap> (Blend_Type);
        case PIGMENT_TYPE:
            return Parse_Item_Into_Blend_List<PigmentBlendMap> (Blend_Type);
        default:
            assert(false);
            // unreachable code to satisfy the compiler's demands for a return value; an empty pointer will do
            return GenericPigmentBlendMapPtr();
    }
}

template<> GenericNormalBlendMapPtr Parser::Parse_Item_Into_Blend_List<GenericNormalBlendMap> (int Blend_Type)
{
    switch (Blend_Type)
    {
        case SLOPE_TYPE:
            return Parse_Item_Into_Blend_List<SlopeBlendMap> (Blend_Type);
        case NORMAL_TYPE:
            return Parse_Item_Into_Blend_List<NormalBlendMap> (Blend_Type);
        default:
            assert(false);
            // unreachable code to satisfy the compiler's demands for a return value; an empty pointer will do
            return GenericNormalBlendMapPtr();
    }
}

template ColourBlendMapPtr  Parser::Parse_Item_Into_Blend_List<ColourBlendMap>  (int Blend_Type);
template PigmentBlendMapPtr Parser::Parse_Item_Into_Blend_List<PigmentBlendMap> (int Blend_Type);
template SlopeBlendMapPtr   Parser::Parse_Item_Into_Blend_List<SlopeBlendMap>   (int Blend_Type);
template NormalBlendMapPtr  Parser::Parse_Item_Into_Blend_List<NormalBlendMap>  (int Blend_Type);
template TextureBlendMapPtr Parser::Parse_Item_Into_Blend_List<TextureBlendMap> (int Blend_Type);

/*****************************************************************************
*
* FUNCTION
*
*   Parse_Colour_Map
*
* INPUT
*
* OUTPUT
*
* RETURNS
*
*   Pointer to newly created BLEND_MAP that has colors as all
*   its entries.
*
* AUTHOR
*
*   POV-Ray Team
*
* DESCRIPTION   : This seperate routine parses color_maps only.  It
*                 cannot be used for pigment_maps because it accomidates
*                 the old double entry color maps from vers 1.0
*
* CHANGES
*
******************************************************************************/

template<>
ColourBlendMapPtr Parser::Parse_Colour_Map<ColourBlendMap> ()
{
    ColourBlendMapPtr New;
    int c,p;
    EXPRESS Express;
    int Terms;
    ColourBlendMapEntry Temp_Ent, Temp_Ent_2;
    vector<ColourBlendMapEntry> tempList;
    bool old_allow_id = Allow_Identifier_In_Call;
    Allow_Identifier_In_Call = false;
    int blendMode = 0;
    GammaCurvePtr blendGamma;

    Parse_Begin ();

    EXPECT
        CASE (COLOUR_MAP_ID_TOKEN)
            New = *(reinterpret_cast<ColourBlendMapPtr *>(Token.Data));
            EXIT
        END_CASE

        CASE(BLEND_MODE_TOKEN)
            blendMode = Parse_Float();
            if ((blendMode < 0) || (blendMode > 3))
                Error("blend_mode must be in the range 0 to 3");
        END_CASE

        CASE(BLEND_GAMMA_TOKEN)
            if (!sceneData->workingGamma)
                Error("blend_gamma requires that assumed_gamma has been set.");
            blendGamma = Parse_Gamma();
        END_CASE

        OTHERWISE
            UNGET

            EXPECT
                CASE (LEFT_SQUARE_TOKEN)
                    Temp_Ent.value = Parse_Float();  Parse_Comma();

                    EXPECT
                        /* After [ must be a float. If 2nd thing found is another
                           float then this is an old style color_map.
                         */
                        CASE_FLOAT_UNGET
                            Terms=1;
                            Parse_Express(Express,&Terms);
                            if (Terms==1)
                            {
                                Temp_Ent_2.value = Express[0];
                                Parse_Colour (Temp_Ent.Vals);

                                GET (COLOUR_TOKEN);
                                Parse_Colour (Temp_Ent_2.Vals);
                                tempList.push_back(Temp_Ent);
                                tempList.push_back(Temp_Ent_2);
                            }
                            else
                                if (Terms==5)
                                {
                                    RGBFTColour rgbft;
                                    rgbft.Set(Express, Terms);
                                    Temp_Ent.Vals = ToTransColour (rgbft);
                                    tempList.push_back(Temp_Ent);
                                }
                                else
                                    Error("Illegal expression syntax in color_map.");
                            EXIT
                        END_CASE

                        CASE_COLOUR_UNGET
                            Parse_Colour (Temp_Ent.Vals);
                            tempList.push_back(Temp_Ent);
                            EXIT
                        END_CASE

                        OTHERWISE
                            Expectation_Error("color");
                            UNGET
                            EXIT
                        END_CASE

                    END_EXPECT

                    GET (RIGHT_SQUARE_TOKEN);
                END_CASE

                OTHERWISE
                    UNGET
                    if (tempList.empty())
                        Error ("Must have at least one color in color map.");

                    /* Eliminate duplicates */
                    for (c = 1, p = 0; c<tempList.size(); c++)
                    {
                        if (memcmp(&(tempList[p]),
                                   &(tempList[c]),sizeof(ColourBlendMapEntry)) == 0)
                            p--;

                        tempList[++p] = tempList[c];
                    }
                    p++;
                    tempList.resize(p);
                    New = ColourBlendMapPtr (new ColourBlendMap);
                    New->Set(tempList);
                    New->blendMode = blendMode;
                    if (blendGamma == NULL)
                        blendGamma = PowerLawGammaCurve::GetByDecodingGamma(2.5);
                    New->blendGamma = GammaCurvePtr(TranscodingGammaCurve::Get(sceneData->workingGamma, blendGamma));
                    EXIT
                END_CASE
            END_EXPECT
            EXIT
        END_CASE
    END_EXPECT

    Parse_End ();

    Allow_Identifier_In_Call = old_allow_id;

    return (New);
}

template<>
GenericPigmentBlendMapPtr Parser::Parse_Colour_Map<GenericPigmentBlendMap> ()
{
    return Parse_Colour_Map<ColourBlendMap>();
}

template<>
PigmentBlendMapPtr Parser::Parse_Colour_Map<PigmentBlendMap> ()
{
    Error("Internal Error: Parse_Colour_Map called for non-colour blend map");
    // unreachable code to satisfy the compiler's demands for a return value; an empty pointer will do
    return PigmentBlendMapPtr();
}

template<>
GenericNormalBlendMapPtr Parser::Parse_Colour_Map<GenericNormalBlendMap> ()
{
    Error("Internal Error: Parse_Colour_Map called for non-colour blend map");
    // unreachable code to satisfy the compiler's demands for a return value; an empty pointer will do
    return GenericNormalBlendMapPtr();
}

template<>
SlopeBlendMapPtr Parser::Parse_Colour_Map<SlopeBlendMap> ()
{
    Error("Internal Error: Parse_Colour_Map called for non-colour blend map");
    // unreachable code to satisfy the compiler's demands for a return value; an empty pointer will do
    return SlopeBlendMapPtr();
}

template<>
NormalBlendMapPtr Parser::Parse_Colour_Map<NormalBlendMap> ()
{
    Error("Internal Error: Parse_Colour_Map called for non-colour blend map");
    // unreachable code to satisfy the compiler's demands for a return value; an empty pointer will do
    return NormalBlendMapPtr();
}

template<>
TextureBlendMapPtr Parser::Parse_Colour_Map<TextureBlendMap> ()
{
    Error("Internal Error: Parse_Colour_Map called for non-colour blend map");
    // unreachable code to satisfy the compiler's demands for a return value; an empty pointer will do
    return TextureBlendMapPtr();
}


/*****************************************************************************
*
* FUNCTION
*
*   Parse_Spline
*
* INPUT
*
* OUTPUT
*
* RETURNS
*
*   Pointer to newly created Spline
*
* AUTHOR
*
*   Wolfgang Ortmann
*
* DESCRIPTION   : This seperate routine parses pure splines only. Splines in
*   lathe objects and SOR are similar but not identical
*
* CHANGES
*   Chris Huff Nov 2000 : Added the ability to use one spline as the basis for
*        another
*   Mark Wagner Nov 2000 : Modified to work with the dynamic-allocation version
*        of splines.c
*
******************************************************************************/

GenericSpline *Parser::Parse_Spline()
{
    GenericSpline * Old = NULL;
    GenericSpline * New = NULL;
    int i = 0;
    EXPRESS Express;
    int Terms, MaxTerms;
    DBL par;
    bool old_allow_id = Allow_Identifier_In_Call;
    Allow_Identifier_In_Call = false;

    MaxTerms = 2;

    /*Check for spline identifier*/
    EXPECT
        CASE(SPLINE_ID_TOKEN)
            Old = reinterpret_cast<GenericSpline *>(Token.Data);
            i = Old->SplineEntries.size();
            MaxTerms = Old->Terms;
            EXIT
        END_CASE

        OTHERWISE
            UNGET
            EXIT
        END_CASE
    END_EXPECT

    /* Determine kind of spline */
    EXPECT
        CASE(LINEAR_SPLINE_TOKEN)
            if (Old)
                New = new LinearSpline(*Old);
            else
                New = new LinearSpline();
            Old = New;
        END_CASE

        CASE(QUADRATIC_SPLINE_TOKEN)
            if (Old)
                New = new QuadraticSpline(*Old);
            else
                New = new QuadraticSpline();
            Old = New;
        END_CASE

        CASE(CUBIC_SPLINE_TOKEN)
            if (Old)
                New = new CatmullRomSpline(*Old);
            else
                New = new CatmullRomSpline();
            Old = New;
        END_CASE

        CASE(NATURAL_SPLINE_TOKEN)
            if (Old)
                New = new NaturalSpline(*Old);
            else
                New = new NaturalSpline();
            Old = New;
        END_CASE

        OTHERWISE
            UNGET
            EXIT
        END_CASE
    END_EXPECT

    if (!New)
    {
        if (Old)
            New = new LinearSpline(*Old);
        else
            New = new LinearSpline();
    }

    EXPECT
        CASE_FLOAT_UNGET
            /* Entry has the form float,vector */
            par = Parse_Float();
            Parse_Comma();

            Terms = 2;
            Parse_Express(Express, &Terms);
            if(Terms > 5)
                    Error("Too many components in vector!\n");
            MaxTerms = max(MaxTerms, Terms);
            Parse_Comma();
            /* MWW 2000 -- Changed call for dynamic allocation version */
            Insert_Spline_Entry(New, par, Express);
            i++;
        END_CASE

        OTHERWISE
            UNGET
            EXIT
        END_CASE
    END_EXPECT

    if(i < 1)
            Error("Spline must have at least one entry.");

    New->Terms = MaxTerms; // keep number of supplied terms

    Allow_Identifier_In_Call = old_allow_id;

    return New;
}



/*****************************************************************************
*
* FUNCTION
*
* INPUT
*
* OUTPUT
*
* RETURNS
*
* AUTHOR
*
* DESCRIPTION
*
* CHANGES
*
******************************************************************************/

void Parser::POV_strupr(char *s)
{
    int i,len;

    for (i = 0,len = (int)strlen(s); i < len; i++)
    {
        s[i] = (char)toupper((int)s[i]);
    }
}



/*****************************************************************************
*
* FUNCTION
*
* INPUT
*
* OUTPUT
*
* RETURNS
*
* AUTHOR
*
* DESCRIPTION
*
* CHANGES
*
******************************************************************************/

void Parser::POV_strlwr(char *s)
{
    int i,len;

    for (i = 0,len = (int)strlen(s); i < len; i++)
    {
        s[i] = (char)tolower((int)s[i]);
    }
}


/*****************************************************************************
*
* FUNCTION
*
*   stream_rand
*
* INPUT
*
*   stream - number of random stream
*
* OUTPUT
*
* RETURNS
*
*   DBL - random value
*
* AUTHOR
*
*   Dieter Bayer
*
* DESCRIPTION
*
*   Standard pseudo-random function.
*
* CHANGES
*
*   Feb 1996 : Creation.
*   Mar 1996 : Return 2^32 random values instead of 2^16 [AED]
*
******************************************************************************/

DBL Parser::stream_rand(int stream)
{
    return POV_rand(next_rand[stream]);
}



/*****************************************************************************
*
* FUNCTION
*
*   stream_seed
*
* INPUT
*
*   seed - Pseudo-random generator start value
*
* OUTPUT
*
* RETURNS
*
* AUTHOR
*
*   Dieter Bayer
*
* DESCRIPTION
*
*   Set start value for pseudo-random generator.
*
* CHANGES
*
*   Feb 1996 : Creation.
*
******************************************************************************/

int Parser::stream_seed(int seed)
{
    next_rand = reinterpret_cast<unsigned int *>(POV_REALLOC(next_rand, (Number_Of_Random_Generators+1)*sizeof(unsigned int), "random number generator"));

    next_rand[Number_Of_Random_Generators] = (unsigned int)seed;

    Number_Of_Random_Generators++;

    return (Number_Of_Random_Generators-1);
}



/*****************************************************************************
*
* FUNCTION
*
*   Init_Random_Generators
*
* INPUT
*
* OUTPUT
*
* RETURNS
*
* AUTHOR
*
*   Dieter Bayer
*
* DESCRIPTION
*
* CHANGES
*
*   Feb 1996 : Creation.
*
******************************************************************************/

void Parser::Init_Random_Generators()
{
    Number_Of_Random_Generators = 0;

    next_rand = NULL;
}



/*****************************************************************************
*
* FUNCTION
*
*   Destroy_Random_Generators
*
* INPUT
*
* OUTPUT
*
* RETURNS
*
* AUTHOR
*
*   Dieter Bayer
*
* DESCRIPTION
*
* CHANGES
*
*   Feb 1996 : Creation.
*
******************************************************************************/

void Parser::Destroy_Random_Generators()
{
    if (next_rand != NULL)
    {
        POV_FREE(next_rand);
    }

    next_rand = NULL;

    Number_Of_Random_Generators = 0;
}

DBL Parser::Parse_Signed_Float(void)
{
    DBL Sign=1.0;
    DBL Val=0.0;
    bool old_allow_id = Allow_Identifier_In_Call;
    Allow_Identifier_In_Call = false;

    EXPECT
        CASE (PLUS_TOKEN)
        END_CASE

        CASE (DASH_TOKEN)
            Sign=-1.0;
            Get_Token();
            /* Deliberate fall through with no END_CASE */
        CASE (FLOAT_FUNCT_TOKEN)
            if (Token.Function_Id==FLOAT_TOKEN)
            {
                Val = Sign * Token.Token_Float;
                EXIT
            }
            else
            {
                Parse_Error(FLOAT_TOKEN);
            }
        END_CASE

        OTHERWISE
            Parse_Error(FLOAT_TOKEN);
        END_CASE
    END_EXPECT

    Allow_Identifier_In_Call = old_allow_id;

    return(Val);
}

}<|MERGE_RESOLUTION|>--- conflicted
+++ resolved
@@ -48,6 +48,7 @@
 #include "backend/math/splines.h"
 #include "backend/math/vector.h"
 #include "backend/pattern/pattern.h"
+#include "backend/pattern/warps.h"
 #include "backend/render/ray.h"
 #include "backend/scene/objects.h"
 #include "backend/shape/hfield.h"
@@ -1705,11 +1706,7 @@
 *
 ******************************************************************************/
 
-<<<<<<< HEAD
-void Parser::Parse_Rel_String_Term (const UCS2 *lhs, EXPRESS Express, int Terms)
-=======
 void Parser::Parse_Rel_String_Term (const UCS2 *lhs, EXPRESS& Express, int Terms)
->>>>>>> 44e5f50d
 {
     int Val, i;
     UCS2 *rhs = NULL;
@@ -2634,7 +2631,8 @@
             }
         END_CASE
 
-        CASE_VECTOR_UNGET
+        CASE_VECTOR
+            UNGET
             if (startedParsing)
             {
                 EXIT
@@ -3374,7 +3372,7 @@
                         /* After [ must be a float. If 2nd thing found is another
                            float then this is an old style color_map.
                          */
-                        CASE_FLOAT_UNGET
+                        CASE_FLOAT
                             Terms=1;
                             Parse_Express(Express,&Terms);
                             if (Terms==1)
@@ -3400,7 +3398,7 @@
                             EXIT
                         END_CASE
 
-                        CASE_COLOUR_UNGET
+                        CASE_COLOUR
                             Parse_Colour (Temp_Ent.Vals);
                             tempList.push_back(Temp_Ent);
                             EXIT
@@ -3606,7 +3604,7 @@
     }
 
     EXPECT
-        CASE_FLOAT_UNGET
+        CASE_FLOAT
             /* Entry has the form float,vector */
             par = Parse_Float();
             Parse_Comma();
