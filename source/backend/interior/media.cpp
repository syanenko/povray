--- conflicted
+++ resolved
@@ -24,11 +24,11 @@
  * DKBTrace was originally written by David K. Buck.
  * DKBTrace Ver 2.0-2.12 were written by David K. Buck & Aaron A. Collins.
  * ---------------------------------------------------------------------------
- * $File: //depot/povray/smp/source/backend/interior/media.cpp $
- * $Revision: #53 $
- * $Change: 6162 $
- * $DateTime: 2013/12/07 19:55:09 $
- * $Author: clipka $
+ * $File: N/A $
+ * $Revision: N/A $
+ * $Change: N/A $
+ * $DateTime: N/A $
+ * $Author: N/A $
  *******************************************************************************/
 
 // frame.h must always be the first POV file included (pulls in platform config)
@@ -440,16 +440,7 @@
 
 		dd = 1.0 / (DBL)subIntervalCount;
 
-<<<<<<< HEAD
-			// don't re-sample this if we've already done it in the previous interval
-			ComputeOneMediaSample(medias, lights, *i, ray, 0.0 + IMedia->Jitter * (randomNumberGenerator() - 0.5), C0, od0, 3, ignore_photons, use_scattering, false);
-			ComputeOneMediaSample(medias, lights, *i, ray, 1.0 + IMedia->Jitter * (randomNumberGenerator() - 0.5), C1, od1, 3, ignore_photons, use_scattering, false);
-			ComputeOneMediaSampleRecursive(medias, lights, *i, ray, 0.0, 1.0, i->te, C0, C1, i->od, od0, od1, IMedia->AA_Level - 1,
-			                               IMedia->Jitter, aa_threshold, ignore_photons, use_scattering, false);
-			i->samples = 1;
-=======
-		ComputeOneMediaSample(medias, lights, *i, ray, dd * IMedia->Jitter * (randomNumberGenerator() - 0.5), C0, od0, 3, ignore_photons, use_scattering, false, ticket);
->>>>>>> d76159a1
+		ComputeOneMediaSample(medias, lights, *i, ray, dd * IMedia->Jitter * (randomNumberGenerator() - 0.5), C0, od0, 3, ignore_photons, use_scattering, false);
 
 		// clear out od & te
 		i->te.clear();
@@ -458,29 +449,10 @@
 		d0 = 0.0;
 		for(j = 1; j <= subIntervalCount; j++)
 		{
-<<<<<<< HEAD
-			dd = 1.0 / (DBL)(sampleCount + 1); // TODO FIXME - [CLi] shouldn't this be 1/sampleCount??
-			d0 = 0.0;
-
-			ComputeOneMediaSample(medias, lights, *i, ray, d0 + dd * IMedia->Jitter * (randomNumberGenerator() - 0.5), C0, od0, 3, ignore_photons, use_scattering, false);
-
-			// clear out od & te
-			i->te.clear();
-			i->od.clear();
-
-			for(j = 1, d0 += dd; j <= sampleCount; j++, d0 += dd)
-			{
-				ComputeOneMediaSample(medias, lights, *i, ray, d0 + dd * IMedia->Jitter * (randomNumberGenerator() - 0.5), C1, od1, 3, ignore_photons, use_scattering, false);
-				ComputeOneMediaSampleRecursive(medias, lights, *i, ray, d0-dd, d0, Result, C0, C1, ODResult, od0, od1, IMedia->AA_Level - 1,
-				                               IMedia->Jitter, aa_threshold, ignore_photons, use_scattering, false);
-
-				n = 1.0 / (DBL)sampleCount; // number of sub-intervals explored recursively
-=======
 			d1 = d0 + dd;
-			ComputeOneMediaSample(medias, lights, *i, ray, d1 + dd * IMedia->Jitter * (randomNumberGenerator() - 0.5), C1, od1, 3, ignore_photons, use_scattering, false, ticket);
+			ComputeOneMediaSample(medias, lights, *i, ray, d1 + dd * IMedia->Jitter * (randomNumberGenerator() - 0.5), C1, od1, 3, ignore_photons, use_scattering, false);
 			ComputeOneMediaSampleRecursive(medias, lights, *i, ray, d0, d1, Result, C0, C1, ODResult, od0, od1, IMedia->AA_Level - 1,
-			                               IMedia->Jitter, aa_threshold, ignore_photons, use_scattering, false, ticket);
->>>>>>> d76159a1
+			                               IMedia->Jitter, aa_threshold, ignore_photons, use_scattering, false);
 
 			// keep a sum of the results
 			// do some attenuation, too, since we are doing samples in order
