//******************************************************************************
///
/// @file backend/shape/truetype.cpp
///
/// This module implements rendering of TrueType fonts.
/// This file was written by Alexander Enzmann.  He wrote the code for
/// rendering glyphs and generously provided us these enhancements.
///
/// @copyright
/// @parblock
///
/// Persistence of Vision Ray Tracer ('POV-Ray') version 3.7.
/// Copyright 1991-2015 Persistence of Vision Raytracer Pty. Ltd.
///
/// POV-Ray is free software: you can redistribute it and/or modify
/// it under the terms of the GNU Affero General Public License as
/// published by the Free Software Foundation, either version 3 of the
/// License, or (at your option) any later version.
///
/// POV-Ray is distributed in the hope that it will be useful,
/// but WITHOUT ANY WARRANTY; without even the implied warranty of
/// MERCHANTABILITY or FITNESS FOR A PARTICULAR PURPOSE.  See the
/// GNU Affero General Public License for more details.
///
/// You should have received a copy of the GNU Affero General Public License
/// along with this program.  If not, see <http://www.gnu.org/licenses/>.
///
/// ----------------------------------------------------------------------------
///
/// POV-Ray is based on the popular DKB raytracer version 2.12.
/// DKBTrace was originally written by David K. Buck.
/// DKBTrace Ver 2.0-2.12 were written by David K. Buck & Aaron A. Collins.
///
/// @endparblock
///
//*******************************************************************************

// frame.h must always be the first POV file included (pulls in platform config)
#include "backend/frame.h"
#include "backend/shape/truetype.h"

#include "backend/bounding/bbox.h"
#include "backend/math/matrices.h"
<<<<<<< HEAD
#include "backend/parser/parse.h"
#include "backend/render/ray.h"
#include "backend/scene/objects.h"
#include "backend/scene/threaddata.h"
#include "backend/shape/csg.h"
=======
#include "backend/math/vector.h"
#include "backend/povray.h"
#include "backend/parser/parse.h"
#include "backend/scene/objects.h"
#include "backend/scene/threaddata.h"
#include "backend/shape/csg.h"                /* [ARE 11/94] */
>>>>>>> 44e5f50d
#include "backend/support/fileutil.h"

// this must be the last file included
#include "base/povdebug.h"

namespace pov
{

/*****************************************************************************
* Local preprocessor defines
******************************************************************************/

/* uncomment this to debug ttf. DEBUG1 gives less output than DEBUG2
#define TTF_DEBUG2 1
#define TTF_DEBUG 1
#define TTF_DEBUG3 1
*/

const DBL TTF_Tolerance = 1.0e-6;    /* -4 worked, -8 failed */

const int MAX_ITERATIONS = 50;
const DBL COEFF_LIMIT = 1.0e-20;

/* For decoding glyph coordinate bit flags */
const int ONCURVE            = 0x01;
const int XSHORT             = 0x02;
const int YSHORT             = 0x04;
const int REPEAT_FLAGS       = 0x08;  /* repeat flag n times */
const int SHORT_X_IS_POS     = 0x10;  /* the short vector is positive */
const int NEXT_X_IS_ZERO     = 0x10;  /* the relative x coordinate is zero */
const int SHORT_Y_IS_POS     = 0x20;  /* the short vector is positive */
const int NEXT_Y_IS_ZERO     = 0x20;  /* the relative y coordinate is zero */

/* For decoding multi-component glyph bit flags */
const int ARG_1_AND_2_ARE_WORDS    = 0x0001;
const int ARGS_ARE_XY_VALUES       = 0x0002;
const int ROUND_XY_TO_GRID         = 0x0004;
const int WE_HAVE_A_SCALE          = 0x0008;
/*      RESERVED                 = 0x0010 */
const int MORE_COMPONENTS          = 0x0020;
const int WE_HAVE_AN_X_AND_Y_SCALE = 0x0040;
const int WE_HAVE_A_TWO_BY_TWO     = 0x0080;
const int WE_HAVE_INSTRUCTIONS     = 0x0100;
const int USE_MY_METRICS           = 0x0200;

/* For decoding kern coverage bit flags */
const int KERN_HORIZONTAL    = 0x01;
const int KERN_MINIMUM       = 0x02;
const int KERN_CROSS_STREAM  = 0x04;
const int KERN_OVERRIDE      = 0x08;

/* Some marcos to make error detection easier, as well as clarify code */
#define READSHORT(fp) readSHORT(fp, __LINE__, __FILE__)
#define READLONG(fp) readLONG(fp, __LINE__, __FILE__)
#define READUSHORT(fp) readUSHORT(fp, __LINE__, __FILE__)
#define READULONG(fp) readULONG(fp, __LINE__, __FILE__)
#define READFIXED(fp) readLONG(fp, __LINE__, __FILE__)
#define READFWORD(fp) readSHORT(fp, __LINE__, __FILE__)
#define READUFWORD(fp) readUSHORT(fp, __LINE__, __FILE__)

/*****************************************************************************
* Local typedefs
******************************************************************************/

/* Type definitions to match the TTF spec, makes code clearer */
typedef char CHAR;
typedef unsigned char BYTE;
typedef short SHORT;
typedef unsigned short USHORT;
typedef int LONG;
typedef unsigned int ULONG;
typedef short FWord;
typedef unsigned short uFWord;

#if !defined(TARGET_OS_MAC)
typedef int Fixed;
#endif

typedef struct
{
    Fixed version;                /* 0x10000 (1.0) */
    USHORT numTables;             /* number of tables */
    USHORT searchRange;           /* (max2 <= numTables)*16 */
    USHORT entrySelector;         /* log2 (max2 <= numTables) */
    USHORT rangeShift;            /* numTables*16-searchRange */
} sfnt_OffsetTable;

typedef struct
{
    BYTE tag[4];
    ULONG checkSum;
    ULONG offset;
    ULONG length;
} sfnt_TableDirectory;

typedef sfnt_TableDirectory *sfnt_TableDirectoryPtr;

typedef struct
{
    ULONG bc;
    ULONG ad;
} longDateTime;

typedef struct
{
    Fixed version;                /* for this table, set to 1.0 */
    Fixed fontRevision;           /* For Font Manufacturer */
    ULONG checkSumAdjustment;
    ULONG magicNumber;            /* signature, must be 0x5F0F3CF5 == MAGIC */
    USHORT flags;
    USHORT unitsPerEm;            /* How many in Font Units per EM */

    longDateTime created;
    longDateTime modified;

    FWord xMin;                   /* Font wide bounding box in ideal space */
    FWord yMin;                   /* Baselines and metrics are NOT worked */
    FWord xMax;                   /* into these numbers) */
    FWord yMax;

    USHORT macStyle;              /* macintosh style word */
    USHORT lowestRecPPEM;         /* lowest recommended pixels per Em */

    SHORT fontDirectionHint;
    SHORT indexToLocFormat;       /* 0 - short offsets, 1 - long offsets */
    SHORT glyphDataFormat;
} sfnt_FontHeader;

typedef struct
{
    USHORT platformID;
    USHORT specificID;
    ULONG offset;
} sfnt_platformEntry;

typedef sfnt_platformEntry *sfnt_platformEntryPtr;

typedef struct
{
    USHORT format;
    USHORT length;
    USHORT version;
} sfnt_mappingTable;

typedef struct
{
    Fixed version;

    FWord Ascender;
    FWord Descender;
    FWord LineGap;

    uFWord advanceWidthMax;
    FWord minLeftSideBearing;
    FWord minRightSideBearing;
    FWord xMaxExtent;
    SHORT caretSlopeRise;
    SHORT caretSlopeRun;

    SHORT reserved1;
    SHORT reserved2;
    SHORT reserved3;
    SHORT reserved4;
    SHORT reserved5;

    SHORT metricDataFormat;
    USHORT numberOfHMetrics;      /* number of hMetrics in the hmtx table */
} sfnt_HorizHeader;

typedef struct
{
    SHORT numContours;
    SHORT xMin;
    SHORT yMin;
    SHORT xMax;
    SHORT yMax;
} GlyphHeader;

typedef struct
{
    GlyphHeader header;
    USHORT numPoints;
    USHORT *endPoints;
    BYTE *flags;
    DBL *x, *y;
    USHORT myMetrics;
} GlyphOutline;

typedef struct
{
    BYTE inside_flag;             /* 1 if this an inside contour, 0 if outside */
    USHORT count;                 /* Number of points in the contour */
    BYTE *flags;                  /* On/off curve flags */
    DBL *x, *y;                   /* Coordinates of control vertices */
} Contour;


/* Contour information for a single glyph */
typedef struct GlyphStruct
{
    GlyphHeader header;           /* Count and sizing information about this
                                   * glyph */
    USHORT glyph_index;           /* Internal glyph index for this character */
    Contour *contours;            /* Array of outline contours */
    USHORT unitsPerEm;            /* Max units character */
    GlyphPtr next;                /* Next cached glyph */
    USHORT c;                     /* Character code */
    USHORT myMetrics;             /* Which glyph index this is for metrics */
} Glyph;

typedef struct KernData_struct
{
    USHORT left, right;           /* Glyph index of left/right to kern */
    FWord value;                  /* Delta in FUnits to apply in between */
} KernData;

/*
 * [esp] There's already a "KernTable" on the Mac... renamed to TTKernTable for
 * now in memorium to its author.
 */

typedef struct KernStruct
{
    USHORT coverage;              /* Coverage bit field of this subtable */
    USHORT nPairs;                /* # of kerning pairs in this table */
    KernData *kern_pairs;         /* Array of kerning values */
} TTKernTable;

typedef struct KernTableStruct
{
    USHORT nTables;               /* # of subtables in the kerning table */
    TTKernTable *tables;
} KernTables;

typedef struct longHorMertric
{
    uFWord advanceWidth;          /* Total width of a glyph in FUnits */
    FWord lsb;                    /* FUnits to the left of the glyph */
} longHorMetric;

/* Useful general data about this font */
struct FontFileInfo;

struct FontFileInfo
{
    UCS2 *filename;
    IStream *fp;
    USHORT platformID[4];             /* Character encoding search order */
    USHORT specificID[4];
    ULONG cmap_table_offset;          /* File locations for these tables */
    ULONG glyf_table_offset;
    USHORT numGlyphs;                 /* How many symbols in this file */
    USHORT unitsPerEm;                /* The "resoultion" of this font */
    SHORT indexToLocFormat;           /* 0 - short format, 1 - long format */
    ULONG *loca_table;                /* Mapping from characters to glyphs */
    GlyphPtr glyphs;                  /* Cached info for this font */
    KernTables kerning_tables;        /* Kerning info for this font */
    USHORT numberOfHMetrics;          /* The number of explicit spacings */
    longHorMetric *hmtx_table;        /* Horizontal spacing info */
    ULONG glyphIDoffset;              /* Offset for Type 4 encoding tables */
    USHORT segCount, searchRange,     /* Counts for Type 4 encoding tables */
           entrySelector, rangeShift;
    USHORT *startCount, *endCount,    /* Type 4 (MS) encoding tables */
           *idDelta, *idRangeOffset;
    FontFileInfo *next;  /* Next font */
};

/*****************************************************************************
* Local variables
******************************************************************************/

const BYTE tag_CharToIndexMap[] = "cmap"; /* 0x636d6170; */
const BYTE tag_FontHeader[]     = "head"; /* 0x68656164; */
const BYTE tag_GlyphData[]      = "glyf"; /* 0x676c7966; */
const BYTE tag_IndexToLoc[]     = "loca"; /* 0x6c6f6361; */
const BYTE tag_Kerning[]        = "kern"; /* 0x6b65726e; */
const BYTE tag_MaxProfile[]     = "maxp"; /* 0x6d617870; */
const BYTE tag_HorizHeader[]    = "hhea"; /* 0x68686561; */
const BYTE tag_HorizMetric[]    = "hmtx"; /* 0x686d7478; */
const BYTE tag_TTCFontFile[]    = "ttcf"; /* */

/*****************************************************************************
* Static functions
******************************************************************************/

/* Byte order independent I/O routines (probably already in other routines) */
SHORT readSHORT(IStream *infile, int line, const char *file);
USHORT readUSHORT(IStream *infile, int line, const char *file);
LONG readLONG(IStream *infile, int line, const char *file);
ULONG readULONG(IStream *infile, int line, const char *file);
int compare_tag4(BYTE *ttf_tag, BYTE *known_tag);

/* Internal TTF input routines */
FontFileInfo *ProcessFontFile(const char *fontfilename, const int font_id, Parser *parser, shared_ptr<SceneData>& sceneData);
FontFileInfo *OpenFontFile(const char *filename, const int font_id, Parser *parser, shared_ptr<SceneData>& sceneData);
void ProcessHeadTable(FontFileInfo *ffile, int head_table_offset);
void ProcessLocaTable(FontFileInfo *ffile, int loca_table_offset);
void ProcessMaxpTable(FontFileInfo *ffile, int maxp_table_offset);
void ProcessKernTable(FontFileInfo *ffile, int kern_table_offset);
void ProcessHheaTable(FontFileInfo *ffile, int hhea_table_offset);
void ProcessHmtxTable(FontFileInfo *ffile, int hmtx_table_offset);
GlyphPtr ProcessCharacter(FontFileInfo *ffile, unsigned int search_char, unsigned int *glyph_index);
USHORT ProcessCharMap(FontFileInfo *ffile, unsigned int search_char);
USHORT ProcessFormat0Glyph(FontFileInfo *ffile, unsigned int search_char);
USHORT ProcessFormat4Glyph(FontFileInfo *ffile, unsigned int search_char);
USHORT ProcessFormat6Glyph(FontFileInfo *ffile, unsigned int search_char);
GlyphPtr ExtractGlyphInfo(FontFileInfo *ffile, unsigned int glyph_index, unsigned int c);
GlyphOutline *ExtractGlyphOutline(FontFileInfo *ffile, unsigned int glyph_index, unsigned int c);
GlyphPtr ConvertOutlineToGlyph(FontFileInfo *ffile, const GlyphOutline *ttglyph);

/*
 * The following work as macros if sizeof(short) == 16 bits and
 * sizeof(long) == 32 bits, but tend to break otherwise.  Making these
 * into error functions also allows file error checking.  Do not attempt to
 * "optimize" these functions - some architectures require them the way
 * that they are written.
 */
SHORT readSHORT(IStream *infile, int line, const char *file)
{
    int i0, i1 = 0; /* To quiet warnings */

    if ((i0 = infile->Read_Byte ()) == EOF || (i1  = infile->Read_Byte ()) == EOF)
    {
        throw POV_EXCEPTION(kFileDataErr, "Cannot read TrueType font file.");
    }

    if (i0 & 0x80) /* Subtract 1 after value is negated to avoid overflow [AED] */
        return -(((255 - i0) << 8) | (255 - i1)) - 1;
    else
        return (i0 << 8) | i1;
}

USHORT readUSHORT(IStream *infile, int line, const char *file)
{
    int i0, i1 = 0; /* To quiet warnings */

    if ((i0  = infile->Read_Byte ()) == EOF || (i1  = infile->Read_Byte ()) == EOF)
    {
        throw POV_EXCEPTION(kFileDataErr, "Cannot read TrueType font file.");
    }

    return (USHORT)((((USHORT)i0) << 8) | ((USHORT)i1));
}

LONG readLONG(IStream *infile, int line, const char *file)
{
    LONG i0, i1 = 0, i2 = 0, i3 = 0; /* To quiet warnings */

    if ((i0 = infile->Read_Byte ()) == EOF || (i1 = infile->Read_Byte ()) == EOF ||
        (i2 = infile->Read_Byte ()) == EOF || (i3 = infile->Read_Byte ()) == EOF)
    {
        throw POV_EXCEPTION(kFileDataErr, "Cannot read TrueType font file.");
    }

    if (i0 & 0x80) /* Subtract 1 after value is negated to avoid overflow [AED] */
        return -(((255 - i0) << 24) | ((255 - i1) << 16) |
                 ((255 - i2) << 8)  |  (255 - i3)) - 1;
    else
        return (i0 << 24) | (i1 << 16) | (i2 << 8) | i3;
}

ULONG readULONG(IStream *infile, int line, const char *file)
{
    int i0, i1 = 0, i2 = 0, i3 = 0;  /* To quiet warnings */

    if ((i0 = infile->Read_Byte ()) == EOF || (i1 = infile->Read_Byte ()) == EOF ||
        (i2 = infile->Read_Byte ()) == EOF || (i3 = infile->Read_Byte ()) == EOF)
    {
        throw POV_EXCEPTION(kFileDataErr, "Cannot read TrueType font file.");
    }

    return (ULONG) ((((ULONG) i0) << 24) | (((ULONG) i1) << 16) |
                    (((ULONG) i2) << 8)  |  ((ULONG) i3));
}

static int compare_tag4(const BYTE *ttf_tag, const BYTE *known_tag)
{
    return (ttf_tag[0] == known_tag[0] && ttf_tag[1] == known_tag[1] &&
            ttf_tag[2] == known_tag[2] && ttf_tag[3] == known_tag[3]);
}

/*****************************************************************************
*
* FUNCTION
*
*   ProcessNewTTF
*
* INPUT
*
* OUTPUT
*
* RETURNS
*
* AUTHOR
*
*   Alexander Ennzmann
*
* DESCRIPTION
*
*   Takes an input string and a font filename, and creates a POV-Ray CSG
*   object for each letter in the string.
*
* CHANGES
*
*   Allow usage of built-in fonts via an additional parameter
*   (triggered when filename is null) - Oct 2012 [JG]
*
******************************************************************************/
void TrueType::ProcessNewTTF(CSG *Object, const char *filename, const int font_id, const UCS2 *text_string, DBL depth, const Vector3d& offset, Parser *parser, shared_ptr<SceneData>& sceneData)
{
    FontFileInfo *ffile;
    Vector3d local_offset, total_offset;
    TrueType *ttf;
    DBL funit_size;
    TTKernTable *table;
    USHORT coverage;
    unsigned int search_char;
    unsigned int glyph_index, last_index = 0;
    FWord kern_value_x, kern_value_min_x;
    FWord kern_value_y, kern_value_min_y;
    int i, j, k;
    TRANSFORM Trans;

    /* Get general font info */
    ffile = ProcessFontFile(filename, font_id, parser, sceneData);

<<<<<<< HEAD
=======
    if((sceneData->languageVersion < 350) && (sceneData->stringEncoding == 0))
    {
// TODO MESSAGE     PossibleError("Text may not be displayed as expected.\n"
//                    "Please refer to the user manual regarding changes\n"
//                    "in POV-Ray 3.5 and later.");
    }

>>>>>>> 44e5f50d
    /* Get info about each character in the string */
    total_offset = Vector3d(0.0, 0.0, 0.0);

    for (i = 0; text_string[i] != 0; i++)
    {
        /*
         * We need to make sure (for now) that this is only the lower 8 bits,
         * so we don't have all the high bits set if converted from a signed
         * char to an unsigned short.
         */
        search_char = (unsigned int)(text_string[i]);

#ifdef TTF_DEBUG
        Debug_Info("\nChar: '%c' (0x%X), Offset[%d]: <%g,%g,%g>\n", (char)search_char,
            search_char, i, total_offset[X], total_offset[Y], total_offset[Z]);
#endif

        /* Make a new child for each character */
        ttf = new TrueType();

        /* Set the depth information for the character */
        ttf->depth = depth;

        /*
         * Get pointers to the contour information for each character
         * in the text string.
         */
        ttf->glyph = ProcessCharacter(ffile, search_char, &glyph_index);
        funit_size = 1.0 / (DBL)(ffile->unitsPerEm);

        /*
         * Spacing based on the horizontal metric table, the kerning table,
         * and (possibly) the previous glyph.
         */
        if (i == 0) /* Ignore spacing on the left for the first character only */
        {
            /* Shift the glyph to start at the origin */
            total_offset[X] = -ttf->glyph->header.xMin * funit_size;

            Compute_Translation_Transform(&Trans, total_offset);

            ttf->Translate(total_offset, &Trans);

            /* Shift next glyph by the width of this one excluding the left offset*/
            total_offset[X] = (ffile->hmtx_table[ttf->glyph->myMetrics].advanceWidth -
                               ffile->hmtx_table[ttf->glyph->myMetrics].lsb) * funit_size;

#ifdef TTF_DEBUG
            Debug_Info("aw(%d): %g\n", i,
                               (ffile->hmtx_table[ttf->glyph->myMetrics].advanceWidth -
                                ffile->hmtx_table[ttf->glyph->myMetrics].lsb)*funit_size);
#endif
        }
        else /* Kern all of the other characters */
        {
            kern_value_x = kern_value_y = 0;
            kern_value_min_x = kern_value_min_y = -ffile->unitsPerEm;
            local_offset = Vector3d(0.0, 0.0, 0.0);

            for (j = 0; j < ffile->kerning_tables.nTables; j++)
            {
                table = ffile->kerning_tables.tables;
                coverage = table->coverage;

                /*
                 * Don't use vertical kerning until such a time when we support
                 * characters moving in the vertical direction...
                 */
                if (!(coverage & KERN_HORIZONTAL))
                    continue;

                /*
                 * If we were keen, we could do a binary search for this
                 * character combination, since the pairs are sorted in
                 * order as if the left and right index values were a 32 bit
                 * unsigned int (mostly - at least they are sorted on the
                 * left glyph).  Something to do when everything else works...
                 */
                for (k = 0; k < table[j].nPairs; k++)
                {
                    if (table[j].kern_pairs[k].left == last_index &&
                        table[j].kern_pairs[k].right == ttf->glyph->myMetrics)
                    {
#ifdef TTF_DEBUG2
                        Debug_Info("Found a kerning for <%d, %d> = %d\n",
                                   last_index, glyph_index, table[j].kern_pairs[k].value);
#endif

                        /*
                         * By default, Windows & OS/2 assume at most a single table with
                         * !KERN_MINIMUM, !KERN_CROSS_STREAM, KERN_OVERRIDE.
                         */
                        if (coverage & KERN_MINIMUM)
                        {
#ifdef TTF_DEBUG2
                            Debug_Info(" KERN_MINIMUM\n");
#endif
                            if (coverage & KERN_CROSS_STREAM)
                                kern_value_min_y = table[j].kern_pairs[k].value;
                            else
                                kern_value_min_x = table[j].kern_pairs[k].value;
                        }
                        else
                        {
                            if (coverage & KERN_CROSS_STREAM)
                            {
#ifdef TTF_DEBUG2
                                Debug_Info(" KERN_CROSS_STREAM\n");
#endif
                                if (table[j].kern_pairs[k].value == (FWord)0x8000)
                                {
                                    kern_value_y = 0;
                                }
                                else
                                {
                                    if (coverage & KERN_OVERRIDE)
                                        kern_value_y = table[j].kern_pairs[k].value;
                                    else
                                        kern_value_y += table[j].kern_pairs[k].value;
                                }
                            }
                            else
                            {
#ifdef TTF_DEBUG2
                                Debug_Info(" KERN_VALUE\n");
#endif
                                if (coverage & KERN_OVERRIDE)
                                    kern_value_x = table[j].kern_pairs[k].value;
                                else
                                    kern_value_x += table[j].kern_pairs[k].value;
                            }
                        }
                        break;
                    }
                    /* Abort now if we have passed all potential matches */
                    else if (table[j].kern_pairs[k].left > last_index)
                    {
                        break;
                    }
                }
            }
            kern_value_x = (kern_value_x > kern_value_min_x ?
                            kern_value_x : kern_value_min_x);
            kern_value_y = (kern_value_y > kern_value_min_y ?
                            kern_value_y : kern_value_min_y);

            /*
             * Offset this character so that the left edge of the glyph is at
             * the previous offset + the lsb + any kerning amount.
             */
            local_offset[X] = total_offset[X] +
                              (DBL)(ffile->hmtx_table[ttf->glyph->myMetrics].lsb -
                                    ttf->glyph->header.xMin + kern_value_x) * funit_size;
            local_offset[Y] = total_offset[Y] + (DBL)kern_value_y * funit_size;

            /* Translate this glyph to its final position in the string */
            Compute_Translation_Transform(&Trans, local_offset);

            ttf->Translate(local_offset, &Trans);

            /* Shift next glyph by the width of this one + any kerning amount */
            total_offset[X] += (ffile->hmtx_table[ttf->glyph->myMetrics].advanceWidth +kern_value_x) * funit_size;

#ifdef TTF_DEBUG
            Debug_Info("kern(%d): <%d, %d> (%g,%g)\n", i, last_index, glyph_index,
                       (DBL)kern_value_x*funit_size, (DBL)kern_value_y * funit_size);
            Debug_Info("lsb(%d): %g\n", i,
                       (DBL)ffile->hmtx_table[glyph->myMetrics].lsb * funit_size);
            Debug_Info("aw(%d): %g\n", i,
                       (DBL)ffile->hmtx_table[glyph->myMetrics].advanceWidth *
                       funit_size);
#endif
        }

        /*
         * Add to the offset of the next character the minimum spacing specified.
         */
        total_offset += offset;

        /* Link this glyph with the others in the union */
        Object->Type |= (ttf->Type & CHILDREN_FLAGS);
        ttf->Type |= IS_CHILD_OBJECT;
        Object->children.push_back(ttf);

        last_index = glyph_index;
    }

#ifdef TTF_DEBUG
<<<<<<< HEAD
=======
    // TODO - text_string is an UCS2 strings, while Debug_Info will expect char strings.
    #error broken code
>>>>>>> 44e5f50d
    if (filename)
    {
        Debug_Info("TTF parsing of \"%s\" from %s complete\n", text_string, filename);
    }
    else
    {
        Debug_Info("TTF parsing of \"%s\" from builtin %d complete\n", text_string, font_id);
    }
#endif

    /* Close the font file descriptor */
    if(ffile->fp!=NULL)
    {
        delete ffile->fp;
        ffile->fp = NULL;
    }
}

/*****************************************************************************
*
* FUNCTION
*
*   ProcessFontFile
*
* INPUT
*
* OUTPUT
*
* RETURNS
*
* AUTHOR
*
*   Alexander Ennzmann
*
* DESCRIPTION
*
* Read the header information about the specific font.  Parse the tables
* as we come across them.
*
* CHANGES
*
*   Added tests for reading manditory tables/validity checks - Jan 1996 [AED]
*   Reordered table parsing to avoid lots of file seeking - Jan 1996 [AED]
*
*   Added builtin fonts when fontfilename is nullptr - Oct 2012 [JG]
*
******************************************************************************/
FontFileInfo *ProcessFontFile(const char *fontfilename, const int font_id, Parser *parser, shared_ptr<SceneData>& sceneData)
{
    unsigned i;
    int head_table_offset = 0;
    int loca_table_offset = 0;
    int maxp_table_offset = 0;
    int kern_table_offset = 0;
    int hhea_table_offset = 0;
    int hmtx_table_offset = 0;
    BYTE temp_tag[4];
    sfnt_OffsetTable OffsetTable;
    sfnt_TableDirectory Table;
    FontFileInfo *ffile;

    /* Open the font file */

    ffile = OpenFontFile(fontfilename, font_id, parser, sceneData);

    /* We have already read all the header info, no need to do it again */

    if (ffile->cmap_table_offset != 0)
    {
        return (ffile);
    }

    /*
     * Read the initial directory header on the TTF.  The numTables variable
     * tells us how many tables are present in this file.
     */
    if (!ffile->fp->read(reinterpret_cast<char *>(&temp_tag), sizeof(BYTE) * 4))
    {
        throw POV_EXCEPTION(kFileDataErr, "Cannot read TrueType font file table tag");
    }
    if (compare_tag4(temp_tag, tag_TTCFontFile))
    {
        READFIXED(ffile->fp); // header version - ignored [trf]
        READULONG(ffile->fp); // directory count - ignored [trf]
        // go to first font data block listed in the directory table entry [trf]
        ffile->fp->seekg(READULONG(ffile->fp), SEEK_SET);
    }
    else
    {
        // if it is no TTC style file, it is a regular TTF style file
        ffile->fp->seekg(0, SEEK_SET);
    }

    OffsetTable.version = READFIXED(ffile->fp);
    OffsetTable.numTables = READUSHORT(ffile->fp);
    OffsetTable.searchRange = READUSHORT(ffile->fp);
    OffsetTable.entrySelector = READUSHORT(ffile->fp);
    OffsetTable.rangeShift = READUSHORT(ffile->fp);

#ifdef TTF_DEBUG
    Debug_Info("OffsetTable:\n");
    Debug_Info("version=%d\n", OffsetTable.version);
    Debug_Info("numTables=%u\n", OffsetTable.numTables);
    Debug_Info("searchRange=%u\n", OffsetTable.searchRange);
    Debug_Info("entrySelector=%u\n", OffsetTable.entrySelector);
    Debug_Info("rangeShift=%u\n", OffsetTable.rangeShift);
#endif

    /*
     * I don't know why we limit this to 40 tables, since the spec says there
     * can be any number, but that's how it was when I got it.  Added a warning
     * just in case it ever happens in real life. [AED]
     */
    if (OffsetTable.numTables > 40)
    {
<<<<<<< HEAD
// TODO MESSAGE    Warning("More than 40 (%d) TTF Tables in %s - some info may be lost!",
=======
// TODO MESSAGE    Warning(0, "More than 40 (%d) TTF Tables in %s - some info may be lost!",
>>>>>>> 44e5f50d
//            OffsetTable.numTables, ffile->filename);
    }

    /* Process general font information and save it. */

    for (i = 0; i < OffsetTable.numTables && i < 40; i++)
    {
        if (!ffile->fp->read(reinterpret_cast<char *>(&Table.tag), sizeof(BYTE) * 4))
        {
            throw POV_EXCEPTION(kFileDataErr, "Cannot read TrueType font file table tag");
        }
        Table.checkSum = READULONG(ffile->fp);
        Table.offset   = READULONG(ffile->fp);
        Table.length   = READULONG(ffile->fp);

#ifdef TTF_DEBUG
        Debug_Info("\nTable %d:\n",i);
        Debug_Info("tag=%c%c%c%c\n", Table.tag[0], Table.tag[1],
                                     Table.tag[2], Table.tag[3]);
        Debug_Info("checkSum=%u\n", Table.checkSum);
        Debug_Info("offset=%u\n", Table.offset);
        Debug_Info("length=%u\n", Table.length);
#endif

        if (compare_tag4(Table.tag, tag_CharToIndexMap))
            ffile->cmap_table_offset = Table.offset;
        else if (compare_tag4(Table.tag, tag_GlyphData))
            ffile->glyf_table_offset = Table.offset;
        else if (compare_tag4(Table.tag, tag_FontHeader))
            head_table_offset = Table.offset;
        else if (compare_tag4(Table.tag, tag_IndexToLoc))
            loca_table_offset = Table.offset;
        else if (compare_tag4(Table.tag, tag_MaxProfile))
            maxp_table_offset = Table.offset;
        else if (compare_tag4(Table.tag, tag_Kerning))
            kern_table_offset = Table.offset;
        else if (compare_tag4(Table.tag, tag_HorizHeader))
            hhea_table_offset = Table.offset;
        else if (compare_tag4(Table.tag, tag_HorizMetric))
            hmtx_table_offset = Table.offset;
    }

    if (ffile->cmap_table_offset == 0 || ffile->glyf_table_offset == 0 ||
        head_table_offset == 0 || loca_table_offset == 0 ||
        hhea_table_offset == 0 || hmtx_table_offset == 0 ||
        maxp_table_offset == 0)
    {
// TODO MESSAGE    throw POV_EXCEPTION(kFileDataErr, "Invalid TrueType font headers in %s", ffile->filename);
    }

    ProcessHeadTable(ffile, head_table_offset);  /* Need indexToLocFormat */
    if ((ffile->indexToLocFormat != 0 && ffile->indexToLocFormat != 1) ||
        (ffile->unitsPerEm < 16 || ffile->unitsPerEm > 16384))
;// TODO MESSAGE    Error("Invalid TrueType font data in %s", ffile->filename);

    ProcessMaxpTable(ffile, maxp_table_offset);  /* Need numGlyphs */
    if (ffile->numGlyphs <= 0)
;// TODO MESSAGE    Error("Invalid TrueType font data in %s", ffile->filename);

    ProcessLocaTable(ffile, loca_table_offset);  /* Now we can do loca_table */

    ProcessHheaTable(ffile, hhea_table_offset);  /* Need numberOfHMetrics */
    if (ffile->numberOfHMetrics <= 0)
;// TODO MESSAGE    Error("Invalid TrueType font data in %s", ffile->filename);

    ProcessHmtxTable(ffile, hmtx_table_offset);  /* Now we can read HMetrics */

    if (kern_table_offset != 0)
        ProcessKernTable(ffile, kern_table_offset);

    /* Return the information about this font */

    return ffile;
}

/*****************************************************************************
*
* FUNCTION
*
*   OpenFontFile
*
* INPUT
*
* OUTPUT
*
* RETURNS
*
* AUTHOR
*
*   Alexander Ennzmann
*
* DESCRIPTION
*
*   -
*
* CHANGES
*
*   Added support for builtin fonts - Oct 2012 [JG]
*
******************************************************************************/
FontFileInfo *OpenFontFile(const char *asciifn, const int font_id, Parser *parser, shared_ptr<SceneData>& sceneData)
{
    /* int i; */ /* tw, mtg */
    FontFileInfo *fontlist = NULL;
    UCS2String b, ign;
    if (asciifn)
    {
        UCS2String filename(ASCIItoUCS2String(asciifn));

        /* First look to see if we have already opened this font */

        for(fontlist = sceneData->TTFonts; fontlist != NULL; fontlist = fontlist->next)
            if(!parser->UCS2_strcmp(filename.c_str(), fontlist->filename))
                break;

    }
    if(fontlist != NULL)
    {
        if(fontlist->fp == NULL)
        {
            /* We have a match, use the previous information */
            fontlist->fp = Locate_File(parser, sceneData, fontlist->filename,POV_File_Font_TTF,ign,true);
            if(fontlist->fp == NULL)
            {
                throw POV_EXCEPTION(kCannotOpenFileErr, "Cannot open font file.");
            }
        }
        else
        {
            #ifdef TTF_DEBUG
            Debug_Info("Using cached font info for %s\n", fontlist->filename);
            #endif
        }
    }
    else
    {
        /*
         * We haven't looked at this font before, let's allocate a holder for the
         * information and set some defaults
         */

        fontlist = reinterpret_cast<FontFileInfo *>(POV_CALLOC(1, sizeof(FontFileInfo), "FontFileInfo"));

        if (asciifn)
        {
            UCS2String filename(ASCIItoUCS2String(asciifn));

            if((fontlist->fp = Locate_File(parser, sceneData, filename,POV_File_Font_TTF,b,true)) == NULL)
            {
                throw POV_EXCEPTION(kCannotOpenFileErr, "Cannot open font file.");
            }
        }
        else
        {
            fontlist->fp = Internal_Font_File(font_id,b);
        }

        fontlist->filename = parser->UCS2_strdup(b.c_str());

        /*
         * For Microsoft encodings 3, 1 is for Unicode
         *                         3, 0 is for Non-Unicode (ie symbols)
         * For Macintosh encodings 1, 0 is for Roman character set
         * For Unicode encodings   0, 3 is for Unicode
         */
        switch(sceneData->stringEncoding)
        {
            case 0: // ASCII
                // first choice
                fontlist->platformID[0] = 1;
                fontlist->specificID[0] = 0;
                // second choice
                fontlist->platformID[1] = 3;
                fontlist->specificID[1] = 1;
                // third choice
                fontlist->platformID[2] = 0;
                fontlist->specificID[2] = 3;
                // fourth choice
                fontlist->platformID[3] = 3;
                fontlist->specificID[3] = 0;
                break;
            case 1: // UTF8
            case 2: // System Specific
                // first choice
                fontlist->platformID[0] = 0;
                fontlist->specificID[0] = 3;
                // second choice
                fontlist->platformID[1] = 3;
                fontlist->specificID[1] = 1;
                // third choice
                fontlist->platformID[2] = 1;
                fontlist->specificID[2] = 0;
                // fourth choice
                fontlist->platformID[3] = 3;
                fontlist->specificID[3] = 0;
                break;
        }
        fontlist->next = sceneData->TTFonts;
        sceneData->TTFonts = fontlist;
    }

    return fontlist;
}

void FreeFontInfo(FontFileInfo *ffi)
{
    int i;
    FontFileInfo *oldfont, *tempfont;
    GlyphPtr glyphs, tempglyph;

    for (oldfont = ffi; oldfont != NULL;)
    {
        if (oldfont->fp != NULL)
            delete oldfont->fp;

        if (oldfont->filename != NULL)
            POV_FREE(oldfont->filename);

        if (oldfont->loca_table != NULL)
<<<<<<< HEAD
            POV_FREE(oldfont->loca_table);

        if (oldfont->hmtx_table != NULL)
            POV_FREE(oldfont->hmtx_table);
=======
            delete[] oldfont->loca_table;

        if (oldfont->hmtx_table != NULL)
            delete[] oldfont->hmtx_table;
>>>>>>> 44e5f50d

        if (oldfont->kerning_tables.nTables != 0)
        {
            for (i = 0; i < oldfont->kerning_tables.nTables; i++)
            {
                if (oldfont->kerning_tables.tables[i].kern_pairs)
<<<<<<< HEAD
                    POV_FREE(oldfont->kerning_tables.tables[i].kern_pairs);
            }

            POV_FREE(oldfont->kerning_tables.tables);
=======
                    delete[] oldfont->kerning_tables.tables[i].kern_pairs;
            }

            delete[] oldfont->kerning_tables.tables;
>>>>>>> 44e5f50d
        }

        for (glyphs = oldfont->glyphs; glyphs != NULL;)
        {
            for (i = 0; i < glyphs->header.numContours; i++)
            {
                POV_FREE(glyphs->contours[i].flags);
                POV_FREE(glyphs->contours[i].x);
                POV_FREE(glyphs->contours[i].y);
            }

            if (glyphs->contours != NULL)
<<<<<<< HEAD
                POV_FREE(glyphs->contours);

            tempglyph = glyphs;
            glyphs = glyphs->next;
            POV_FREE(tempglyph);
=======
                delete[] glyphs->contours;

            tempglyph = glyphs;
            glyphs = glyphs->next;
            delete tempglyph;
>>>>>>> 44e5f50d
        }

        if (oldfont->segCount != 0)
        {
<<<<<<< HEAD
            POV_FREE(oldfont->endCount);
            POV_FREE(oldfont->startCount);
            POV_FREE(oldfont->idDelta);
            POV_FREE(oldfont->idRangeOffset);
=======
            delete[] oldfont->endCount;
            delete[] oldfont->startCount;
            delete[] oldfont->idDelta;
            delete[] oldfont->idRangeOffset;
>>>>>>> 44e5f50d
        }

        tempfont = oldfont;
        oldfont = oldfont->next;
        POV_FREE(tempfont);
    }
}

/* Process the font header table */
void ProcessHeadTable(FontFileInfo *ffile, int head_table_offset)
{
    sfnt_FontHeader fontHeader;

    /* Read head table */
    ffile->fp->seekg(head_table_offset);

    fontHeader.version = READFIXED(ffile->fp);
    fontHeader.fontRevision = READFIXED(ffile->fp);
    fontHeader.checkSumAdjustment = READULONG(ffile->fp);
    fontHeader.magicNumber = READULONG(ffile->fp);   /* should be 0x5F0F3CF5 */
    fontHeader.flags = READUSHORT(ffile->fp);
    fontHeader.unitsPerEm = READUSHORT(ffile->fp);
    fontHeader.created.bc = READULONG(ffile->fp);
    fontHeader.created.ad = READULONG(ffile->fp);
    fontHeader.modified.bc = READULONG(ffile->fp);
    fontHeader.modified.ad = READULONG(ffile->fp);
    fontHeader.xMin = READFWORD(ffile->fp);
    fontHeader.yMin = READFWORD(ffile->fp);
    fontHeader.xMax = READFWORD(ffile->fp);
    fontHeader.yMax = READFWORD(ffile->fp);
    fontHeader.macStyle = READUSHORT(ffile->fp);
    fontHeader.lowestRecPPEM = READUSHORT(ffile->fp);
    fontHeader.fontDirectionHint = READSHORT(ffile->fp);
    fontHeader.indexToLocFormat = READSHORT(ffile->fp);
    fontHeader.glyphDataFormat = READSHORT(ffile->fp);

#ifdef TTF_DEBUG
    Debug_Info("\nfontHeader:\n");
    Debug_Info("version: %d\n",fontHeader.version);
    Debug_Info("fontRevision: %d\n",fontHeader.fontRevision);
    Debug_Info("checkSumAdjustment: %u\n",fontHeader.checkSumAdjustment);
    Debug_Info("magicNumber: 0x%8X\n",fontHeader.magicNumber);
    Debug_Info("flags: %u\n",fontHeader.flags);
    Debug_Info("unitsPerEm: %u\n",fontHeader.unitsPerEm);
    Debug_Info("created.bc: %u\n",fontHeader.created.bc);
    Debug_Info("created.ad: %u\n",fontHeader.created.ad);
    Debug_Info("modified.bc: %u\n",fontHeader.modified.bc);
    Debug_Info("modified.ad: %u\n",fontHeader.modified.ad);
    Debug_Info("xMin: %d\n",fontHeader.xMin);
    Debug_Info("yMin: %d\n",fontHeader.yMin);
    Debug_Info("xMax: %d\n",fontHeader.xMax);
    Debug_Info("yMax: %d\n",fontHeader.yMax);
    Debug_Info("macStyle: %u\n",fontHeader.macStyle);
    Debug_Info("lowestRecPPEM: %u\n",fontHeader.lowestRecPPEM);
    Debug_Info("fontDirectionHint: %d\n",fontHeader.fontDirectionHint);
    Debug_Info("indexToLocFormat: %d\n",fontHeader.indexToLocFormat);
    Debug_Info("glyphDataFormat: %d\n",fontHeader.glyphDataFormat);
#endif

    if (fontHeader.magicNumber != 0x5F0F3CF5)
    {
        throw POV_EXCEPTION(kFileDataErr, "Cannot read TrueType font.");
    }

    ffile->indexToLocFormat = fontHeader.indexToLocFormat;
    ffile->unitsPerEm = fontHeader.unitsPerEm;
}

/* Determine the relative offsets of glyphs */
void ProcessLocaTable(FontFileInfo *ffile, int loca_table_offset)
{
    int i;

    /* Move to location of table in file */
    ffile->fp->seekg(loca_table_offset);

<<<<<<< HEAD
    ffile->loca_table = reinterpret_cast<ULONG *>(POV_MALLOC((ffile->numGlyphs+1) * sizeof(ULONG), "ttf"));
=======
    ffile->loca_table = new ULONG[ffile->numGlyphs+1];
>>>>>>> 44e5f50d

#ifdef TTF_DEBUG
    Debug_Info("\nlocation table:\n");
    Debug_Info("version: %s\n",(ffile->indexToLocFormat?"long":"short"));
#endif

    /* Now read and save the location table */

    if (ffile->indexToLocFormat == 0)                  /* short version */
    {
        for (i = 0; i < ffile->numGlyphs; i++)
        {
            ffile->loca_table[i] = ((ULONG)READUSHORT(ffile->fp)) << 1;
#ifdef TTF_DEBUG2
            Debug_Info("loca_table[%d] @ %u\n", i, ffile->loca_table[i]);
#endif
        }
    }
    else                                               /* long version */
    {
        for (i = 0; i < ffile->numGlyphs; i++)
        {
            ffile->loca_table[i] = READULONG(ffile->fp);
#ifdef TTF_DEBUG2
            Debug_Info("loca_table[%d] @ %u\n", i, ffile->loca_table[i]);
#endif
        }
    }
}


/*
 * This routine determines the total number of glyphs in a TrueType file.
 * Necessary so that we can allocate the proper amount of storage for the glyph
 * location table.
 */
void ProcessMaxpTable(FontFileInfo *ffile, int maxp_table_offset)
{
    /* seekg to the maxp table, skipping the 4 byte version number */
    ffile->fp->seekg(maxp_table_offset + 4);

    ffile->numGlyphs = READUSHORT(ffile->fp);

#ifdef TTF_DEBUG
    Debug_Info("\nmaximum profile table:\n");
    Debug_Info("numGlyphs: %u\n", ffile->numGlyphs);
#endif
}


/* Read the kerning information for a glyph */
void ProcessKernTable(FontFileInfo *ffile, int kern_table_offset)
{
    int i, j;
    USHORT temp16;
    USHORT length;
    KernTables *kern_table;

    kern_table = &ffile->kerning_tables;

    /* Move to the beginning of the kerning table, skipping the 2 byte version */
    ffile->fp->seekg(kern_table_offset + 2);

    /* Read in the number of kerning tables */

    kern_table->nTables = READUSHORT(ffile->fp);
    kern_table->tables = NULL;      /*<==[esp] added (in case nTables is zero)*/

#ifdef TTF_DEBUG
    Debug_Info("\nKerning table:\n", kern_table_offset);
    Debug_Info("Offset: %d\n", kern_table_offset);
    Debug_Info("Number of tables: %u\n",kern_table->nTables);
#endif

    /* Don't do any more work if there isn't kerning info */

    if (kern_table->nTables == 0)
        return;

<<<<<<< HEAD
    kern_table->tables = reinterpret_cast<TTKernTable *>(POV_MALLOC(kern_table->nTables * sizeof(TTKernTable),
                                                                    "ProcessKernTable"));
=======
    kern_table->tables = new TTKernTable[kern_table->nTables];
>>>>>>> 44e5f50d

    for (i = 0; i < kern_table->nTables; i++)
    {
        /* Read in a subtable */

        temp16 = READUSHORT(ffile->fp);                      /* Subtable version */
        length = READUSHORT(ffile->fp);                       /* Subtable length */
        kern_table->tables[i].coverage = READUSHORT(ffile->fp); /* Coverage bits */

#ifdef TTF_DEBUG
        Debug_Info("Coverage table[%d] (0x%X):", i, kern_table->tables[i].coverage);
        Debug_Info("  type %u", (kern_table->tables[i].coverage >> 8));
        Debug_Info(" %s", (kern_table->tables[i].coverage & KERN_HORIZONTAL ?
                             "Horizontal" : "Vertical" ));
        Debug_Info(" %s values", (kern_table->tables[i].coverage & KERN_MINIMUM ?
                             "Minimum" : "Kerning" ));
        Debug_Info("%s", (kern_table->tables[i].coverage & KERN_CROSS_STREAM ?
                             " Cross-stream" : "" ));
        Debug_Info("%s\n", (kern_table->tables[i].coverage & KERN_OVERRIDE ?
                             " Override" : "" ));
#endif

        kern_table->tables[i].kern_pairs = NULL;   /*<==[esp] added*/
        kern_table->tables[i].nPairs = 0;          /*<==[esp] added*/

        if ((kern_table->tables[i].coverage >> 8) == 0)
        {
            /* Can only handle format 0 kerning subtables */
            kern_table->tables[i].nPairs = READUSHORT(ffile->fp);

#ifdef TTF_DEBUG
            Debug_Info("entries in table[%d]: %d\n", i, kern_table->tables[i].nPairs);
#endif

            temp16 = READUSHORT(ffile->fp);     /* searchRange */
            temp16 = READUSHORT(ffile->fp);     /* entrySelector */
            temp16 = READUSHORT(ffile->fp);     /* rangeShift */

<<<<<<< HEAD
            kern_table->tables[i].kern_pairs =
            reinterpret_cast<KernData *>(POV_MALLOC(kern_table->tables[i].nPairs * sizeof(KernData), "Kern Pairs"));
=======
            kern_table->tables[i].kern_pairs = new KernData[kern_table->tables[i].nPairs];
>>>>>>> 44e5f50d

            for (j = 0; j < kern_table->tables[i].nPairs; j++)
            {
                /* Read in a kerning pair */
                kern_table->tables[i].kern_pairs[j].left = READUSHORT(ffile->fp);
                kern_table->tables[i].kern_pairs[j].right = READUSHORT(ffile->fp);
                kern_table->tables[i].kern_pairs[j].value = READFWORD(ffile->fp);

#ifdef TTF_DEBUG2
                Debug_Info("Kern pair: <%d,%d> = %d\n",
                           (int)kern_table->tables[i].kern_pairs[j].left,
                           (int)kern_table->tables[i].kern_pairs[j].right,
                           (int)kern_table->tables[i].kern_pairs[j].value);
#endif
            }
        }
        else
        {
#ifdef TTF_DEBUG2
<<<<<<< HEAD
            Warning("Cannot handle format %u kerning data",
=======
            Warning(0, "Cannot handle format %u kerning data",
>>>>>>> 44e5f50d
                    (kern_table->tables[i].coverage >> 8));
#endif
            /*
             * seekg to the end of this table, excluding the length of the version,
             * length, and coverage USHORTs, which we have already read.
             */
            ffile->fp->seekg((int)(length - 6), POV_SEEK_CUR);
            kern_table->tables[i].nPairs = 0;
        }
    }
}

/*
 * This routine determines the total number of horizontal metrics.
 */
void ProcessHheaTable(FontFileInfo *ffile, int hhea_table_offset)
{
#ifdef TTF_DEBUG
    sfnt_HorizHeader horizHeader;

    /* seekg to the hhea table */
    ffile->fp->seekg(hhea_table_offset);

    horizHeader.version = READFIXED(ffile->fp);
    horizHeader.Ascender = READFWORD(ffile->fp);
    horizHeader.Descender = READFWORD(ffile->fp);
    horizHeader.LineGap = READFWORD(ffile->fp);
    horizHeader.advanceWidthMax = READUFWORD(ffile->fp);
    horizHeader.minLeftSideBearing = READFWORD(ffile->fp);
    horizHeader.minRightSideBearing = READFWORD(ffile->fp);
    horizHeader.xMaxExtent = READFWORD(ffile->fp);
    horizHeader.caretSlopeRise = READSHORT(ffile->fp);
    horizHeader.caretSlopeRun = READSHORT(ffile->fp);
    horizHeader.reserved1 = READSHORT(ffile->fp);
    horizHeader.reserved2 = READSHORT(ffile->fp);
    horizHeader.reserved3 = READSHORT(ffile->fp);
    horizHeader.reserved4 = READSHORT(ffile->fp);
    horizHeader.reserved5 = READSHORT(ffile->fp);
    horizHeader.metricDataFormat = READSHORT(ffile->fp);
#else

    /* seekg to the hhea table, skipping all that stuff we don't need */
    ffile->fp->seekg (hhea_table_offset + 34);

#endif

    ffile->numberOfHMetrics = READUSHORT(ffile->fp);

#ifdef TTF_DEBUG
    Debug_Info("\nhorizontal header table:\n");
    Debug_Info("Ascender: %d\n",horizHeader.Ascender);
    Debug_Info("Descender: %d\n",horizHeader.Descender);
    Debug_Info("LineGap: %d\n",horizHeader.LineGap);
    Debug_Info("advanceWidthMax: %d\n",horizHeader.advanceWidthMax);
    Debug_Info("minLeftSideBearing: %d\n",horizHeader.minLeftSideBearing);
    Debug_Info("minRightSideBearing: %d\n",horizHeader.minRightSideBearing);
    Debug_Info("xMaxExtent: %d\n",horizHeader.xMaxExtent);
    Debug_Info("caretSlopeRise: %d\n",horizHeader.caretSlopeRise);
    Debug_Info("caretSlopeRun: %d\n",horizHeader.caretSlopeRun);
    Debug_Info("metricDataFormat: %d\n",horizHeader.metricDataFormat);
    Debug_Info("numberOfHMetrics: %d\n",ffile->numberOfHMetrics);
#endif
}

void ProcessHmtxTable (FontFileInfo *ffile, int hmtx_table_offset)
{
    int i;
    longHorMetric *metric;
    uFWord lastAW = 0;     /* Just to quiet warnings. */

    ffile->fp->seekg (hmtx_table_offset);

<<<<<<< HEAD
    ffile->hmtx_table = reinterpret_cast<longHorMetric *>(POV_MALLOC(ffile->numGlyphs*sizeof(longHorMetric), "ttf"));
=======
    ffile->hmtx_table = new longHorMetric[ffile->numGlyphs];
>>>>>>> 44e5f50d

    /*
     * Read in the total glyph width, and the left side offset.  There is
     * guaranteed to be at least one longHorMetric entry in this table to
     * set the advanceWidth for the subsequent lsb entries.
     */
    for (i=0, metric=ffile->hmtx_table; i < ffile->numberOfHMetrics; i++,metric++)
    {
        lastAW = metric->advanceWidth = READUFWORD(ffile->fp);
        metric->lsb = READFWORD(ffile->fp);
    }

    /* Read in the remaining left offsets */
    for (; i < ffile->numGlyphs; i++, metric++)
    {
        metric->advanceWidth = lastAW;
        metric->lsb = READFWORD(ffile->fp);
    }
}

/*****************************************************************************
*
* FUNCTION
*
*   ProcessCharacter
*
* INPUT
*
* OUTPUT
*
* RETURNS
*
* AUTHOR
*
*   POV-Ray Team
*
* DESCRIPTION
*
*   Finds the glyph description for the current character.
*
* CHANGES
*
*   -
*
******************************************************************************/

GlyphPtr ProcessCharacter(FontFileInfo *ffile, unsigned int search_char, unsigned int *glyph_index)
{
    GlyphPtr glyph;

    /* See if we have already processed this glyph */
    for (glyph = ffile->glyphs; glyph != NULL; glyph = glyph->next)
    {
        if (glyph->c == search_char)
        {
            /* Found it, no need to do any more work */
#ifdef TTF_DEBUG
            Debug_Info("Cached glyph: %c/%u\n",(char)search_char,glyph->glyph_index);
#endif
            *glyph_index = glyph->glyph_index;
            return glyph;
        }
    }

    *glyph_index = ProcessCharMap(ffile, search_char);

    if (*glyph_index == 0)
<<<<<<< HEAD
;// TODO MESSAGE    Warning("Character %d (0x%X) not found in %s", (BYTE)search_char,
=======
;// TODO MESSAGE    Warning(0, "Character %d (0x%X) not found in %s", (BYTE)search_char,
>>>>>>> 44e5f50d
//            search_char, ffile->filename);

    /* See if we have already processed this glyph (using the glyph index) */
    for (glyph = ffile->glyphs; glyph != NULL; glyph = glyph->next)
    {
        if (glyph->glyph_index == *glyph_index)
        {
            /* Found it, no need to do any more work */
#ifdef TTF_DEBUG
            Debug_Info("Cached glyph: %c/%u\n",(char)search_char,glyph->glyph_index);
#endif
            *glyph_index = glyph->glyph_index;
            return glyph;
        }
    }

    glyph = ExtractGlyphInfo(ffile, *glyph_index, search_char);

    /* Add this glyph to the ones we already know about */

    glyph->next = ffile->glyphs;
    ffile->glyphs = glyph;

    /* Glyph is all built */

    return glyph;
}

/*****************************************************************************
*
* FUNCTION
*
*   ProcessCharMap
*
* INPUT
*
* OUTPUT
*
* RETURNS
*
* AUTHOR
*
*   POV-Ray Team
*
* DESCRIPTION
*
*   Find the character mapping for 'search_char'.  We should really know
*   which character set we are using (ie ISO 8859-1, Mac, Unicode, etc).
*   Search char should really be a USHORT to handle double byte systems.
*
* CHANGES
*
*   961120  esp  Added check to allow Macintosh encodings to pass
*
******************************************************************************/
USHORT ProcessCharMap(FontFileInfo *ffile, unsigned int search_char)
{
    int initial_table_offset;
    int old_table_offset;
    int entry_offset;
    sfnt_platformEntry cmapEntry;
    sfnt_mappingTable encodingTable;
    int i, j, table_count;

    /* Move to the start of the character map, skipping the 2 byte version */
    ffile->fp->seekg (ffile->cmap_table_offset + 2);

    table_count = READUSHORT(ffile->fp);

    #ifdef TTF_DEBUG
    Debug_Info("table_count=%d\n", table_count);
    #endif

    /*
     * Search the tables until we find the glyph index for the search character.
     * Just return the first one we find...
     */

    initial_table_offset = ffile->fp->tellg (); /* Save the initial position */

    for(j = 0; j <= 3; j++)
    {
        ffile->fp->seekg(initial_table_offset); /* Always start new search at the initial position */

        for (i = 0; i < table_count; i++)
        {
            cmapEntry.platformID = READUSHORT(ffile->fp);
            cmapEntry.specificID = READUSHORT(ffile->fp);
            cmapEntry.offset     = READULONG(ffile->fp);

            #ifdef TTF_DEBUG
            Debug_Info("cmapEntry: platformID=%d\n", cmapEntry.platformID);
            Debug_Info("cmapEntry: specificID=%d\n", cmapEntry.specificID);
            Debug_Info("cmapEntry: offset=%d\n", cmapEntry.offset);
            #endif

            /*
             * Check if this is the encoding table we want to use.
             * The search is done according to user preference.
             */
            if ( ffile->platformID[j] != cmapEntry.platformID ) /* [JAC 01/99] */
            {
                continue;
            }

            entry_offset = cmapEntry.offset;

            old_table_offset = ffile->fp->tellg (); /* Save the current position */

            ffile->fp->seekg (ffile->cmap_table_offset + entry_offset);

            encodingTable.format = READUSHORT(ffile->fp);
            encodingTable.length = READUSHORT(ffile->fp);
            encodingTable.version = READUSHORT(ffile->fp);

            #ifdef TTF_DEBUG
            Debug_Info("Encoding table, format: %u, length: %u, version: %u\n",
                       encodingTable.format, encodingTable.length, encodingTable.version);
            #endif

            if (encodingTable.format == 0)
            {
                /*
                 * Translation is simple - add 'entry_char' to the start of the
                 * table and grab what's there.
                 */
                #ifdef TTF_DEBUG
                Debug_Info("Apple standard index mapping\n");
                #endif

                return(ProcessFormat0Glyph(ffile, search_char));
            }
            #if 0  /* Want to get the rest of these working first */
            else if (encodingTable.format == 2)
            {
                /* Used for multi-byte character encoding (Chinese, Japanese, etc) */
                #ifdef TTF_DEBUG
                Debug_Info("High-byte index mapping\n");
                #endif

                return(ProcessFormat2Glyph(ffile, search_char));
            }
            #endif
            else if (encodingTable.format == 4)
            {
                /* Microsoft UGL encoding */
                #ifdef TTF_DEBUG
                Debug_Info("Microsoft standard index mapping\n");
                #endif

                return(ProcessFormat4Glyph(ffile, search_char));
            }
            else if (encodingTable.format == 6)
            {
                #ifdef TTF_DEBUG
                Debug_Info("Trimmed table mapping\n");
                #endif

                return(ProcessFormat6Glyph(ffile, search_char));
            }
            #ifdef TTF_DEBUG
            else
                Debug_Info("Unsupported TrueType font index mapping format: %u\n",
                           encodingTable.format);
            #endif

            /* Go to the next table entry if we didn't find a match */
            ffile->fp->seekg (old_table_offset);
        }
    }

    /*
     * No character mapping was found - very odd, we should really have had the
     * character in at least one table.  Perhaps getting here means we didn't
     * have any character mapping tables.  '0' means no mapping.
     */

    return 0;
}


/*****************************************************************************
*
* FUNCTION
*
*   ProcessFormat0Glyph
*
* INPUT
*
* OUTPUT
*
* RETURNS
*
* AUTHOR
*
*   POV-Ray Team
*
* DESCRIPTION
*
* This handles the Apple standard index mapping for glyphs.
* The file pointer must be pointing immediately after the version entry in the
* encoding table for the next two functions to work.
*
* CHANGES
*
*   -
*
******************************************************************************/
USHORT ProcessFormat0Glyph(FontFileInfo *ffile, unsigned int search_char)
{
    BYTE temp_index;

    ffile->fp->seekg ((int)search_char, POV_SEEK_CUR);

    if (!ffile->fp->read (reinterpret_cast<char *>(&temp_index), 1)) /* Each index is 1 byte */
    {
        throw POV_EXCEPTION(kFileDataErr, "Cannot read TrueType font file.");
    }

    return (USHORT)(temp_index);
}

/*****************************************************************************
*
* FUNCTION
*
*   ProcessFormat4Glyph
*
* INPUT
*
* OUTPUT
*
* RETURNS
*
* AUTHOR
*
*   POV-Ray Team
*
* DESCRIPTION
*
* This handles the Microsoft standard index mapping for glyph tables
*
* CHANGES
*
*   Mar 26, 1996: Cache segment info rather than read each time.  [AED]
*
******************************************************************************/
USHORT ProcessFormat4Glyph(FontFileInfo *ffile, unsigned int search_char)
{
    int i;
    unsigned int glyph_index = 0;  /* Set the glyph index to "not present" */

    /*
     * If this is the first time we are here, read all of the segment headers,
     * and save them for later calls to this function, rather than seeking and
     * mallocing for each character
     */
    if (ffile->segCount == 0)
    {
        USHORT temp16;

        ffile->segCount = READUSHORT(ffile->fp) >> 1;
        ffile->searchRange = READUSHORT(ffile->fp);
        ffile->entrySelector = READUSHORT(ffile->fp);
        ffile->rangeShift = READUSHORT(ffile->fp);

        /* Now allocate and read in the segment arrays */

<<<<<<< HEAD
        ffile->endCount = reinterpret_cast<USHORT *>(POV_MALLOC(ffile->segCount * sizeof(USHORT), "ttf"));
        ffile->startCount = reinterpret_cast<USHORT *>(POV_MALLOC(ffile->segCount * sizeof(USHORT), "ttf"));
        ffile->idDelta = reinterpret_cast<USHORT *>(POV_MALLOC(ffile->segCount * sizeof(USHORT), "ttf"));
        ffile->idRangeOffset = reinterpret_cast<USHORT *>(POV_MALLOC(ffile->segCount * sizeof(USHORT), "ttf"));
=======
        ffile->endCount = new USHORT[ffile->segCount];
        ffile->startCount = new USHORT[ffile->segCount];
        ffile->idDelta = new USHORT[ffile->segCount];
        ffile->idRangeOffset = new USHORT[ffile->segCount];
>>>>>>> 44e5f50d

        for (i = 0; i < ffile->segCount; i++)
        {
            ffile->endCount[i] = READUSHORT(ffile->fp);
        }

        temp16 = READUSHORT(ffile->fp);  /* Skip over 'reservedPad' */

        for (i = 0; i < ffile->segCount; i++)
        {
            ffile->startCount[i] = READUSHORT(ffile->fp);
        }

        for (i = 0; i < ffile->segCount; i++)
        {
            ffile->idDelta[i] = READUSHORT(ffile->fp);
        }

        /* location of start of idRangeOffset */
        ffile->glyphIDoffset = ffile->fp->tellg ();

        for (i = 0; i < ffile->segCount; i++)
        {
            ffile->idRangeOffset[i] = READUSHORT(ffile->fp);
        }
    }

    /* Search the segments for our character */

glyph_search:
    for (i = 0; i < ffile->segCount; i++)
    {
        if (search_char <= ffile->endCount[i])
        {
            if (search_char >= ffile->startCount[i])
            {
                /* Found correct range for this character */

                if (ffile->idRangeOffset[i] == 0)
                {
                    glyph_index = search_char + ffile->idDelta[i];
                }
                else
                {
                    /*
                     * Alternate encoding of glyph indices, relies on a quite unusual way
                     * of storing the offsets.  We need the *2s because we are talking
                     * about addresses of shorts and not bytes.
                     *
                     * (glyphIDoffset + i*2 + idRangeOffset[i]) == &idRangeOffset[i]
                     */
                    ffile->fp->seekg (ffile->glyphIDoffset + 2*i + ffile->idRangeOffset[i]+
                                     2*(search_char - ffile->startCount[i]));

                    glyph_index = READUSHORT(ffile->fp);

                    if (glyph_index != 0)
                        glyph_index = glyph_index + ffile->idDelta[i];
                }
            }
            break;
        }
    }

    /*
     * If we haven't found the character yet, and this is the first time to
     * search the tables, try looking in the Unicode user space, since this
     * is the location Microsoft recommends for symbol characters like those
     * in wingdings and dingbats.
     */
    if (glyph_index == 0 && search_char < 0x100)
    {
        search_char += 0xF000;
#ifdef TTF_DEBUG
        Debug_Info("Looking for glyph in Unicode user space (0x%X)\n", search_char);
#endif
        goto glyph_search;
    }

    /* Deallocate the memory we used for the segment arrays */

    return glyph_index;
}

/*****************************************************************************
*
* FUNCTION
*
*   ProcessFormat6Glyph
*
* INPUT
*
* OUTPUT
*
* RETURNS
*
* AUTHOR
*
*   POV-Ray Team
*
* DESCRIPTION
*
*  This handles the trimmed table mapping for glyphs.
*
* CHANGES
*
*   -
*
******************************************************************************/
USHORT ProcessFormat6Glyph(FontFileInfo *ffile, unsigned int search_char)
{
    USHORT firstCode, entryCount;
    USHORT glyph_index;

    firstCode = READUSHORT(ffile->fp);
    entryCount = READUSHORT(ffile->fp);

    if (search_char >= firstCode && search_char < firstCode + entryCount)
    {
        ffile->fp->seekg (((int)(search_char - firstCode))*2, POV_SEEK_CUR);
        glyph_index = READUSHORT(ffile->fp);
    }
    else
        glyph_index = 0;

    return glyph_index;
}


/*****************************************************************************
*
* FUNCTION
*
*   ExtractGlyphInfo
*
* INPUT
*
* OUTPUT
*
* RETURNS
*
* AUTHOR
*
*   POV-Ray Team
*
* DESCRIPTION
*
*   Change TTF outline information for the glyph(s) into a useful format
*
* CHANGES
*
*   -
*
******************************************************************************/
GlyphPtr ExtractGlyphInfo(FontFileInfo *ffile, unsigned int glyph_index, unsigned int c)
{
    GlyphOutline *ttglyph;
    GlyphPtr glyph;

    ttglyph = ExtractGlyphOutline(ffile, glyph_index, c);

    /*
     * Convert the glyph outline information from TrueType layout into a more
     * easily processed format
     */

    glyph = ConvertOutlineToGlyph(ffile, ttglyph);
    glyph->c = c;
    glyph->glyph_index = glyph_index;
    glyph->myMetrics = ttglyph->myMetrics;

    /* Free up outline information */

    if (ttglyph)
    {
        if (ttglyph->y) POV_FREE(ttglyph->y);
        if (ttglyph->x) POV_FREE(ttglyph->x);
        if (ttglyph->endPoints) POV_FREE(ttglyph->endPoints);
        if (ttglyph->flags) POV_FREE(ttglyph->flags);

        POV_FREE(ttglyph);
    }

#ifdef TTF_DEBUG3
    int i, j;

    Debug_Info("// Character '%c'\n", (char)c);

    for(i = 0; i < (int)glyph->header.numContours; i++)
    {
        Debug_Info("BYTE gGlypthFlags_%c_%d[] = \n", (char)c, i);
        Debug_Info("{");
        for(j = 0; j <= (int)glyph->contours[i].count; j++)
        {
            if((j % 10) == 0)
                Debug_Info("\n\t");
            Debug_Info("0x%x, ", (unsigned int)glyph->contours[i].flags[j]);
        }
        Debug_Info("\n};\n\n");

        Debug_Info("DBL gGlypthX_%c_%d[] = \n", (char)c, i);
        Debug_Info("{");
        for(j = 0; j <= (int)glyph->contours[i].count; j++)
        {
            if((j % 10) == 0)
                Debug_Info("\n\t");
            Debug_Info("%f, ", (DBL)glyph->contours[i].x[j]);
        }
        Debug_Info("\n};\n\n");

        Debug_Info("DBL gGlypthY_%c_%d[] = \n", (char)c, i);
        Debug_Info("{");
        for(j = 0; j <= (int)glyph->contours[i].count; j++)
        {
            if((j % 10) == 0)
                Debug_Info("\n\t");
            Debug_Info("%f, ", (DBL)glyph->contours[i].y[j]);
        }
        Debug_Info("\n};\n\n");
    }

    Debug_Info("Contour gGlypthContour_%c[] = \n", (char)c);
    Debug_Info("{\n");
    for(i = 0; i < glyph->header.numContours; i++)
    {
        Debug_Info("\t{\n");
        Debug_Info("\t\t%u, // inside_flag \n", (unsigned int)glyph->contours[i].inside_flag);
        Debug_Info("\t\t%u, // count \n", (unsigned int)glyph->contours[i].count);
        Debug_Info("\t\tgGlypthFlags_%c_%d, // flags[]\n", (char)c, i);
        Debug_Info("\t\tgGlypthX_%c_%d, // x[]\n", (char)c, i);
        Debug_Info("\t\tgGlypthY_%c_%d // y[]\n", (char)c, i);
        Debug_Info("\t},\n");
    }
    Debug_Info("\n};\n\n");

    Debug_Info("Glyph gGlypth_%c = \n", (char)c);
    Debug_Info("{\n");
    Debug_Info("\t{ // header\n");
    Debug_Info("\t\t%u, // header.numContours \n", (unsigned int)glyph->header.numContours);
    Debug_Info("\t\t%f, // header.xMin\n", (DBL)glyph->header.xMin);
    Debug_Info("\t\t%f, // header.yMin\n", (DBL)glyph->header.yMin);
    Debug_Info("\t\t%f, // header.xMax\n", (DBL)glyph->header.xMax);
    Debug_Info("\t\t%f // header.yMax\n", (DBL)glyph->header.yMax);
    Debug_Info("\t},\n");
    Debug_Info("\t%u, // glyph_index\n", (unsigned int)glyph->glyph_index);
    Debug_Info("\tgGlypthContour_%c, // contours[]\n", (char)c);
    Debug_Info("\t%u, // unitsPerEm\n", (unsigned int)glyph->unitsPerEm);
    Debug_Info("\tNULL, // next\n");
    Debug_Info("\t%u, // c\n", (unsigned int)glyph->c);
    Debug_Info("\t%u // myMetrics\n", (unsigned int)glyph->myMetrics);

    Debug_Info("};\n\n");
#endif

    return glyph;
}



/*****************************************************************************
*
* FUNCTION
*
*   ExtractGlyphOutline
*
* INPUT
*
* OUTPUT
*
* RETURNS
*
* AUTHOR
*
*   POV-Ray Team
*
* DESCRIPTION
*
*   Read the contour information for a specific glyph.  This has to be a
*   separate routine from ExtractGlyphInfo because we call it recurisvely
*   for multiple component glyphs.
*
* CHANGES
*
*   -
*
******************************************************************************/
GlyphOutline *ExtractGlyphOutline(FontFileInfo *ffile, unsigned int glyph_index, unsigned int c)
{
    int i;
    USHORT n;
    SHORT nc;
    GlyphOutline *ttglyph;

    ttglyph = reinterpret_cast<GlyphOutline *>(POV_CALLOC(1, sizeof(GlyphOutline), "ttf"));
    ttglyph->myMetrics = glyph_index;

    /* Have to treat space characters differently */
    if (c != ' ')
    {
        ffile->fp->seekg (ffile->glyf_table_offset+ffile->loca_table[glyph_index]);

        ttglyph->header.numContours = READSHORT(ffile->fp);
        ttglyph->header.xMin = READFWORD(ffile->fp);   /* These may be  */
        ttglyph->header.yMin = READFWORD(ffile->fp);   /* unreliable in */
        ttglyph->header.xMax = READFWORD(ffile->fp);   /* some fonts.   */
        ttglyph->header.yMax = READFWORD(ffile->fp);
    }

#ifdef TTF_DEBUG
    Debug_Info("ttglyph->header:\n");
    Debug_Info("glyph_index=%d\n", glyph_index);
    Debug_Info("loca_table[%d]=%d\n",glyph_index,ffile->loca_table[glyph_index]);
    Debug_Info("numContours=%d\n", (int)ttglyph->header.numContours);
#endif

    nc = ttglyph->header.numContours;

    /*
     * A positive number of contours means a regular glyph, with possibly
     * several separate line segments making up the outline.
     */
    if (nc > 0)
    {
        FWord coord;
        BYTE flag, repeat_count;
        USHORT temp16;

        /* Grab the contour endpoints */

        ttglyph->endPoints = reinterpret_cast<USHORT *>(POV_MALLOC(nc * sizeof(USHORT), "ttf"));

        for (i = 0; i < nc; i++)
        {
            ttglyph->endPoints[i] = READUSHORT(ffile->fp);
#ifdef TTF_DEBUG
            Debug_Info("endPoints[%d]=%d\n", i, ttglyph->endPoints[i]);
#endif
        }

        /* Skip over the instructions */
        temp16 = READUSHORT(ffile->fp);
        ffile->fp->seekg (temp16, POV_SEEK_CUR);
#ifdef TTF_DEBUG
        Debug_Info("skipping instruction bytes: %d\n", temp16);
#endif

        /* Determine the number of points making up this glyph */

        n = ttglyph->numPoints = ttglyph->endPoints[nc - 1] + 1;
#ifdef TTF_DEBUG
        Debug_Info("numPoints=%d\n", ttglyph->numPoints);
#endif

        /* Read the flags */

        ttglyph->flags = reinterpret_cast<BYTE *>(POV_MALLOC(n * sizeof(BYTE), "ttf"));

        for (i = 0; i < ttglyph->numPoints; i++)
        {
            if (!ffile->fp->read(reinterpret_cast<char *>(&ttglyph->flags[i]), sizeof(BYTE)))
            {
                throw POV_EXCEPTION(kFileDataErr, "Cannot read TrueType font file.");
            }

            if (ttglyph->flags[i] & REPEAT_FLAGS)
            {
                if (!ffile->fp->read(reinterpret_cast<char *>(&repeat_count), sizeof(BYTE)))
                {
                    throw POV_EXCEPTION(kFileDataErr, "Cannot read TrueType font file.");
                }
                for (; repeat_count > 0; repeat_count--, i++)
                {
#ifdef TTF_DEBUG
                    if (i>=n)
                    {
                        Debug_Info("readflags ERROR: i >= n (%d > %d)\n", i, n);
                    }
#endif
                    if (i<n)      /* hack around a bug that is trying to write too many flags */
                        ttglyph->flags[i + 1] = ttglyph->flags[i];
                }
            }
        }
#ifdef  TTF_DEBUG
        Debug_Info("flags:");
        for (i=0; i<n; i++)
            Debug_Info(" %02x", ttglyph->flags[i]);
        Debug_Info("\n");
#endif
        /* Read the coordinate vectors */

        ttglyph->x = reinterpret_cast<DBL *>(POV_MALLOC(n * sizeof(DBL), "ttf"));
        ttglyph->y = reinterpret_cast<DBL *>(POV_MALLOC(n * sizeof(DBL), "ttf"));

        coord = 0;

        for (i = 0; i < ttglyph->numPoints; i++)
        {
            /* Read each x coordinate */

            flag = ttglyph->flags[i];

            if (flag & XSHORT)
            {
                BYTE temp8;

                if (!ffile->fp->read(reinterpret_cast<char *>(&temp8), 1))
                {
                    throw POV_EXCEPTION(kFileDataErr, "Cannot read TrueType font file.");
                }

                if (flag & SHORT_X_IS_POS)
                    coord += temp8;
                else
                    coord -= temp8;
            }
            else if (!(flag & NEXT_X_IS_ZERO))
            {
                coord += READSHORT(ffile->fp);
            }

            /* Find our own maximum and minimum x coordinates */
            if (coord > ttglyph->header.xMax)
                ttglyph->header.xMax = coord;
            if (coord < ttglyph->header.xMin)
                ttglyph->header.xMin = coord;

            ttglyph->x[i] = (DBL)coord / (DBL)ffile->unitsPerEm;
        }

        coord = 0;

        for (i = 0; i < ttglyph->numPoints; i++)
        {
            /* Read each y coordinate */

            flag = ttglyph->flags[i];

            if (flag & YSHORT)
            {
                BYTE temp8;

                if (!ffile->fp->read(reinterpret_cast<char *>(&temp8), 1))
                {
                    throw POV_EXCEPTION(kFileDataErr, "Cannot read TrueType font file.");
                }

                if (flag & SHORT_Y_IS_POS)
                    coord += temp8;
                else
                    coord -= temp8;
            }
            else if (!(flag & NEXT_Y_IS_ZERO))
            {
                coord += READSHORT(ffile->fp);
            }

            /* Find out our own maximum and minimum y coordinates */
            if (coord > ttglyph->header.yMax)
                ttglyph->header.yMax = coord;
            if (coord < ttglyph->header.yMin)
                ttglyph->header.yMin = coord;

            ttglyph->y[i] = (DBL)coord / (DBL)ffile->unitsPerEm;
        }
    }
    /*
     * A negative number for numContours means that this glyph is
     * made up of several separate glyphs.
     */
    else if (nc < 0)
    {
        USHORT flags;

        ttglyph->header.numContours = 0;
        ttglyph->numPoints = 0;

        do
        {
            GlyphOutline *sub_ttglyph;
            unsigned int sub_glyph_index;
            int   current_pos;
            SHORT arg1, arg2;
            DBL xoff = 0, yoff = 0;
            DBL xscale = 1, yscale = 1;
            DBL scale01 = 0, scale10 = 0;
            USHORT n2;
            SHORT nc2;

            flags = READUSHORT(ffile->fp);
            sub_glyph_index = READUSHORT(ffile->fp);

#ifdef TTF_DEBUG
            Debug_Info("sub_glyph %d: ", sub_glyph_index);
#endif

            if (flags & ARG_1_AND_2_ARE_WORDS)
            {
#ifdef TTF_DEBUG
                Debug_Info("ARG_1_AND_2_ARE_WORDS ");
#endif
                arg1 = READSHORT(ffile->fp);
                arg2 = READSHORT(ffile->fp);
            }
            else
            {
                arg1 = READUSHORT(ffile->fp);
                arg2 = arg1 & 0xFF;
                arg1 = (arg1 >> 8) & 0xFF;
            }

#ifdef TTF_DEBUG
            if (flags & ROUND_XY_TO_GRID)
            {
                Debug_Info("ROUND_XY_TO_GRID ");
            }

            if (flags & MORE_COMPONENTS)
            {
                Debug_Info("MORE_COMPONENTS ");
            }
#endif

            if (flags & WE_HAVE_A_SCALE)
            {
                xscale = yscale = (DBL)READSHORT(ffile->fp)/0x4000;
#ifdef TTF_DEBUG
                Debug_Info("WE_HAVE_A_SCALE ");
                Debug_Info("xscale = %lf\t", xscale);
                Debug_Info("scale01 = %lf\n", scale01);
                Debug_Info("scale10 = %lf\t", scale10);
                Debug_Info("yscale = %lf\n", yscale);
#endif
            }
            else if (flags & WE_HAVE_AN_X_AND_Y_SCALE)
            {
                xscale = (DBL)READSHORT(ffile->fp)/0x4000;
                yscale = (DBL)READSHORT(ffile->fp)/0x4000;
#ifdef TTF_DEBUG
                Debug_Info("WE_HAVE_AN_X_AND_Y_SCALE ");
                Debug_Info("xscale = %lf\t", xscale);
                Debug_Info("scale01 = %lf\n", scale01);
                Debug_Info("scale10 = %lf\t", scale10);
                Debug_Info("yscale = %lf\n", yscale);
#endif
            }
            else if (flags & WE_HAVE_A_TWO_BY_TWO)
            {
                xscale  = (DBL)READSHORT(ffile->fp)/0x4000;
                scale01 = (DBL)READSHORT(ffile->fp)/0x4000;
                scale10 = (DBL)READSHORT(ffile->fp)/0x4000;
                yscale  = (DBL)READSHORT(ffile->fp)/0x4000;
#ifdef TTF_DEBUG
                Debug_Info("WE_HAVE_A_TWO_BY_TWO ");
                Debug_Info("xscale = %lf\t", xscale);
                Debug_Info("scale01 = %lf\n", scale01);
                Debug_Info("scale10 = %lf\t", scale10);
                Debug_Info("yscale = %lf\n", yscale);
#endif
            }

            if (flags & ARGS_ARE_XY_VALUES)
            {
                xoff = (DBL)arg1 / ffile->unitsPerEm;
                yoff = (DBL)arg2 / ffile->unitsPerEm;

#ifdef TTF_DEBUG
                Debug_Info("ARGS_ARE_XY_VALUES ");
                Debug_Info("\narg1 = %d  xoff = %lf\t", arg1, xoff);
                Debug_Info("arg2 = %d  yoff = %lf\n", arg2, yoff);
#endif
            }
            else  /* until I understand how this method works... */
            {
<<<<<<< HEAD
// TODO MESSAGE        Warning("Cannot handle part of glyph %d (0x%X).", c, c);
=======
// TODO MESSAGE        Warning(0, "Cannot handle part of glyph %d (0x%X).", c, c);
>>>>>>> 44e5f50d
                continue;
            }

            if (flags & USE_MY_METRICS)
            {
#ifdef TTF_DEBUG
                Debug_Info("USE_MY_METRICS ");
#endif
                ttglyph->myMetrics = sub_glyph_index;
            }

            current_pos = ffile->fp->tellg ();
            sub_ttglyph = ExtractGlyphOutline(ffile, sub_glyph_index, c);
            ffile->fp->seekg (current_pos);

            if ((nc2 = sub_ttglyph->header.numContours) == 0)
                continue;

            nc = ttglyph->header.numContours;
            n = ttglyph->numPoints;
            n2 = sub_ttglyph->numPoints;

            ttglyph->endPoints = reinterpret_cast<USHORT *>(POV_REALLOC(ttglyph->endPoints,
                                                                        (nc + nc2) * sizeof(USHORT), "ttf"));
            ttglyph->flags = reinterpret_cast<BYTE *>(POV_REALLOC(ttglyph->flags, (n+n2)*sizeof(BYTE), "ttf"));
            ttglyph->x = reinterpret_cast<DBL *>(POV_REALLOC(ttglyph->x, (n + n2) * sizeof(DBL), "ttf"));
            ttglyph->y = reinterpret_cast<DBL *>(POV_REALLOC(ttglyph->y, (n + n2) * sizeof(DBL), "ttf"));

            /* Add the sub glyph info to the end of the current glyph */

            ttglyph->header.numContours += nc2;
            ttglyph->numPoints += n2;

            for (i = 0; i < nc2; i++)
            {
                ttglyph->endPoints[i + nc] = sub_ttglyph->endPoints[i] + n;
#ifdef TTF_DEBUG
                Debug_Info("endPoints[%d]=%d\n", i + nc, ttglyph->endPoints[i + nc]);
#endif
            }

            for (i = 0; i < n2; i++)
            {
#ifdef TTF_DEBUG
                Debug_Info("x[%d]=%lf\t", i, sub_ttglyph->x[i]);
                Debug_Info("y[%d]=%lf\n", i, sub_ttglyph->y[i]);
#endif
                ttglyph->flags[i + n] = sub_ttglyph->flags[i];
                ttglyph->x[i + n] = xscale * sub_ttglyph->x[i] +
                                    scale01 * sub_ttglyph->y[i] + xoff;
                ttglyph->y[i + n] = scale10 * sub_ttglyph->x[i] +
                                    yscale * sub_ttglyph->y[i] + yoff;

#ifdef TTF_DEBUG
                Debug_Info("x[%d]=%lf\t", i+n, ttglyph->x[i+n]);
                Debug_Info("y[%d]=%lf\n", i+n, ttglyph->y[i+n]);
#endif

                if (ttglyph->x[i + n] < ttglyph->header.xMin)
                    ttglyph->header.xMin = ttglyph->x[i + n];

                if (ttglyph->x[i + n] > ttglyph->header.xMax)
                    ttglyph->header.xMax = ttglyph->x[i + n];

                if (ttglyph->y[i + n] < ttglyph->header.yMin)
                    ttglyph->header.yMin = ttglyph->y[i + n];

                if (ttglyph->y[i + n] > ttglyph->header.yMax)
                    ttglyph->header.yMax = ttglyph->y[i + n];
            }

            /* Free up the sub glyph outline information */

            if (sub_ttglyph->y) POV_FREE(sub_ttglyph->y);
            if (sub_ttglyph->x) POV_FREE(sub_ttglyph->x);
            if (sub_ttglyph->endPoints) POV_FREE(sub_ttglyph->endPoints);
            if (sub_ttglyph->flags) POV_FREE(sub_ttglyph->flags);

            POV_FREE(sub_ttglyph);
        } while (flags & MORE_COMPONENTS);
    }

#ifdef TTF_DEBUG
        Debug_Info("xMin=%d\n",ttglyph->header.xMin);
        Debug_Info("yMin=%d\n",ttglyph->header.yMin);
        Debug_Info("xMax=%d\n",ttglyph->header.xMax);
        Debug_Info("yMax=%d\n",ttglyph->header.yMax);
#endif

    return ttglyph;
}



/*****************************************************************************
*
* FUNCTION
*
*   ConvertOutlineToGlyph
*
* INPUT
*
* OUTPUT
*
* RETURNS
*
* AUTHOR
*
*   POV-Ray Team
*
* DESCRIPTION
*
* Transform a glyph from TrueType storage format to something a little easier
* to manage.
*
* CHANGES
*
*   -
*
******************************************************************************/
GlyphPtr ConvertOutlineToGlyph(FontFileInfo *ffile, const GlyphOutline *ttglyph)
{
    GlyphPtr glyph;
    DBL *temp_x, *temp_y;
    BYTE *temp_f;
    USHORT i, j, last_j;

    /* Create storage for this glyph */

<<<<<<< HEAD
    glyph = reinterpret_cast<Glyph *>(POV_MALLOC(sizeof(Glyph), "ttf"));
    if (ttglyph->header.numContours > 0)
    {
        glyph->contours = reinterpret_cast<Contour *>(POV_MALLOC(ttglyph->header.numContours * sizeof(Contour), "ttf"));
=======
    glyph = new Glyph;
    if (ttglyph->header.numContours > 0)
    {
        glyph->contours = new Contour[ttglyph->header.numContours];
>>>>>>> 44e5f50d
    }
    else
    {
        glyph->contours = NULL;
    }

    /* Copy sizing information about this glyph */

    POV_MEMCPY(&glyph->header, &ttglyph->header, sizeof(GlyphHeader));

    /* Keep track of the size for this glyph */

    glyph->unitsPerEm = ffile->unitsPerEm;

    /* Now copy the vertex information into the contours */

    for (i = 0, last_j = 0; i < (USHORT) ttglyph->header.numContours; i++)
    {
        /* Figure out number of points in contour */

        j = ttglyph->endPoints[i] - last_j + 1;

        /* Copy the coordinate information into the glyph */

        temp_x = reinterpret_cast<DBL *>(POV_MALLOC((j + 1) * sizeof(DBL), "ttf"));
        temp_y = reinterpret_cast<DBL *>(POV_MALLOC((j + 1) * sizeof(DBL), "ttf"));

        temp_f = reinterpret_cast<BYTE *>(POV_MALLOC((j + 1) * sizeof(BYTE), "ttf"));
        POV_MEMCPY(temp_x, &ttglyph->x[last_j], j * sizeof(DBL));
        POV_MEMCPY(temp_y, &ttglyph->y[last_j], j * sizeof(DBL));

        POV_MEMCPY(temp_f, &ttglyph->flags[last_j], j * sizeof(BYTE));
        temp_x[j] = ttglyph->x[last_j];
        temp_y[j] = ttglyph->y[last_j];
        temp_f[j] = ttglyph->flags[last_j];

        /* Figure out if this is an inside or outside contour */

        glyph->contours[i].inside_flag = 0;

        /* Plug in the reset of the contour components into the glyph */

        glyph->contours[i].count = j;
        glyph->contours[i].x = temp_x;
        glyph->contours[i].y = temp_y;
        glyph->contours[i].flags = temp_f;

        /*
         * Set last_j to point to the beginning of the next contour's coordinate
         * information
         */

        last_j = ttglyph->endPoints[i] + 1;
    }

    /* Show statistics about this glyph */

#ifdef TTF_DEBUG
    Debug_Info("Number of contours: %u\n", glyph->header.numContours);
    Debug_Info("X extent: [%f, %f]\n",
        (DBL)glyph->header.xMin / (DBL)ffile->unitsPerEm,
        (DBL)glyph->header.xMax / (DBL)ffile->unitsPerEm);

    Debug_Info("Y extent: [%f, %f]\n",
        (DBL)glyph->header.yMin / (DBL)ffile->unitsPerEm,
        (DBL)glyph->header.yMax / (DBL)ffile->unitsPerEm);

    Debug_Info("Converted coord list(%d):\n", (int)glyph->header.numContours);

    for (i=0;i<(USHORT)glyph->header.numContours;i++)
    {
        for (j=0;j<=glyph->contours[i].count;j++)
            Debug_Info("  %c[%f, %f]\n",
                (glyph->contours[i].flags[j] & ONCURVE ? '*' : ' '),
                glyph->contours[i].x[j], glyph->contours[i].y[j]);
        Debug_Info("\n");
    }
#endif

    return glyph;
}

/* Test to see if "point" is inside the splined polygon "points". */
bool TrueType::Inside_Glyph(double x, double y, const GlyphStruct* glyph) const
{
    int i, j, k, n, n1, crossings;
    int qi, ri, qj, rj;
    Contour *contour;
    double xt[3], yt[3], roots[2];
    DBL *xv, *yv;
    double x0, x1, x2, t;
    double y0, y1, y2;
    double m, b, xc;
    BYTE *fv;

    crossings = 0;

    n = glyph->header.numContours;

    contour = glyph->contours;

    for (i = 0; i < n; i++)
    {
        xv = contour[i].x;
        yv = contour[i].y;
        fv = contour[i].flags;
        x0 = xv[0];
        y0 = yv[0];
        n1 = contour[i].count;

        for (j = 1; j <= n1; j++)
        {
            x1 = xv[j];
            y1 = yv[j];

            if (fv[j] & ONCURVE)
            {
                /* Straight line - first set up for the next */
                /* Now do the crossing test */

                qi = ri = qj = rj = 0;

                if (y0 == y1)
                    goto end_line_test;

                /* if (fabs((y - y0) / (y1 - y0)) < EPSILON) goto end_line_test; */

                if (y0 < y)
                    qi = 1;

                if (y1 < y)
                    qj = 1;

                if (qi == qj)
                    goto end_line_test;

                if (x0 > x)
                    ri = 1;

                if (x1 > x)
                    rj = 1;

                if (ri & rj)
                {
                    crossings++;
                    goto end_line_test;
                }

                if ((ri | rj) == 0)
                    goto end_line_test;

                m = (y1 - y0) / (x1 - x0);
                b = (y1 - y) - m * (x1 - x);

                if ((b / m) < EPSILON)
                {
                    crossings++;
                }

            end_line_test:
                x0 = x1;
                y0 = y1;
            }
            else
            {
                if (j == n1)
                {
                    x2 = xv[0];
                    y2 = yv[0];
                }
                else
                {
                    x2 = xv[j + 1];
                    y2 = yv[j + 1];

                    if (!(fv[j + 1] & ONCURVE))
                    {
                        /*
                         * Parabola with far end floating - readjust the far end so that it
                         * is on the curve.
                         */

                        x2 = 0.5 * (x1 + x2);
                        y2 = 0.5 * (y1 + y2);
                    }
                }

                /* only test crossing when y is in the range */
                /* this should also help saving some computations */
                if (((y0 < y) && (y1 < y) && (y2 < y)) ||
                    ((y0 > y) && (y1 > y) && (y2 > y)))
                    goto end_curve_test;

                yt[0] = y0 - 2.0 * y1 + y2;
                yt[1] = 2.0 * (y1 - y0);
                yt[2] = y0 - y;

                k = solve_quad(yt, roots, 0.0, 1.0);

                for (ri = 0; ri < k;) {
                    if (roots[ri] <= EPSILON) {
                        /* if y actually is not in range, discard the root */
                        if (((y <= y0) && (y < y1)) || ((y >= y0) && (y > y1))) {
                            k--;
                            if (k > ri)
                                roots[ri] = roots[ri+1];
                            continue;
                        }
                    }
                    else if (roots[ri] >= (1.0 - EPSILON)) {
                        /* if y actually is not in range, discard the root */
                        if (((y < y2) && (y < y1)) || ((y > y2) && (y > y1))) {
                            k--;
                            if (k > ri)
                                roots[ri] = roots[ri+1];
                            continue;
                        }
                    }

                    ri++;
                }

                if (k > 0)
                {
                    xt[0] = x0 - 2.0 * x1 + x2;
                    xt[1] = 2.0 * (x1 - x0);
                    xt[2] = x0;

                    t = roots[0];

                    xc = (xt[0] * t + xt[1]) * t + xt[2];

                    if (xc > x)
                        crossings++;

                    if (k > 1)
                    {
                        t = roots[1];
                        xc = (xt[0] * t + xt[1]) * t + xt[2];

                        if (xc > x)
                            crossings++;
                    }
                }

end_curve_test:

                x0 = x2;

                y0 = y2;
            }
        }
    }

    return ((crossings & 1) != 0);
}


int TrueType::solve_quad(double *x, double *y, double mindist, DBL maxdist) const
{
    double d, t, a, b, c, q;

    a = x[0];
    b = -x[1];
    c = x[2];

    if (fabs(a) < COEFF_LIMIT)
    {
        if (fabs(b) < COEFF_LIMIT)
            return 0;

        q = c / b;

        if (q >= mindist && q <= maxdist)
        {
            y[0] = q;
            return 1;
        }
        else
            return 0;
    }

    d = b * b - 4.0 * a * c;

    if (d < EPSILON)
        return 0;

    d = sqrt(d);
    t = 2.0 * a;
    q = (b + d) / t;

    if (q >= mindist && q <= maxdist)
    {
        y[0] = q;
        q = (b - d) / t;

        if (q >= mindist && q <= maxdist)
        {
            y[1] = q;
            return 2;
        }

        return 1;
    }

    q = (b - d) / t;

    if (q >= mindist && q <= maxdist)
    {
        y[0] = q;
        return 1;
    }

    return 0;
}

/*
 * Returns the distance to z = 0 in t0, and the distance to z = 1 in t1.
 * These distances are to the the bottom and top surfaces of the glyph.
 * The distances are set to -1 if there is no hit.
 */
void TrueType::GetZeroOneHits(const GlyphStruct* glyph, const Vector3d& P, const Vector3d& D, DBL glyph_depth, double *t0, double *t1) const
{
    double x0, y0, t;

    *t0 = -1.0;
    *t1 = -1.0;

    /* Are we parallel to the x-y plane? */

    if (fabs(D[Z]) < EPSILON)
        return;

    /* Solve: P[Y] + t * D[Y] = 0 */

    t = -P[Z] / D[Z];

    x0 = P[X] + t * D[X];
    y0 = P[Y] + t * D[Y];

    if (Inside_Glyph(x0, y0, glyph))
        *t0 = t;

    /* Solve: P[Y] + t * D[Y] = glyph_depth */

    t += (glyph_depth / D[Z]);

    x0 = P[X] + t * D[X];
    y0 = P[Y] + t * D[Y];

    if (Inside_Glyph(x0, y0, glyph))
        *t1 = t;
}

/*
 * Solving for a linear sweep of a non-linear curve can be performed by
 * projecting the ray onto the x-y plane, giving a parametric equation for the
 * ray as:
 *
 * x = x0 + x1 t, y = y0 + y1 t
 *
 * Eliminating t from the above gives the implicit equation:
 *
 * y1 x - x1 y - (x0 y1 - y0 x1) = 0.
 *
 * Substituting a parametric equation for x and y gives:
 *
 * y1 x(s) - x1 y(s) - (x0 y1 - y0 x1) = 0.
 *
 * which can be written as
 *
 * a x(s) + b y(s) + c = 0,
 *
 * where a = y1, b = -x1, c = (y0 x1 - x0 y1).
 *
 * For piecewise quadratics, the parametric equations will have the forms:
 *
 * x(s) = (1-s)^2 P0(x) + 2 s (1 - s) P1(x) + s^2 P2(x) y(s) = (1-s)^2 P0(y) + 2 s
 * (1 - s) P1(y) + s^2 P2(y)
 *
 * where P0 is the first defining vertex of the spline, P1 is the second, P2 is
 * the third.  Using the substitutions:
 *
 * xt2 = x0 - 2 x1 + x2, xt1 = 2 * (x1 - x0), xt0 = x0; yt2 = y0 - 2 y1 + y2, yt1
 * = 2 * (y1 - y0), yt0 = y0;
 *
 * the equations can be written as:
 *
 * x(s) = xt2 s^2 + xt1 s + xt0, y(s) = yt2 s^2 + yt1 s + yt0.
 *
 * Substituting and multiplying out gives the following equation in s:
 *
 * s^2 * (a*xt2 + b*yt2) + s   * (a*xt1 + b*yt1) + c + a*xt0 + b*yt0
 *
 * This is then solved using the quadratic formula.  Any solutions of s that are
 * between 0 and 1 (inclusive) are valid solutions.
 */
bool TrueType::GlyphIntersect(const Vector3d& P, const Vector3d& D, const GlyphStruct* glyph, DBL glyph_depth, const BasicRay& ray, IStack& Depth_Stack, TraceThreadData *Thread)
{
    Contour *contour;
    int i, j, k, l, n, m;
    bool Flag = false;
    Vector3d N, IPoint;
    DBL Depth;
    double x0, x1, y0, y1, x2, y2, t, t0, t1, z;
    double xt0, xt1, xt2, yt0, yt1, yt2;
    double a, b, c, d0, d1, C[3], S[2];
    DBL *xv, *yv;
    BYTE *fv;
    int dirflag = 0;

    /*
     * First thing to do is to get any hits at z = 0 and z = 1 (which are the
     * bottom and top surfaces of the glyph.
     */

    GetZeroOneHits(glyph, P, D, glyph_depth, &t0, &t1);

    if (t0 > 0.0)
    {
        Depth = t0 /* / len */;
        IPoint = ray.Evaluate(Depth);

        if (Depth > TTF_Tolerance && (Clip.empty() || Point_In_Clip(IPoint, Clip, Thread)))
        {
            N = Vector3d(0.0, 0.0, -1.0);
            MTransNormal(N, N, Trans);
            N.normalize();
            Depth_Stack->push(Intersection(Depth, IPoint, N, this));
            Flag = true;
        }
    }

    if (t1 > 0.0)
    {
        Depth = t1 /* / len */;
        IPoint = ray.Evaluate(Depth);

        if (Depth > TTF_Tolerance && (Clip.empty() || Point_In_Clip(IPoint, Clip, Thread)))
        {
            N = Vector3d(0.0, 0.0, 1.0);
            MTransNormal(N, N, Trans);
            N.normalize();
            Depth_Stack->push(Intersection(Depth, IPoint, N, this));
            Flag = true;
        }
    }

    /* Simple test to see if we can just toss this ray */

    if (fabs(D[X]) < EPSILON)
    {
        if (fabs(D[Y]) < EPSILON)
        {
            /*
             * This means the ray is moving parallel to the walls of the sweep
             * surface
             */
            return Flag;
        }
        else
        {
            dirflag = 0;
        }
    }
    else
    {
        dirflag = 1;
    }

    /*
     * Now walk through the glyph, looking for places where the ray hits the
     * walls
     */

    a = D[Y];
    b = -D[X];
    c = (P[Y] * D[X] - P[X] * D[Y]);

    n = glyph->header.numContours;

    for (i = 0, contour = glyph->contours; i < n; i++, contour++)
    {
        xv = contour->x;
        yv = contour->y;
        fv = contour->flags;
        x0 = xv[0];
        y0 = yv[0];
        m = contour->count;

        for (j = 1; j <= m; j++)
        {
            x1 = xv[j];
            y1 = yv[j];

            if (fv[j] & ONCURVE)
            {
                /* Straight line */
                d0 = (x1 - x0);
                d1 = (y1 - y0);

                t0 = d1 * D[X] - d0 * D[Y];

                if (fabs(t0) < EPSILON)
                    /* No possible intersection */
                    goto end_line_test;

                t = (D[X] * (P[Y] - y0) - D[Y] * (P[X] - x0)) / t0;

                if (t < 0.0 || t > 1.0)
                    goto end_line_test;

                if (dirflag)
                    t = ((x0 + t * d0) - P[X]) / D[X];
                else
                    t = ((y0 + t * d1) - P[Y]) / D[Y];

                z = P[Z] + t * D[Z];

                Depth = t /* / len */;

                if (z >= 0 && z <= glyph_depth && Depth > TTF_Tolerance)
                {
                    IPoint = ray.Evaluate(Depth);

                    if (Clip.empty() || Point_In_Clip(IPoint, Clip, Thread))
                    {
                        N = Vector3d(d1, -d0, 0.0);
                        MTransNormal(N, N, Trans);
                        N.normalize();
                        Depth_Stack->push(Intersection(Depth, IPoint, N, this));
                        Flag = true;
                    }
                }
            end_line_test:
                x0 = x1;
                y0 = y1;
            }
            else
            {
                if (j == m)
                {
                    x2 = xv[0];
                    y2 = yv[0];
                }
                else
                {
                    x2 = xv[j + 1];
                    y2 = yv[j + 1];

                    if (!(fv[j + 1] & ONCURVE))
                    {

                        /*
                         * Parabola with far end DBLing - readjust the far end so that it
                         * is on the curve.  (In the correct place too.)
                         */

                        x2 = 0.5 * (x1 + x2);
                        y2 = 0.5 * (y1 + y2);
                    }
                }

                /* Make the interpolating quadrics */

                xt2 = x0 - 2.0 * x1 + x2;
                xt1 = 2.0 * (x1 - x0);
                xt0 = x0;
                yt2 = y0 - 2.0 * y1 + y2;
                yt1 = 2.0 * (y1 - y0);
                yt0 = y0;

                C[0] = a * xt2 + b * yt2;
                C[1] = a * xt1 + b * yt1;
                C[2] = a * xt0 + b * yt0 + c;

                k = solve_quad(C, S, 0.0, 1.0);

                for (l = 0; l < k; l++)
                {
                    if (dirflag)
                        t = ((S[l] * S[l] * xt2 + S[l] * xt1 + xt0) - P[X]) / D[X];
                    else
                        t = ((S[l] * S[l] * yt2 + S[l] * yt1 + yt0) - P[Y]) / D[Y];

                    /*
                     * If the intersection with this wall is between 0 and glyph_depth
                     * along the z-axis, then it is a valid hit.
                     */

                    z = P[Z] + t * D[Z];

                    Depth = t /* / len */;

                    if (z >= 0 && z <= glyph_depth && Depth > TTF_Tolerance)
                    {
                        IPoint = ray.Evaluate(Depth);

                        if (Clip.empty() || Point_In_Clip(IPoint, Clip, Thread))
                        {
                            N = Vector3d(2.0 * yt2 * S[l] + yt1, -2.0 * xt2 * S[l] - xt1, 0.0);
                            MTransNormal(N, N, Trans);
                            N.normalize();
                            Depth_Stack->push(Intersection(Depth, IPoint, N, this));
                            Flag = true;
                        }
                    }
                }

                x0 = x2;
                y0 = y2;
            }
        }
    }

    return Flag;
}

bool TrueType::All_Intersections(const Ray& ray, IStack& Depth_Stack, TraceThreadData *Thread)
{
    Vector3d P, D;

    Thread->Stats()[Ray_TTF_Tests]++;

    /* Transform the point into the glyph's space */

    MInvTransPoint(P, ray.Origin, Trans);
    MInvTransDirection(D, ray.Direction, Trans);

    /* Tweak the ray to try to avoid pathalogical intersections */
/*  DBL len;

    D[0] *= 1.0000013147;
    D[1] *= 1.0000022741;
    D[2] *= 1.0000017011;

    D.normalize();
*/

    if (GlyphIntersect(P, D, glyph, depth, ray, Depth_Stack, Thread)) /* tw */
    {
        Thread->Stats()[Ray_TTF_Tests_Succeeded]++;
        return true;
    }

    return false;
}

bool TrueType::Inside(const Vector3d& IPoint, TraceThreadData *Thread) const
{
    Vector3d New_Point;

    /* Transform the point into font space */

    MInvTransPoint(New_Point, IPoint, Trans);

    if (New_Point[Z] >= 0.0 && New_Point[Z] <= depth &&
        Inside_Glyph(New_Point[X], New_Point[Y], glyph))
        return (!Test_Flag(this, INVERTED_FLAG));
    else
        return (Test_Flag(this, INVERTED_FLAG));
}

void TrueType::Normal(Vector3d& Result, Intersection *Inter, TraceThreadData *Thread) const
{
    /* Use precomputed normal. [ARE 11/94] */

    Result = Inter->INormal;
}

ObjectPtr TrueType::Copy()
{
    TrueType *New = new TrueType();
    Destroy_Transform(New->Trans);
    *New = *this;
    New->Trans = Copy_Transform(Trans);
    New->glyph = glyph; // TODO - How can this work correctly? [trf]
    return (New);
}

void TrueType::Translate(const Vector3d& /*Vector*/, const TRANSFORM *tr)
{
    Transform(tr);
}

void TrueType::Rotate(const Vector3d& /*Vector*/, const TRANSFORM *tr)
{
    Transform(tr);
}

void TrueType::Scale(const Vector3d& /*Vector*/, const TRANSFORM *tr)
{
    Transform(tr);
}

void TrueType::Transform(const TRANSFORM *tr)
{
    Compose_Transforms(Trans, tr);

    /* Calculate the bounds */

    Compute_BBox();
}

TrueType::TrueType() : ObjectBase(TTF_OBJECT)
{
    /* Initialize TTF specific information */

    Trans = Create_Transform();

    glyph = NULL;
    depth = 1.0;

    /* Default bounds */
    Make_BBox(BBox, 0.0, 0.0, 0.0, 1.0, 1.0, 1.0);
}

TrueType::~TrueType()
{
    Destroy_Transform(Trans);
}



/*****************************************************************************
*
* FUNCTION
*
*   Compute_TTF_BBox
*
* INPUT
*
*   ttf - ttf
*
* OUTPUT
*
*   ttf
*
* RETURNS
*
* AUTHOR
*
*   Dieter Bayer, August 1994
*
* DESCRIPTION
*
*   Calculate the bounding box of a true type font.
*
* CHANGES
*
*   -
*
******************************************************************************/
void TrueType::Compute_BBox()
{
    DBL funit_size, xMin, yMin, zMin, xMax, yMax, zMax;

    funit_size = 1.0 / (DBL)(glyph->unitsPerEm);

    xMin = (DBL)glyph->header.xMin * funit_size;
    yMin = (DBL)glyph->header.yMin * funit_size;
    zMin = -TTF_Tolerance;

    xMax = (DBL)glyph->header.xMax * funit_size;
    yMax = (DBL)glyph->header.yMax * funit_size;
    zMax = depth + TTF_Tolerance;

    Make_BBox(BBox, xMin, yMin, zMin, xMax - xMin, yMax - yMin, zMax - zMin);

#ifdef TTF_DEBUG
    Debug_Info("Bounds: <%g,%g,%g> -> <%g,%g,%g>\n",
               ttf->BBox.lowerLeft[0],
               ttf->BBox.lowerLeft[1],
               ttf->BBox.lowerLeft[2],
               ttf->BBox.size[0],
               ttf->BBox.size[1],
               ttf->BBox.size[2]);
#endif

    /* Apply the transformation to the bounding box */

    Recompute_BBox(&BBox, Trans);
}

}
<|MERGE_RESOLUTION|>--- conflicted
+++ resolved
@@ -41,20 +41,11 @@
 
 #include "backend/bounding/bbox.h"
 #include "backend/math/matrices.h"
-<<<<<<< HEAD
 #include "backend/parser/parse.h"
 #include "backend/render/ray.h"
 #include "backend/scene/objects.h"
 #include "backend/scene/threaddata.h"
 #include "backend/shape/csg.h"
-=======
-#include "backend/math/vector.h"
-#include "backend/povray.h"
-#include "backend/parser/parse.h"
-#include "backend/scene/objects.h"
-#include "backend/scene/threaddata.h"
-#include "backend/shape/csg.h"                /* [ARE 11/94] */
->>>>>>> 44e5f50d
 #include "backend/support/fileutil.h"
 
 // this must be the last file included
@@ -481,16 +472,6 @@
     /* Get general font info */
     ffile = ProcessFontFile(filename, font_id, parser, sceneData);
 
-<<<<<<< HEAD
-=======
-    if((sceneData->languageVersion < 350) && (sceneData->stringEncoding == 0))
-    {
-// TODO MESSAGE     PossibleError("Text may not be displayed as expected.\n"
-//                    "Please refer to the user manual regarding changes\n"
-//                    "in POV-Ray 3.5 and later.");
-    }
-
->>>>>>> 44e5f50d
     /* Get info about each character in the string */
     total_offset = Vector3d(0.0, 0.0, 0.0);
 
@@ -679,11 +660,8 @@
     }
 
 #ifdef TTF_DEBUG
-<<<<<<< HEAD
-=======
     // TODO - text_string is an UCS2 strings, while Debug_Info will expect char strings.
     #error broken code
->>>>>>> 44e5f50d
     if (filename)
     {
         Debug_Info("TTF parsing of \"%s\" from %s complete\n", text_string, filename);
@@ -799,11 +777,7 @@
      */
     if (OffsetTable.numTables > 40)
     {
-<<<<<<< HEAD
 // TODO MESSAGE    Warning("More than 40 (%d) TTF Tables in %s - some info may be lost!",
-=======
-// TODO MESSAGE    Warning(0, "More than 40 (%d) TTF Tables in %s - some info may be lost!",
->>>>>>> 44e5f50d
 //            OffsetTable.numTables, ffile->filename);
     }
 
@@ -1023,34 +997,20 @@
             POV_FREE(oldfont->filename);
 
         if (oldfont->loca_table != NULL)
-<<<<<<< HEAD
-            POV_FREE(oldfont->loca_table);
-
-        if (oldfont->hmtx_table != NULL)
-            POV_FREE(oldfont->hmtx_table);
-=======
             delete[] oldfont->loca_table;
 
         if (oldfont->hmtx_table != NULL)
             delete[] oldfont->hmtx_table;
->>>>>>> 44e5f50d
 
         if (oldfont->kerning_tables.nTables != 0)
         {
             for (i = 0; i < oldfont->kerning_tables.nTables; i++)
             {
                 if (oldfont->kerning_tables.tables[i].kern_pairs)
-<<<<<<< HEAD
-                    POV_FREE(oldfont->kerning_tables.tables[i].kern_pairs);
-            }
-
-            POV_FREE(oldfont->kerning_tables.tables);
-=======
                     delete[] oldfont->kerning_tables.tables[i].kern_pairs;
             }
 
             delete[] oldfont->kerning_tables.tables;
->>>>>>> 44e5f50d
         }
 
         for (glyphs = oldfont->glyphs; glyphs != NULL;)
@@ -1063,34 +1023,19 @@
             }
 
             if (glyphs->contours != NULL)
-<<<<<<< HEAD
-                POV_FREE(glyphs->contours);
-
-            tempglyph = glyphs;
-            glyphs = glyphs->next;
-            POV_FREE(tempglyph);
-=======
                 delete[] glyphs->contours;
 
             tempglyph = glyphs;
             glyphs = glyphs->next;
             delete tempglyph;
->>>>>>> 44e5f50d
         }
 
         if (oldfont->segCount != 0)
         {
-<<<<<<< HEAD
-            POV_FREE(oldfont->endCount);
-            POV_FREE(oldfont->startCount);
-            POV_FREE(oldfont->idDelta);
-            POV_FREE(oldfont->idRangeOffset);
-=======
             delete[] oldfont->endCount;
             delete[] oldfont->startCount;
             delete[] oldfont->idDelta;
             delete[] oldfont->idRangeOffset;
->>>>>>> 44e5f50d
         }
 
         tempfont = oldfont;
@@ -1167,11 +1112,7 @@
     /* Move to location of table in file */
     ffile->fp->seekg(loca_table_offset);
 
-<<<<<<< HEAD
-    ffile->loca_table = reinterpret_cast<ULONG *>(POV_MALLOC((ffile->numGlyphs+1) * sizeof(ULONG), "ttf"));
-=======
     ffile->loca_table = new ULONG[ffile->numGlyphs+1];
->>>>>>> 44e5f50d
 
 #ifdef TTF_DEBUG
     Debug_Info("\nlocation table:\n");
@@ -1251,12 +1192,7 @@
     if (kern_table->nTables == 0)
         return;
 
-<<<<<<< HEAD
-    kern_table->tables = reinterpret_cast<TTKernTable *>(POV_MALLOC(kern_table->nTables * sizeof(TTKernTable),
-                                                                    "ProcessKernTable"));
-=======
     kern_table->tables = new TTKernTable[kern_table->nTables];
->>>>>>> 44e5f50d
 
     for (i = 0; i < kern_table->nTables; i++)
     {
@@ -1295,12 +1231,7 @@
             temp16 = READUSHORT(ffile->fp);     /* entrySelector */
             temp16 = READUSHORT(ffile->fp);     /* rangeShift */
 
-<<<<<<< HEAD
-            kern_table->tables[i].kern_pairs =
-            reinterpret_cast<KernData *>(POV_MALLOC(kern_table->tables[i].nPairs * sizeof(KernData), "Kern Pairs"));
-=======
             kern_table->tables[i].kern_pairs = new KernData[kern_table->tables[i].nPairs];
->>>>>>> 44e5f50d
 
             for (j = 0; j < kern_table->tables[i].nPairs; j++)
             {
@@ -1320,11 +1251,7 @@
         else
         {
 #ifdef TTF_DEBUG2
-<<<<<<< HEAD
             Warning("Cannot handle format %u kerning data",
-=======
-            Warning(0, "Cannot handle format %u kerning data",
->>>>>>> 44e5f50d
                     (kern_table->tables[i].coverage >> 8));
 #endif
             /*
@@ -1397,11 +1324,7 @@
 
     ffile->fp->seekg (hmtx_table_offset);
 
-<<<<<<< HEAD
-    ffile->hmtx_table = reinterpret_cast<longHorMetric *>(POV_MALLOC(ffile->numGlyphs*sizeof(longHorMetric), "ttf"));
-=======
     ffile->hmtx_table = new longHorMetric[ffile->numGlyphs];
->>>>>>> 44e5f50d
 
     /*
      * Read in the total glyph width, and the left side offset.  There is
@@ -1469,11 +1392,7 @@
     *glyph_index = ProcessCharMap(ffile, search_char);
 
     if (*glyph_index == 0)
-<<<<<<< HEAD
 ;// TODO MESSAGE    Warning("Character %d (0x%X) not found in %s", (BYTE)search_char,
-=======
-;// TODO MESSAGE    Warning(0, "Character %d (0x%X) not found in %s", (BYTE)search_char,
->>>>>>> 44e5f50d
 //            search_char, ffile->filename);
 
     /* See if we have already processed this glyph (using the glyph index) */
@@ -1742,17 +1661,10 @@
 
         /* Now allocate and read in the segment arrays */
 
-<<<<<<< HEAD
-        ffile->endCount = reinterpret_cast<USHORT *>(POV_MALLOC(ffile->segCount * sizeof(USHORT), "ttf"));
-        ffile->startCount = reinterpret_cast<USHORT *>(POV_MALLOC(ffile->segCount * sizeof(USHORT), "ttf"));
-        ffile->idDelta = reinterpret_cast<USHORT *>(POV_MALLOC(ffile->segCount * sizeof(USHORT), "ttf"));
-        ffile->idRangeOffset = reinterpret_cast<USHORT *>(POV_MALLOC(ffile->segCount * sizeof(USHORT), "ttf"));
-=======
         ffile->endCount = new USHORT[ffile->segCount];
         ffile->startCount = new USHORT[ffile->segCount];
         ffile->idDelta = new USHORT[ffile->segCount];
         ffile->idRangeOffset = new USHORT[ffile->segCount];
->>>>>>> 44e5f50d
 
         for (i = 0; i < ffile->segCount; i++)
         {
@@ -2327,11 +2239,7 @@
             }
             else  /* until I understand how this method works... */
             {
-<<<<<<< HEAD
 // TODO MESSAGE        Warning("Cannot handle part of glyph %d (0x%X).", c, c);
-=======
-// TODO MESSAGE        Warning(0, "Cannot handle part of glyph %d (0x%X).", c, c);
->>>>>>> 44e5f50d
                 continue;
             }
 
@@ -2461,17 +2369,10 @@
 
     /* Create storage for this glyph */
 
-<<<<<<< HEAD
-    glyph = reinterpret_cast<Glyph *>(POV_MALLOC(sizeof(Glyph), "ttf"));
-    if (ttglyph->header.numContours > 0)
-    {
-        glyph->contours = reinterpret_cast<Contour *>(POV_MALLOC(ttglyph->header.numContours * sizeof(Contour), "ttf"));
-=======
     glyph = new Glyph;
     if (ttglyph->header.numContours > 0)
     {
         glyph->contours = new Contour[ttglyph->header.numContours];
->>>>>>> 44e5f50d
     }
     else
     {
