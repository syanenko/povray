--- conflicted
+++ resolved
@@ -759,29 +759,9 @@
                 char_array[i] = ' ';
                 PossibleError("Unexpected non-ASCII character has been replaced by space character.");
             }
-<<<<<<< HEAD
         }
     }
 
-=======
-            break;
-        case kStringEncoding_UTF8:
-            char_array = Convert_UTF8_To_UCS2(reinterpret_cast<const unsigned char *>(str), &char_array_size);
-            break;
-        case kStringEncoding_System:
-            char_array = POV_CONVERT_TEXT_TO_UCS2(reinterpret_cast<const unsigned char *>(str), &char_array_size);
-            if (char_array == nullptr)
-                Error("Cannot convert system specific text format to Unicode.");
-            break;
-        default:
-            Error("Unsupported text encoding format.");
-            break;
-    }
-
-    if (char_array == nullptr)
-        Error("Cannot convert text to UCS2 format.");
-
->>>>>>> 8c1eb72b
     char_string = reinterpret_cast<UCS2 *>(POV_MALLOC((char_array_size + 1) * sizeof(UCS2), "UCS2 String"));
     for(index_in = 0, index_out = 0; index_in < char_array_size; index_in++, index_out++)
         char_string[index_out] = char_array[index_in];
@@ -789,11 +769,7 @@
     char_string[index_out] = 0;
     index_out++;
 
-<<<<<<< HEAD
-    if(char_array != nullptr)
-=======
     if (char_array != nullptr)
->>>>>>> 8c1eb72b
         POV_FREE(char_array);
 
     return char_string;
@@ -837,29 +813,9 @@
                 char_array[i] = ' ';
                 PossibleError("Unexpected non-ASCII character has been replaced by space character.");
             }
-<<<<<<< HEAD
         }
     }
 
-=======
-            break;
-        case kStringEncoding_UTF8:
-            char_array = Convert_UTF8_To_UCS2(reinterpret_cast<const unsigned char *>(str), &char_array_size);
-            break;
-        case kStringEncoding_System:
-            char_array = POV_CONVERT_TEXT_TO_UCS2(reinterpret_cast<const unsigned char *>(str), &char_array_size);
-            if (char_array == nullptr)
-                Error("Cannot convert system specific text format to Unicode.");
-            break;
-        default:
-            Error("Unsupported text encoding format.");
-            break;
-    }
-
-    if (char_array == nullptr)
-        Error("Cannot convert text to UCS2 format.");
-
->>>>>>> 8c1eb72b
     char_string = reinterpret_cast<UCS2 *>(POV_MALLOC((char_array_size + 1) * sizeof(UCS2), "UCS2 String"));
     for(index_in = 0, index_out = 0; index_in < char_array_size; index_in++, index_out++)
     {
@@ -928,11 +884,7 @@
 
     char_string = reinterpret_cast<UCS2 *>(POV_REALLOC(char_string, index_out * sizeof(UCS2), "UCS2 String"));
 
-<<<<<<< HEAD
-    if(char_array != nullptr)
-=======
     if (char_array != nullptr)
->>>>>>> 8c1eb72b
         POV_FREE(char_array);
 
     return char_string;
@@ -1023,11 +975,7 @@
     size_t size = (len+1)*sizeof(UCS2);
 
     UCS2 *char_array = reinterpret_cast<UCS2 *>(POV_MALLOC(size, "Character Array"));
-<<<<<<< HEAD
-    if(char_array == nullptr)
-=======
     if (char_array == nullptr)
->>>>>>> 8c1eb72b
         throw POV_EXCEPTION_CODE(kOutOfMemoryErr);
 
     memcpy(char_array, s.c_str(), size);
