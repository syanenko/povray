--- conflicted
+++ resolved
@@ -730,15 +730,9 @@
     { UTF8_SIGNATURE_TOKEN,         "UTF-8 signature BOM" },
 
     //------------------------------------------------------------------------------
-<<<<<<< HEAD
-    // End of list, marked by TokenId TOKEN_COUNT_ and nullptr token string.
+    // End of list, marked by TokenId TOKEN_COUNT_ and `nullptr` token string.
 
     { TOKEN_COUNT_,                 nullptr }
-=======
-    // End of list, marked by `nullptr` token string.
-
-    { TOKEN_COUNT,                  nullptr }
->>>>>>> 8c1eb72b
 };
 
 } // end of pov namespace