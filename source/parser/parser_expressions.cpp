--- conflicted
+++ resolved
@@ -1480,13 +1480,13 @@
                     Parse_Paren_End();
                     break;
 
-<<<<<<< HEAD
                 case CAMERA_LOCATION_TOKEN:
                 case CAMERA_DIRECTION_TOKEN:
                 case CAMERA_RIGHT_TOKEN:
                 case CAMERA_UP_TOKEN:
                     Parse_Camera_Access(Vect, Token.Function_Id);
-=======
+                    break;
+
                 case GET_VERTEX_INDICES_TOKEN:
                     Parse_Paren_Begin();
                     GET(OBJECT_ID_TOKEN)
@@ -1614,7 +1614,6 @@
                       Vect = Vector3d(0.0,0.0,0.0);
                     }
                     Parse_Paren_End();
->>>>>>> c41c39b8
                     break;
             }
 
