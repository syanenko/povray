//******************************************************************************
///
/// @file parser/parser_expressions.cpp
///
/// Implementations related to parsing of float, vector and colour expressions.
///
/// @copyright
/// @parblock
///
/// Persistence of Vision Ray Tracer ('POV-Ray') version 3.8.
/// Copyright 1991-2018 Persistence of Vision Raytracer Pty. Ltd.
///
/// POV-Ray is free software: you can redistribute it and/or modify
/// it under the terms of the GNU Affero General Public License as
/// published by the Free Software Foundation, either version 3 of the
/// License, or (at your option) any later version.
///
/// POV-Ray is distributed in the hope that it will be useful,
/// but WITHOUT ANY WARRANTY; without even the implied warranty of
/// MERCHANTABILITY or FITNESS FOR A PARTICULAR PURPOSE.  See the
/// GNU Affero General Public License for more details.
///
/// You should have received a copy of the GNU Affero General Public License
/// along with this program.  If not, see <http://www.gnu.org/licenses/>.
///
/// ----------------------------------------------------------------------------
///
/// POV-Ray is based on the popular DKB raytracer version 2.12.
/// DKBTrace was originally written by David K. Buck.
/// DKBTrace Ver 2.0-2.12 were written by David K. Buck & Aaron A. Collins.
///
/// @endparblock
///
//******************************************************************************

// Unit header file must be the first file included within POV-Ray *.cpp files (pulls in config)
#include "parser/parser.h"

// C++ variants of C standard header files
#include <cctype>
#include <cstdlib>

// C++ standard header files
#include <algorithm>

// Boost header files
#include <boost/date_time/posix_time/posix_time.hpp>

// POV-Ray header files (base module)
#include "base/fileinputoutput.h"
#include "base/mathutil.h"

// POV-Ray header files (core module)
#include "core/material/blendmap.h"
#include "core/material/noise.h"
#include "core/material/normal.h"
#include "core/material/pattern.h"
#include "core/material/pigment.h"
#include "core/material/warp.h"
#include "core/math/matrix.h"
#include "core/math/spline.h"
#include "core/math/vector.h"
#include "core/render/trace.h"
#include "core/render/ray.h"
#include "core/scene/object.h"
#include "core/scene/scenedata.h"
#include "core/shape/heightfield.h"
#include "core/support/imageutil.h"

// POV-Ray header files (VM module)
#include "vm/fnpovfpu.h"

// this must be the last file included
#include "base/povdebug.h"

namespace pov_parser
{

using namespace pov_base;
using namespace pov;

/*****************************************************************************
* Local preprocessor defines
******************************************************************************/

#define ftrue(f) ((int)(fabs(f)>EPSILON))


/*****************************************************************************
*
* FUNCTION
*
* INPUT
*
* OUTPUT
*
* RETURNS
*
* AUTHOR
*
* DESCRIPTION
*
* CHANGES
*
******************************************************************************/

DBL Parser::Parse_Float_Param()
{
    DBL Local;
    EXPRESS Express;
    int Terms;
    bool old_allow_id = Allow_Identifier_In_Call;
    Allow_Identifier_In_Call = false;

    Parse_Paren_Begin();

    Parse_Express(Express,&Terms);

    if (Terms>1)
    {
        Error ("Float expected but vector or color expression found.");
    }

    Local = Express[0];

    Parse_Paren_End();

    Allow_Identifier_In_Call = old_allow_id;

    return (Local);
}



/*****************************************************************************
*
* FUNCTION
*
* INPUT
*
* OUTPUT
*
* RETURNS
*
* AUTHOR
*
* DESCRIPTION
*
* CHANGES
*
******************************************************************************/

void Parser::Parse_Float_Param2(DBL *Val1,DBL *Val2)
{
    bool old_allow_id = Allow_Identifier_In_Call;
    Allow_Identifier_In_Call = false;

    Parse_Paren_Begin();
    *Val1 = Parse_Float();
    Parse_Comma();
    *Val2 = Parse_Float();
    Parse_Paren_End();

    Allow_Identifier_In_Call = old_allow_id;
}



/*****************************************************************************
*
* FUNCTION
*
* INPUT
*
* OUTPUT
*
* RETURNS
*
* AUTHOR
*
* DESCRIPTION
*
* CHANGES
*
******************************************************************************/

void Parser::Parse_Vector_Param(Vector3d& Vector)
{
    Parse_Paren_Begin();
    Parse_Vector(Vector);
    Parse_Paren_End();
}



/*****************************************************************************
*
* FUNCTION
*
* INPUT
*
* OUTPUT
*
* RETURNS
*
* AUTHOR
*
* DESCRIPTION
*
* CHANGES
*
******************************************************************************/

void Parser::Parse_Vector_Param2(Vector3d& Val1, Vector3d& Val2)
{
    Parse_Paren_Begin();
    Parse_Vector(Val1);
    Parse_Comma();
    Parse_Vector(Val2);
    Parse_Paren_End();
}

/*****************************************************************************
*
* FUNCTION
*
* INPUT
*
* OUTPUT
*
* RETURNS
*
* AUTHOR
*
* DESCRIPTION
*
* CHANGES
*
******************************************************************************/

void Parser::Parse_Trace(Vector3d& Res)
{
    ObjectPtr Object;
    Intersection intersect;
    TraceTicket ticket(1, 0.0);
    Ray ray(ticket);
    Vector3d Local_Normal;

    Parse_Paren_Begin();

    EXPECT_ONE
        CASE (OBJECT_ID_TOKEN)
            Object = reinterpret_cast<ObjectPtr>(mToken.Data);
        END_CASE

        OTHERWISE
            Object = nullptr;
            UNGET
        END_CASE
    END_EXPECT

    if (Object == nullptr)
        Error ("Object identifier expected.");

    Parse_Comma();

    Parse_Vector(ray.Origin);
    Parse_Comma();
    Parse_Vector(ray.Direction);
    ray.Direction.normalize();

    Parse_Comma();

    if ( Find_Intersection( &intersect, Object, ray, GetParserDataPtr()) )
    {
        Res = intersect.IPoint;

        intersect.Object->Normal( Local_Normal, &intersect, GetParserDataPtr());

        if (Test_Flag(intersect.Object,INVERTED_FLAG))
            Local_Normal.invert();
    }
    else
    {
        Res[X]=Res[Y]=Res[Z]=0;
        Local_Normal = Vector3d(0.0, 0.0, 0.0);
    }

    EXPECT_ONE
        CASE (VECTOR_FUNCT_TOKEN)
            /* All of these functions return a VECTOR result */
            if(mToken.Function_Id == VECTOR_ID_TOKEN)
            {
                (*reinterpret_cast<Vector3d *>(mToken.Data)) = Local_Normal;
            }
            else
            {
                UNGET
            }
        END_CASE

        OTHERWISE
            UNGET
        END_CASE
    END_EXPECT

    Parse_Paren_End();
}

/*****************************************************************************
*
* FUNCTION
*
* INPUT
*
* OUTPUT
*
* RETURNS
*
* AUTHOR
*
* DESCRIPTION
*
* CHANGES
*
******************************************************************************/

int Parser::Parse_Inside()
{
    ObjectPtr Object;
    Vector3d Local_Vector;
    int Result = 0;

    Parse_Paren_Begin();

    EXPECT_ONE
        CASE (OBJECT_ID_TOKEN)
            Object = reinterpret_cast<ObjectPtr>(mToken.Data);
        END_CASE

        OTHERWISE
            Object = nullptr;
            UNGET
        END_CASE
    END_EXPECT

    if (Object == nullptr)
        Error ("Object identifier expected.");
    if((Object->Type & PATCH_OBJECT) == PATCH_OBJECT)
        Error ("Solid object identifier expected.");

    Parse_Comma();

    Parse_Vector(Local_Vector);

    if (Inside_Object(Local_Vector, Object, GetParserDataPtr()))
        Result = 1;
    else
        Result = 0;

    Parse_Paren_End();

    return Result;
}

/*****************************************************************************
*
* FUNCTION
*
* INPUT
*
* OUTPUT
*
* RETURNS
*
* AUTHOR
*
*   Thorsten Froehlich
*
* DESCRIPTION
*
*   Utility function that determines if this is a call or access of an
*   identifier and stores the result in a global variable.  If an identifier
*   is allowed is determined by another global variable.
*
* CHANGES
*
******************************************************************************/

bool Parser::Parse_Call()
{
    if(Allow_Identifier_In_Call)
    {
        if (Parse_Paren_Begin(false))
        {
            Identifier_In_Call = false;
            return true;
        }
        else
        {
            Identifier_In_Call = true;
            return false;
        }
    }
    else
    {
        Parse_Paren_Begin();
    }

    return true;
}

/*****************************************************************************
*
* FUNCTION
*
* INPUT
*
* OUTPUT
*
* RETURNS
*
* AUTHOR
*
* DESCRIPTION
*
*   NOTE: Function Parse_RValue in parse.cpp depends on this function to be
*   able to only use mToken.Data of the current token in order to have a kind
*   of two token look-ahead in Parse_RValue! [trf]
*
* CHANGES
*
******************************************************************************/

DBL Parser::Parse_Function_Call()
{
    FUNCTION_PTR fp = (FUNCTION_PTR )mToken.Data;
    if (fp == nullptr)
        // may happen if a #declare or #local inside a function declaration references the function
        Error("Illegal attempt to evaluate a function being currently declared; did you miss a closing brace?");

    // NB while parsing the call parameters, the parser may drop out of the current scope (macro or include file) before we get a chance to invoke the function,
    // in which case *fp will be destroyed, and an attempt made to drop the function. Therefore we copy *fp, and claim dibs on the function.
    // TODO - use smart pointers for this
    FUNCTION fn = *fp;
    FunctionCode *f = mpFunctionVM->GetFunctionAndReference(fn);

    unsigned int pmax = f->parameter_cnt - 1;
    unsigned int param = 0;
    DBL params[MAX_FUNCTION_PARAMETER_LIST];

    if(Parse_Call() == false)
    {
        // we claimed dibs on the function, so before we exit we must release it
        mpFunctionVM->RemoveFunction(fn);
        return 0.0;
    }

    // first store results in local array so recursive calls to
    // this function do not overwrite the global function stack
    // accessed by POVFPU_SetLocal [trf]
    for(param = 0; param < pmax; param++)
    {
        params[param] = Parse_Float();
        Parse_Comma();
    }
    params[param] = Parse_Float();

    Parse_Paren_End();

    for(param = 0; param < f->parameter_cnt; param++)
        fnVMContext->SetLocal(param, params[param]);

    DBL result = POVFPU_Run(fnVMContext, fn);

    // we claimed dibs on the function, so now that we're done with it we must say so
    mpFunctionVM->RemoveFunction(fn);

    return result;
}

/*****************************************************************************
*
* FUNCTION
*
* INPUT
*
* OUTPUT
*
* RETURNS
*
* AUTHOR
*
* DESCRIPTION
*
*   NOTE: Function Parse_RValue in parse.cpp depends on this function to be
*   able to only use mToken.Data of the current token in order to have a kind
*   of two token look-ahead in Parse_RValue! [trf]
*
* CHANGES
*
******************************************************************************/

void Parser::Parse_Vector_Function_Call(EXPRESS& Express, int *Terms)
{
    FUNCTION_PTR fp = (FUNCTION_PTR )mToken.Data;
    if (fp == nullptr)
        // may happen if a #declare or #local inside a function declaration references the function
        Error("Illegal attempt to evaluate a function being currently declared; did you miss a closing brace?");

    // NB while parsing the call parameters, the parser may drop out of the current scope (macro or include file) before we get a chance to invoke the function,
    // in which case *fp will be destroyed, and an attempt made to drop the function. Therefore we copy *fp, and claim dibs on the function.
    // TODO - use smart pointers for this
    FUNCTION fn = *fp;
    FunctionCode *f = mpFunctionVM->GetFunctionAndReference(fn);

    unsigned int pmax = f->parameter_cnt - 1;
    unsigned int param = 0;
    DBL params[MAX_FUNCTION_PARAMETER_LIST];

    if(Parse_Call() == false)
    {
        // we claimed dibs on the function, so before we exit we must release it
        mpFunctionVM->RemoveFunction(fn);
        return;
    }

    // first store results in local array so recursive calls to
    // this function do not overwrite the global function stack
    // accessed by POVFPU_SetLocal [trf]
    for(param = 0; param < pmax; param++)
    {
        params[param] = Parse_Float();
        Parse_Comma();
    }
    params[param] = Parse_Float();

    Parse_Paren_End();

    for(param = 0; param < f->parameter_cnt; param++)
        fnVMContext->SetLocal(param + f->return_size, params[param]);

    (void)POVFPU_Run(fnVMContext, fn);

    // we claimed dibs on the function, so now that we're done with it we must say so
    mpFunctionVM->RemoveFunction(fn);

    for(param = 0; param < f->return_size; param++)
        Express[param] = fnVMContext->GetLocal(param);

    *Terms = f->return_size;
}

/*****************************************************************************
*
* FUNCTION
*
* INPUT
*
* OUTPUT
*
* RETURNS
*
* AUTHOR
*
* DESCRIPTION
*
*   NOTE: Function Parse_RValue in parse.cpp depends on this function to be
*   able to only use mToken.Data of the current token in order to have a kind
*   of two token look-ahead in Parse_RValue! [trf]
*
* CHANGES
*
******************************************************************************/

void Parser::Parse_Spline_Call(EXPRESS& Express, int *Terms)
{
    GenericSpline *spline = reinterpret_cast<GenericSpline *>(mToken.Data);
    DBL Val;

    // NB while parsing the call parameters, the parser may drop out of the current scope (macro or include file)
    // before we get a chance to evaluate the spline, so we claim dibs on it.
    // TODO - use smart pointers for this
    Acquire_Spline_Reference(spline);

    if(Parse_Call() == false)
    {
        Release_Spline_Reference(spline);
        return;
    }

    Val=Parse_Float();
    Get_Token();

    if(mToken.Token_Id == COMMA_TOKEN)
    {
        /*If there is a second parameter, make a copy of the spline
        with a new type and evaluate that.*/

        // we claimed dibs on the original spline, but since we've chosen to use a copy instead, we'll release the original
        Release_Spline_Reference(spline);

        Get_Token();
        switch(mToken.Token_Id)
        {
            case LINEAR_SPLINE_TOKEN:
                spline = new LinearSpline(*spline);
                break;
            case QUADRATIC_SPLINE_TOKEN:
                spline = new QuadraticSpline(*spline);
                break;
            case CUBIC_SPLINE_TOKEN:
                spline = new CatmullRomSpline(*spline);
                break;
            case NATURAL_SPLINE_TOKEN:
                spline = new NaturalSpline(*spline);
                break;
            default:
                Error("linear_spline, quadratic_spline, natural_spline, or cubic_spline expected.");
                break;
        }

        Parse_Paren_End();
        Get_Spline_Val(spline, Val, Express, Terms);
        Destroy_Spline(spline);
        spline = nullptr;
    }
    else
    {
        UNGET
        Parse_Paren_End();
        Get_Spline_Val(spline, Val, Express, Terms);

        // we claimed dibs on the spline, so now that we're done with it we must say so
        Release_Spline_Reference(spline);
    }
}

/*****************************************************************************
*
* FUNCTION
*
* INPUT
*
* OUTPUT
*
* RETURNS
*
* AUTHOR
*
* DESCRIPTION
*
* CHANGES
*
******************************************************************************/

void Parser::Parse_Num_Factor (EXPRESS& Express,int *Terms)
{
    int i = 0;
    int l1,l2;
    DBL Val,Val2;
    Vector3d Vect,Vect2,Vect3;
    ObjectPtr Object;
    TRANSFORM Trans;
    TurbulenceWarp Turb;
    UCS2 *Local_String, *Local_String2;
    char *Local_C_String;
    UCS2String ign;
    shared_ptr<IStream> f;
    POV_ARRAY *a;
    bool Old_Ok=Ok_To_Declare;
    DBL greater_val, less_val, equal_val;
    PIGMENT *Pigment; // JN2007: Image map dimensions

    Ok_To_Declare=true;

    EXPECT
        CASE (PLUS_TOKEN)
        END_CASE

        OTHERWISE
            UNGET
            EXIT
        END_CASE
    END_EXPECT

    EXPECT_ONE
        CASE (FLOAT_FUNCT_TOKEN)
            /* All of these functions return a DBL result */
            switch(mToken.Function_Id)
            {
                case ABS_TOKEN:
                    Val = Parse_Float_Param();
                    Val = fabs(Val);
                    break;

                case ACOS_TOKEN:
                    Val = Parse_Float_Param();
                    if ( Val > 1.0 )
                    {
                        Warning("Domain error in acos.");
                        Val = 1.0;
                    }
                    else if (Val < -1.0)
                    {
                        Warning("Domain error in acos.");
                        Val = -1.0;
                    }
                    Val = acos(Val);
                    break;

                case VAL_TOKEN:
                    Parse_Paren_Begin();
                    Local_C_String=Parse_C_String();
                    Val = std::atof(Local_C_String);
                    POV_FREE(Local_C_String);
                    Parse_Paren_End();
                    break;

                case ASC_TOKEN:
                    Parse_Paren_Begin();
                    Local_String=Parse_String();
                    Val = (DBL)Local_String[0];
                    POV_FREE(Local_String);
                    Parse_Paren_End();
                    break;

                case ASIN_TOKEN:
                    Val = Parse_Float_Param();
                    if ( Val > 1.0 )
                    {
                        Warning("Domain error in asin.");
                        Val = 1.0;
                    }
                    else if (Val < -1.0)
                    {
                        Warning("Domain error in asin.");
                        Val = -1.0;
                    }
                    Val = asin(Val);
                    break;

                case ATAN_TOKEN:
                    Val = atan(Parse_Float_Param());
                    break;

                case ATAN2_TOKEN:
                    Parse_Float_Param2(&Val,&Val2);
                    if (ftrue(Val) || ftrue(Val2))
                        Val = atan2(Val,Val2);
                    else
                        Error("Domain error in atan2!");
                    break;

                case COSH_TOKEN:
                    Val = cosh(Parse_Float_Param());
                    break;
                case SINH_TOKEN:
                    Val = sinh(Parse_Float_Param());
                    break;
                case TANH_TOKEN:
                    Val = tanh(Parse_Float_Param());
                    break;
                case ACOSH_TOKEN:
                    Val = acosh(Parse_Float_Param());
                    break;
                case ASINH_TOKEN:
                    Val = asinh(Parse_Float_Param());
                    break;
                case ATANH_TOKEN:
                    Val = atanh(Parse_Float_Param());
                    break;
                case CEIL_TOKEN:
                    Val = ceil(Parse_Float_Param());
                    break;

                case CLOCK_TOKEN:
                    Val = clockValue;
                    break;

                case CLOCK_ON_TOKEN:
                    Val=(DBL) (useClock);
                break;

                case COS_TOKEN:
                    Val = cos(Parse_Float_Param());
                    break;

                case DEFINED_TOKEN:
                    Val = Parse_Ifdef_Param();
                    break;

                case DEGREES_TOKEN:
                    Val = Parse_Float_Param()/M_PI_180;
                    break;

                case DIV_TOKEN:
                    Parse_Float_Param2(&Val,&Val2);
                    Val=(DBL) ( (int)(Val/Val2) );
                    break;

                case EXP_TOKEN:
                    Val = exp(Parse_Float_Param());
                    break;

                case FILE_EXISTS_TOKEN:
                    Parse_Paren_Begin();

                    Local_C_String=Parse_C_String();

                    f = Locate_File(UCS2String(ASCIItoUCS2String(Local_C_String)), POV_File_Text_User, ign, false);
                    Val = (f == nullptr) ? 0.0 : 1.0;
                    f = nullptr;

                    POV_FREE(Local_C_String);

                    Parse_Paren_End();
                    break;

                case FLOAT_ID_TOKEN:
                    Val = *(reinterpret_cast<DBL *>(mToken.Data));
                    break;

                case FLOAT_TOKEN:
                    Val = mToken.Token_Float;
                    break;

                case FLOOR_TOKEN:
                    Val = floor(Parse_Float_Param());
                    break;

                case INT_TOKEN:
                    Val = (DBL) ((int) Parse_Float_Param());
                    break;

                case INSIDE_TOKEN:
                    Val = (DBL) Parse_Inside();
                    break;

                case LN_TOKEN:
                    Val = Parse_Float_Param();
                    if (Val<=0.0)
                        Error("ln of negative number %lf",Val);
                    else
                        Val = log(Val);
                    break;

                case LOG_TOKEN:
                    Val = Parse_Float_Param();
                    if (Val<=0.0)
                        Error("log of negative number %lf",Val);
                    else
                        Val = log10(Val);
                    break;

                case BITWISE_AND_TOKEN:
                    Parse_Paren_Begin();
                    l1 = (int)Parse_Float();
                    EXPECT
                        CASE(COMMA_TOKEN)
                            l2 = (int)Parse_Float();
                            l1 &= l2;
                        END_CASE

                        OTHERWISE
                            UNGET
                            EXIT
                        END_CASE
                    END_EXPECT
                    Parse_Paren_End();
                    Val = (DBL)l1;
                    break;

                case BITWISE_XOR_TOKEN:
                    Parse_Paren_Begin();
                    l1 = (int)Parse_Float();
                    EXPECT
                        CASE(COMMA_TOKEN)
                            l2 = (int)Parse_Float();
                            l1 ^= l2;
                        END_CASE

                        OTHERWISE
                            UNGET
                            EXIT
                        END_CASE
                    END_EXPECT
                    Parse_Paren_End();
                    Val = (DBL)l1;
                    break;

                case BITWISE_OR_TOKEN:
                    Parse_Paren_Begin();
                    l1 = (int)Parse_Float();
                    EXPECT
                        CASE(COMMA_TOKEN)
                            l2 = (int)Parse_Float();
                            l1 |= l2;
                        END_CASE

                        OTHERWISE
                            UNGET
                            EXIT
                        END_CASE
                    END_EXPECT
                    Parse_Paren_End();
                    Val = (DBL)l1;
                    break;

                case MAX_TOKEN:
                    Parse_Paren_Begin();
                    Val = Parse_Float();
                    EXPECT
                        CASE(COMMA_TOKEN)
                            Val2 = Parse_Float();
                            Val = max(Val,Val2);
                        END_CASE

                        OTHERWISE
                            UNGET
                            EXIT
                        END_CASE
                    END_EXPECT
                    Parse_Paren_End();
                    break;

                case MIN_TOKEN:
                    Parse_Paren_Begin();
                    Val = Parse_Float();
                    EXPECT
                        CASE(COMMA_TOKEN)
                            Val2 = Parse_Float();
                            Val = min(Val,Val2);
                        END_CASE

                        OTHERWISE
                            UNGET
                            EXIT
                        END_CASE
                    END_EXPECT
                    Parse_Paren_End();
                    break;

                case SELECT_TOKEN:
                    Parse_Paren_Begin();
                    Val = Parse_Float();
                    Parse_Comma();
                    less_val = Parse_Float();
                    Parse_Comma();
                    equal_val = Parse_Float();
                    EXPECT_ONE
                        CASE(COMMA_TOKEN)
                            greater_val = Parse_Float();
                            if(Val < 0.0)
                                Val = less_val;
                            else if(Val == 0.0)
                                Val = equal_val;
                            else
                                Val = greater_val;
                        END_CASE

                        OTHERWISE
                            UNGET
                            if(Val < 0.0)
                                Val = less_val;
                            else
                                Val = equal_val;
                        END_CASE
                    END_EXPECT
                    Parse_Paren_End();
                    break;

                case MOD_TOKEN:
                    Parse_Float_Param2(&Val,&Val2);
                    Val = fmod(Val,Val2);
                    break;

                case PI_TOKEN:
                    Val = M_PI;
                    break;

                case TAU_TOKEN:
                    Val = M_TAU;
                    break;

                case SQR_TOKEN:
                    Val = Parse_Float_Param();
                    Val = (Val*Val);
                    break;

                case POW_TOKEN:
                    Parse_Float_Param2(&Val,&Val2);
                    if((Val == 0.0) && (Val2 == 0.0))
                        Error("Domain error.");
                    Val=pow(Val,Val2);
                    break;

                case RADIANS_TOKEN:
                    Val = Parse_Float_Param()*M_PI_180;
                    break;

                case SIN_TOKEN:
                    Val = sin(Parse_Float_Param());
                    break;

                case SQRT_TOKEN:
                    Val = Parse_Float_Param();
                    if (Val<0.0)
                        Error("sqrt of negative number %lf",Val);
                    else
                        Val = sqrt(Val);
                    break;

                case STRCMP_TOKEN:
                    Parse_Paren_Begin();
                    Local_String=Parse_String();
                    Parse_Comma();
                    Local_String2=Parse_String();
                    Val = (DBL)UCS2_strcmp(Local_String, Local_String2);
                    POV_FREE(Local_String);
                    POV_FREE(Local_String2);
                    Parse_Paren_End();
                    break;

                case STRLEN_TOKEN:
                    Parse_Paren_Begin();
                    Local_String=Parse_String();
                    Val = (DBL)UCS2_strlen(Local_String);
                    POV_FREE(Local_String);
                    Parse_Paren_End();
                    break;

                case TAN_TOKEN:
                    Val = tan(Parse_Float_Param());
                    break;

                case VDOT_TOKEN:
                    Parse_Vector_Param2(Vect,Vect2);
                    Val = dot(Vect,Vect2);
                    break;

                case VLENGTH_TOKEN:
                    Parse_Vector_Param(Vect);
                    Val = Vect.length();
                    break;

                case VERSION_TOKEN:
                    if (!parsingVersionDirective)
                    {
                        // Normally, the `version` pseudo-variable needs to return the effective language version
                        // (which now defaults to v3.6.2) so that include files can properly switch back after
                        // temporarily overriding the `#version` setting.
                        Val = sceneData->EffectiveLanguageVersion() / 100.0;
                    }
                    else
                    {
                        // When used inside a `#version` statement, special handling is needed to support the
                        // `#version version` idiom to set the effective language version to whatever version
                        // of POV-Ray is actually used.
                        Val = sceneData->languageVersion / 100.0;
                    }
                    break;

                case TRUE_TOKEN:
                case YES_TOKEN:
                case ON_TOKEN:
                    Val = 1.0;
                    break;

                case FALSE_TOKEN:
                case NO_TOKEN:
                case OFF_TOKEN:
                    Val = 0.0;
                    break;

                case SEED_TOKEN:
                    Val = stream_seed((int)Parse_Float_Param());
                    break;

                case RAND_TOKEN:
                    i = (int)Parse_Float_Param();
                    if ((i < 0) || (i >= Number_Of_Random_Generators))
                        Error("Illegal random number generator.");
                    Val = stream_rand(i);
                    break;

                case DIMENSIONS_TOKEN:
                    Parse_Paren_Begin();
                    GET(ARRAY_ID_TOKEN)
<<<<<<< HEAD
                    a = reinterpret_cast<POV_ARRAY *>(*(mToken.DataPtr));
                    Val = a->Dims+1;
=======
                    a = reinterpret_cast<POV_ARRAY *>(*(Token.DataPtr));
                    Val = a->maxDim + 1;
>>>>>>> 7bcbea72
                    Parse_Paren_End();
                    break;

                case DIMENSION_SIZE_TOKEN:
                    Parse_Paren_Begin();
                    GET(ARRAY_ID_TOKEN)
                    Parse_Comma();
<<<<<<< HEAD
                    a = reinterpret_cast<POV_ARRAY *>(*(mToken.DataPtr));
                    i = (int)Parse_Float()-1.0;
                    if ((i < 0) || (i > a->Dims))
=======
                    a = reinterpret_cast<POV_ARRAY *>(*(Token.DataPtr));
                    i = (int)Parse_Float()-1;
                    if ((i < 0) || (i > a->maxDim))
                    {
                        Warning("Querying size of dimension %d in %d-dimensional array.", i + 1, a->maxDim + 1);
>>>>>>> 7bcbea72
                        Val = 0.0;
                    }
                    else
                        Val = a->Sizes[i];
                    Parse_Paren_End();
                    break;

                case NOW_TOKEN:
                    {
                        static boost::posix_time::ptime y2k(boost::gregorian::date(2000,1,1));
                        boost::posix_time::ptime now(boost::posix_time::microsec_clock::universal_time());
                        Val = (now-y2k).total_microseconds() * (1.0e-6) / (24*60*60);
                    }
                    break;
            }

            *Terms = 1;
            Express[0]=Val;
        END_CASE

        CASE (VECTOR_FUNCT_TOKEN)
            /* All of these functions return a VECTOR result */
            switch(mToken.Function_Id)
            {
                case VAXIS_ROTATE_TOKEN:
                    Parse_Paren_Begin();
                    Parse_Vector(Vect2);
                    Parse_Comma();
                    Parse_Vector(Vect3);
                    Parse_Comma();
                    Val=Parse_Float()*M_PI_180;
                    Parse_Paren_End();
                    Compute_Axis_Rotation_Transform(&Trans,Vect3,Val);
                    MTransPoint(Vect, Vect2, &Trans);
                    break;

                case VCROSS_TOKEN:
                    Parse_Vector_Param2(Vect2,Vect3);
                    Vect = cross(Vect2,Vect3);
                    break;

                case VECTOR_ID_TOKEN:
                    Vect = *reinterpret_cast<Vector3d *>(mToken.Data);
                    break;

                case VNORMALIZE_TOKEN:
                    Parse_Vector_Param(Vect2);
                    if((Vect2[X] == 0.0) && (Vect2[Y] == 0.0) && (Vect2[Z] == 0.0))
                    {
                        if (sceneData->EffectiveLanguageVersion() >= 350)
                            PossibleError("Normalizing zero-length vector.");
                        Vect[X] = Vect[Y] = Vect[Z] = 0.0;
                    }
                    else
                        Vect = Vect2.normalized();
                    break;

                case VROTATE_TOKEN:
                    Parse_Vector_Param2(Vect2,Vect3);
                    Compute_Rotation_Transform (&Trans, Vect3);
                    MTransPoint(Vect, Vect2, &Trans);
                    break;

                case VTURBULENCE_TOKEN:
                    Parse_Paren_Begin();
                    Turb.Lambda = Parse_Float();
                    Parse_Comma();
                    Turb.Omega = Parse_Float();
                    Parse_Comma();
                    Turb.Octaves = (int)Parse_Float();
                    if(Turb.Octaves < 1)
                        Turb.Octaves = 1;
                    if(Turb.Octaves > 10) // avoid domain errors
                        Turb.Octaves = 10;
                    Parse_Comma();
                    Parse_Vector(Vect2); // input vector
                    Parse_Comma();
                    Parse_Paren_End();
                    DTurbulence(Vect, Vect2, &Turb);
                    break;

                case X_TOKEN:
                    Vect = Vector3d(1.0,0.0,0.0);
                    break;

                case Y_TOKEN:
                    Vect = Vector3d(0.0,1.0,0.0);
                    break;

                case Z_TOKEN:
                    Vect = Vector3d(0.0,0.0,1.0);
                    break;

                case TRACE_TOKEN:
                    Parse_Trace( Vect );
                    break;

                case MIN_EXTENT_TOKEN:
                    Parse_Paren_Begin();
                    EXPECT_ONE
                        CASE (OBJECT_ID_TOKEN)
                            Object = reinterpret_cast<ObjectPtr>(mToken.Data);
                            if ( Object )
                                Vect = Vector3d(Object->BBox.lowerLeft);
                        END_CASE

                        OTHERWISE
                            Object = nullptr;
                            Vect = Vector3d(0.0,0.0,0.0);
                            UNGET
                        END_CASE
                    END_EXPECT
                    Parse_Paren_End();
                    break;

                case MAX_EXTENT_TOKEN:
                    Parse_Paren_Begin();
                    EXPECT_ONE
                        CASE (OBJECT_ID_TOKEN)
                            Object = reinterpret_cast<ObjectPtr>(mToken.Data);
                            if ( Object )
                                Vect = Vector3d(Object->BBox.lowerLeft+Object->BBox.size);
                        END_CASE

                        // JN2007: Image map dimensions:
                        CASE4 (DENSITY_ID_TOKEN,NORMAL_ID_TOKEN,PIGMENT_ID_TOKEN,TEXTURE_ID_TOKEN)
                            Pigment = reinterpret_cast<PIGMENT *>(mToken.Data);
                            if (const ImagePatternImpl *pattern = dynamic_cast<ImagePatternImpl*>(Pigment->pattern.get()))
                            {
                                Vect[X] = pattern->pImage->iwidth;
                                Vect[Y] = pattern->pImage->iheight;
                                Vect[Z] = 0;
                            }
                            else if (const DensityFilePattern *pattern = dynamic_cast<DensityFilePattern*>(Pigment->pattern.get()))
                            {
                                Vect[X] = pattern->densityFile->Data->Sx;
                                Vect[Y] = pattern->densityFile->Data->Sy;
                                Vect[Z] = pattern->densityFile->Data->Sz;
                            }
                            else
                            {
                                Error("A pigment, normal or density parameter to max_extent must be based on an image or density file.");
                            }
                        END_CASE

                        OTHERWISE
                            Object = nullptr;
                            Vect = Vector3d(0.0,0.0,0.0);
                            UNGET
                        END_CASE
                    END_EXPECT
                    Parse_Paren_End();
                    break;
            }

            *Terms = 3;
            for(i = 0; i < 3; i++)
                Express[i] = Vect[i];
        END_CASE

        CASE (FUNCT_ID_TOKEN)
            *Terms = 1;
            Val = Parse_Function_Call();
            Express[0] = Val;
        END_CASE

        CASE (VECTFUNCT_ID_TOKEN)
            *Terms = 5; // will be adjusted by Parse_Vector_Function_Call
            for(i = 0; i < *Terms; i++)
                Express[i] = 0.0;
            Parse_Vector_Function_Call(Express, Terms);
        END_CASE

        CASE (SPLINE_ID_TOKEN)
            *Terms = 5; // will be adjusted by Parse_Spline_Call
            for(i = 0; i < *Terms; i++)
                Express[i] = 0.0;
            Parse_Spline_Call(Express, Terms);
        END_CASE

        CASE (COLOUR_ID_TOKEN)
            *Terms=5;
            (*reinterpret_cast<RGBFTColour *>(mToken.Data)).Get(Express, *Terms);
        END_CASE

        CASE (UV_ID_TOKEN)
            *Terms=2;
            for (i=0; i<2; i++)
                Express[i]=(DBL)(  (*reinterpret_cast<Vector2d *>(mToken.Data))[i]  );
        END_CASE

        CASE (VECTOR_4D_ID_TOKEN)
            *Terms=4;
            for (i=0; i<4; i++)
                Express[i]=(DBL)(  (reinterpret_cast<DBL *>(mToken.Data))[i]  );
        END_CASE

        CASE (T_TOKEN)
            *Terms=4;
            Express[0]=0.0;
            Express[1]=0.0;
            Express[2]=0.0;
            Express[3]=1.0;
        END_CASE

        CASE (U_TOKEN)
            *Terms=2;
            Express[0]=1.0;
            Express[1]=0.0;
        END_CASE

        CASE (V_TOKEN)
            *Terms=2;
            Express[0]=0.0;
            Express[1]=1.0;
        END_CASE

        CASE (DASH_TOKEN)
            Ok_To_Declare=Old_Ok;
            Parse_Num_Factor(Express,Terms);
            Old_Ok=Ok_To_Declare;
            Ok_To_Declare=true;
            for (i=0; i<*Terms; i++)
                Express[i]=-Express[i];
        END_CASE

        CASE (EXCLAMATION_TOKEN)
            Ok_To_Declare=Old_Ok;
            Parse_Num_Factor(Express,Terms);
            Old_Ok=Ok_To_Declare;
            Ok_To_Declare=true;
            for (i=0; i<*Terms; i++)
                Express[i] = ftrue(Express[i])?0.0:1.0;
        END_CASE

        CASE (LEFT_PAREN_TOKEN)
            UNGET
            Parse_Paren_Begin();
            Parse_Express(Express,Terms);
            Parse_Paren_End();
        END_CASE

/* This case parses a 2, 3, 4, or 5 term vector.  First parse 2 terms.
   Note Parse_Comma won't crash if it doesn't find one.
 */

        CASE (LEFT_ANGLE_TOKEN)
            UNGET

            Parse_Angle_Begin();

            Express[X] = Parse_Float();   Parse_Comma();
            Express[Y] = Parse_Float();   Parse_Comma();
            *Terms=2;

            EXPECT_ONE
                CASE_EXPRESS
                    /* If a 3rd float is found, parse it. */
                    Express[2] = Parse_Float(); Parse_Comma();
                    *Terms=3;
                    EXPECT_ONE
                        CASE_EXPRESS
                            /* If a 4th float is found, parse it. */
                            Express[3] = Parse_Float(); Parse_Comma();
                            *Terms=4;
                            EXPECT_ONE
                                CASE_EXPRESS
                                    /* If a 5th float is found, parse it. */
                                    Express[4] = Parse_Float();
                                    *Terms=5;
                                END_CASE

                                OTHERWISE
                                    /* Only 4 found. */
                                    UNGET
                                END_CASE
                            END_EXPECT
                        END_CASE

                        OTHERWISE
                            /* Only 3 found. */
                            UNGET
                        END_CASE
                    END_EXPECT
                END_CASE

                OTHERWISE
                    /* Only 2 found. */
                    UNGET
                END_CASE
            END_EXPECT

            Parse_Angle_End();

        END_CASE

        OTHERWISE
            Expectation_Error ("numeric expression");
        END_CASE
    END_EXPECT

    Ok_To_Declare=Old_Ok;

    /* Parse VECTOR.x or COLOR.red type things */
    EXPECT_ONE
        CASE(PERIOD_TOKEN)
            EXPECT_ONE
                CASE (VECTOR_FUNCT_TOKEN)
                    switch(mToken.Function_Id)
                    {
                        case X_TOKEN:
                            i=X;
                            break;

                        case Y_TOKEN:
                            i=Y;
                            break;

                        case Z_TOKEN:
                            i=Z;
                            break;

                        default:
                            Expectation_Error ("x, y, or z");
                    }
                END_CASE

                CASE (COLOUR_KEY_TOKEN)
                    switch(mToken.Function_Id)
                    {
                        case RED_TOKEN:
                            i=pRED;
                            break;

                        case GREEN_TOKEN:
                            i=pGREEN;
                            break;

                        case BLUE_TOKEN:
                            i=pBLUE;
                            break;

                        case FILTER_TOKEN:
                            i=pFILTER;
                            break;

                        case TRANSMIT_TOKEN:
                            i=pTRANSM;
                            break;

                        case GRAY_TOKEN:
                            *Terms=1;
                            Express[0]=PreciseRGBFTColour(Express).Greyscale();
                            return;

                        default:
                            Expectation_Error ("red, green, blue, filter, transmit, gray or vector component");
                    }
                END_CASE

                CASE(U_TOKEN)
                    i=U;
                END_CASE

                CASE(V_TOKEN)
                    i=V;
                END_CASE

                CASE(T_TOKEN)
                    i=T;
                END_CASE

                OTHERWISE
                    Expectation_Error ("x, y, z, u, v, t or color component");
                END_CASE
            END_EXPECT

            if (i>=*Terms)
                Error("Bad operands for period operator.");
            *Terms=1;
            Express[0]=Express[i];
        END_CASE

        OTHERWISE
            UNGET
        END_CASE
    END_EXPECT
}



/*****************************************************************************
*
* FUNCTION
*
* INPUT
*
* OUTPUT
*
* RETURNS
*
* AUTHOR
*
* DESCRIPTION
*
* CHANGES
*
******************************************************************************/

/* Promote_Express promotes Express to the requested number of terms.  If
   *Old_Terms==1, then it sets all terms to Express[0].  Otherwise, it pads
   extra terms with 0.0.

   To maximize the consistency of results, DO NOT promote until it is actually
   required.  This is to ensure, as much as possible, that the same expression
   will produce the same results regardless of the context.
*/

void Parser::Promote_Express(EXPRESS& Express,int *Old_Terms,int New_Terms)
{
    int i;

    if (*Old_Terms >= New_Terms)
        return;

    if (*Old_Terms==1)
    {
        for(i=1;i<New_Terms;i++)
        {
            Express[i]=Express[0];
        }
    }
    else
    {
        for(i=(*Old_Terms);i<New_Terms;i++)
        {
            Express[i]=0.0;
        }
    }

    *Old_Terms=New_Terms;
}




/*****************************************************************************
*
* FUNCTION
*
* INPUT
*
* OUTPUT
*
* RETURNS
*
* AUTHOR
*
* DESCRIPTION
*
* CHANGES
*
*    2000 : NK promotion bugfix
*
******************************************************************************/

void Parser::Parse_Num_Term (EXPRESS& Express,int *Terms)
{
    int i;
    EXPRESS Local_Express;
    int Local_Terms;

    Parse_Num_Factor(Express,Terms);

    EXPECT
        CASE (STAR_TOKEN)
            Parse_Num_Factor(Local_Express,&Local_Terms);
            if (Local_Terms>*Terms)
                Promote_Express(Express,Terms,Local_Terms);
            else
                Promote_Express(Local_Express,&Local_Terms,*Terms);

            for(i=0;i<*Terms;i++)
                Express[i] *= Local_Express[i];
        END_CASE

        CASE (SLASH_TOKEN)
            Parse_Num_Factor(Local_Express,&Local_Terms);
            if (Local_Terms>*Terms)
                Promote_Express(Express,Terms,Local_Terms);
            else
                Promote_Express(Local_Express,&Local_Terms,*Terms);

            for(i=0;i<*Terms;i++)
            {
                if (Local_Express[i]==0.0) /* must be 0.0, not EPSILON */
                {
                    Express[i]=HUGE_VAL;
                    Warning("Divide by zero.");
                }
                else
                {
                    Express[i] /= Local_Express[i];
                }
            }
        END_CASE

        OTHERWISE
            UNGET
            EXIT
        END_CASE
    END_EXPECT

}



/*****************************************************************************
*
* FUNCTION
*
* INPUT
*
* OUTPUT
*
* RETURNS
*
* AUTHOR
*
* DESCRIPTION
*
* CHANGES
*
*    2000 :  NK promotion bugfix
*
******************************************************************************/

void Parser::Parse_Rel_Factor (EXPRESS& Express,int *Terms)
{
    int i;
    EXPRESS Local_Express;
    int Local_Terms;

    Parse_Num_Term(Express,Terms);

    EXPECT
        CASE (PLUS_TOKEN)
            Parse_Num_Term(Local_Express,&Local_Terms);
            if (Local_Terms>*Terms)
            {
                Promote_Express(Express,Terms,Local_Terms);
            }
            else
            {
                Promote_Express(Local_Express,&Local_Terms,*Terms);
            }

            for(i=0;i<*Terms;i++)
                Express[i] += Local_Express[i];
        END_CASE

        CASE (DASH_TOKEN)
            Parse_Num_Term(Local_Express,&Local_Terms);
            if (Local_Terms>*Terms)
            {
                Promote_Express(Express,Terms,Local_Terms);
            }
            else
            {
                Promote_Express(Local_Express,&Local_Terms,*Terms);
            }

            for(i=0;i<*Terms;i++)
                Express[i] -= Local_Express[i];
        END_CASE

        OTHERWISE
            UNGET
            EXIT
        END_CASE
    END_EXPECT

}


/*****************************************************************************
*
* FUNCTION
*
* INPUT
*
* OUTPUT
*
* RETURNS
*
* AUTHOR
*
* DESCRIPTION
*
* CHANGES
*
******************************************************************************/

DBL Parser::Parse_Rel_String_Term (const UCS2 *lhs)
{
    int Val;
    UCS2 *rhs = nullptr;

    EXPECT_ONE
        CASE (LEFT_ANGLE_TOKEN)
            rhs = Parse_String();
            Val = UCS2_strcmp(lhs, rhs);
            POV_FREE(rhs);

            return (DBL)(Val < 0);
        END_CASE

        CASE (REL_LE_TOKEN)
            rhs = Parse_String();
            Val = UCS2_strcmp(lhs, rhs);
            POV_FREE(rhs);

            return (DBL)(Val <= 0);
        END_CASE

        CASE (EQUALS_TOKEN)
            rhs = Parse_String();
            Val = UCS2_strcmp(lhs, rhs);
            POV_FREE(rhs);

            return (DBL)(Val == 0);
        END_CASE

        CASE (REL_NE_TOKEN)
            rhs = Parse_String();
            Val = UCS2_strcmp(lhs, rhs);
            POV_FREE(rhs);

            return (DBL)(Val != 0);
        END_CASE

        CASE (REL_GE_TOKEN)
            rhs = Parse_String();
            Val = UCS2_strcmp(lhs, rhs);
            POV_FREE(rhs);

            return (DBL)(Val >= 0);
        END_CASE

        CASE (RIGHT_ANGLE_TOKEN)
            rhs = Parse_String();
            Val = UCS2_strcmp(lhs, rhs);
            POV_FREE(rhs);

            return (DBL)(Val > 0);
        END_CASE

        OTHERWISE
            Expectation_Error("string comparison operator");

            return 0.0;
        END_CASE
    END_EXPECT
}

/*****************************************************************************
*
* FUNCTION
*
* INPUT
*
* OUTPUT
*
* RETURNS
*
* AUTHOR
*
* DESCRIPTION
*
* CHANGES
*
******************************************************************************/

void Parser::Parse_Rel_Term (EXPRESS& Express,int *Terms)
{
    int i;
    EXPRESS Local_Express;
    int Local_Terms;

    bool old_Ok_To_Declare = Ok_To_Declare;
    Ok_To_Declare=true;

    UCS2 *Local_String = Parse_String(false, false);
    if (Local_String != nullptr)
    {
            *Terms = 1;
            Express[0] = Parse_Rel_String_Term(Local_String);
            POV_FREE(Local_String);
            Ok_To_Declare = old_Ok_To_Declare;
            return;
    }
    Ok_To_Declare = old_Ok_To_Declare;

    Parse_Rel_Factor(Express,Terms);

    EXPECT

        // TODO REVIEW - I guess we want to issue a warning if the loop is run multiple times.

        CASE (LEFT_ANGLE_TOKEN)
            Parse_Rel_Factor(Local_Express,&Local_Terms);
            Promote_Express(Express,Terms,Local_Terms);

            for(i=0;i<*Terms;i++)
                Express[i] = (DBL)(Express[i] < Local_Express[i]);
        END_CASE

        CASE (REL_LE_TOKEN)
            Parse_Rel_Factor(Local_Express,&Local_Terms);
            Promote_Express(Express,Terms,Local_Terms);

            for(i=0;i<*Terms;i++)
                Express[i] = (DBL)((Express[i] <= Local_Express[i]) || (!ftrue(Express[i]-Local_Express[i])));
        END_CASE

        CASE (EQUALS_TOKEN)
            Parse_Rel_Factor(Local_Express,&Local_Terms);
            Promote_Express(Express,Terms,Local_Terms);

            for(i=0;i<*Terms;i++)
                Express[i] = (DBL)(!ftrue(Express[i]-Local_Express[i]));
        END_CASE

        CASE (REL_NE_TOKEN)
            Parse_Rel_Factor(Local_Express,&Local_Terms);
            Promote_Express(Express,Terms,Local_Terms);

            for(i=0;i<*Terms;i++)
                Express[i] = (DBL)ftrue(Express[i]-Local_Express[i]);
        END_CASE

        CASE (REL_GE_TOKEN)
            Parse_Rel_Factor(Local_Express,&Local_Terms);
            Promote_Express(Express,Terms,Local_Terms);

            for(i=0;i<*Terms;i++)
                Express[i] = (DBL)((Express[i] >= Local_Express[i]) || (!ftrue(Express[i]-Local_Express[i])));
        END_CASE

        CASE (RIGHT_ANGLE_TOKEN)
            Parse_Rel_Factor(Local_Express,&Local_Terms);
            Promote_Express(Express,Terms,Local_Terms);

            for(i=0;i<*Terms;i++)
                Express[i] = (DBL)(Express[i] > Local_Express[i]);
        END_CASE

        OTHERWISE
            UNGET
            EXIT
        END_CASE
    END_EXPECT

}



/*****************************************************************************
*
* FUNCTION
*
* INPUT
*
* OUTPUT
*
* RETURNS
*
* AUTHOR
*
* DESCRIPTION
*
* CHANGES
*
******************************************************************************/

void Parser::Parse_Logical (EXPRESS& Express,int *Terms)
{
    int i;
    EXPRESS Local_Express;
    int Local_Terms;

    Parse_Rel_Term(Express,Terms);

    EXPECT
        CASE (AMPERSAND_TOKEN)
            Parse_Rel_Term(Local_Express,&Local_Terms);
            Promote_Express(Express,Terms,Local_Terms);

            for(i=0;i<*Terms;i++)
                Express[i] = (DBL)(ftrue(Express[i]) && ftrue(Local_Express[i]));
        END_CASE

        CASE (BAR_TOKEN)
            Parse_Rel_Term(Local_Express,&Local_Terms);
            Promote_Express(Express,Terms,Local_Terms);

            for(i=0;i<*Terms;i++)
                Express[i] = (DBL)(ftrue(Express[i]) || ftrue(Local_Express[i]));
        END_CASE

        OTHERWISE
            UNGET
            EXIT
        END_CASE
    END_EXPECT

}



/*****************************************************************************
*
* FUNCTION
*
* INPUT
*
* OUTPUT
*
* RETURNS
*
* AUTHOR
*
* DESCRIPTION
*
* CHANGES
*
******************************************************************************/

void Parser::Parse_Express (EXPRESS& Express,int *Terms)
{
    EXPRESS Local_Express1, Local_Express2;
    EXPRESS *Chosen;
    int Local_Terms1, Local_Terms2;

    Parse_Logical(Express,&Local_Terms1);

    EXPECT_ONE
        CASE (QUESTION_TOKEN)
            if (Local_Terms1 != 1)
                Error("Conditional must evaluate to a float.");
            Parse_Express(Local_Express1,&Local_Terms1);
            GET(COLON_TOKEN);
            Parse_Express(Local_Express2,&Local_Terms2);
            if (ftrue(Express[0]))
            {
                Chosen = &Local_Express1;
                *Terms = Local_Terms1;
            }
            else
            {
                Chosen = &Local_Express2;
                *Terms = Local_Terms2;
            }
            POV_MEMCPY(Express,Chosen,sizeof(EXPRESS));
        END_CASE

        OTHERWISE
            /* Not a (c)?a:b expression. */
            *Terms=Local_Terms1;
            UNGET
        END_CASE
    END_EXPECT

}



/*****************************************************************************
*
* FUNCTION
*
* INPUT
*
* OUTPUT
*
* RETURNS
*
* AUTHOR
*
* DESCRIPTION
*
* CHANGES
*
******************************************************************************/

DBL Parser::Parse_Float ()
{
    EXPRESS Express;
    int Terms;
    bool old_allow_id = Allow_Identifier_In_Call;
    Allow_Identifier_In_Call = false;

    if (sceneData->EffectiveLanguageVersion() < 150)
        Parse_Num_Factor(Express,&Terms);
    else
        Parse_Rel_Factor(Express,&Terms);

    if (Terms>1)
        Error ("Float expected but vector or color expression found.");

    Allow_Identifier_In_Call = old_allow_id;

    return (Express[0]);
}

int Parser::Parse_Int(const char* parameterName)
{
    DBL rawValue = Parse_Float();
    int value = int(rawValue); // TODO - Maybe we want round-to-nearest here.
    if (fabs(value - rawValue) >= EPSILON)
    {
        Warning("%s%sExpected integer; rounding down fractional value %lf to %i.",
                (parameterName != nullptr ? parameterName : ""),
                (parameterName != nullptr ? ": " : ""),
                rawValue,
                value);
    }
    return value;
}

int Parser::Parse_Int_With_Minimum(int minValue, const char* parameterName)
{
    int value = Parse_Int(parameterName);
    if (value < minValue)
    {
        Error("%s%sExpected at least %i, but found %i instead.",
              (parameterName != nullptr ? parameterName : ""),
              (parameterName != nullptr ? ": " : ""),
              minValue,
              value);
    }
    return value;
}

int Parser::Parse_Int_With_Range(int minValue, int maxValue, const char* parameterName)
{
    int value = Parse_Int(parameterName);
    if ((value < minValue) || (value > maxValue))
    {
        Error("%s%sExpected at %s %i, but found %i instead.",
              (parameterName != nullptr ? parameterName : ""),
              (parameterName != nullptr ? ": " : ""),
              (value < minValue ? "least" : "most"),
              minValue,
              value);
    }
    return value;
}

bool Parser::Parse_Bool(const char* parameterName)
{
    DBL rawValue = Parse_Float();
    int intValue = int(rawValue);
    bool value = (intValue != 0);
    if (fabs(intValue - rawValue) >= EPSILON)
    {
        Warning("%s%sExpected boolean; interpreting fractional value %lf as '%s'.",
                (parameterName != nullptr ? parameterName : ""),
                (parameterName != nullptr ? ": " : ""),
                rawValue,
                (value ? "on" : "off"));
    }
    return value;
}



/*****************************************************************************
*
* FUNCTION
*
* INPUT
*
* OUTPUT
*
* RETURNS
*
* AUTHOR
*
* DESCRIPTION
*
* CHANGES
*
******************************************************************************/

DBL Parser::Allow_Float (DBL defval)
{
    DBL retval;

    EXPECT_ONE
        CASE_EXPRESS
            retval = Parse_Float();
        END_CASE

        OTHERWISE
            UNGET
            retval = defval;
        END_CASE
    END_EXPECT

    return (retval);
}


/*****************************************************************************
*
* FUNCTION
*
* INPUT
*
* OUTPUT
*
* RETURNS
*
* AUTHOR
*
* DESCRIPTION
*
* CHANGES
*
******************************************************************************/

int Parser::Allow_Vector (Vector3d& Vect)
{
    int retval;

    EXPECT_ONE
        CASE_EXPRESS
            Parse_Vector(Vect);
            retval = true;
        END_CASE

        OTHERWISE
            UNGET
            retval = false;
        END_CASE
    END_EXPECT

    return (retval);
}



/*****************************************************************************
*
* FUNCTION
*
* INPUT
*
* OUTPUT
*
* RETURNS
*
* AUTHOR
*
* DESCRIPTION
*
* CHANGES
*
******************************************************************************/

void Parser::Parse_Vector (Vector3d& Vector)
{
    EXPRESS Express;
    int Terms;
    bool old_allow_id = Allow_Identifier_In_Call;
    Allow_Identifier_In_Call = false;

    /* Initialize expression. [DB 12/94] */

    for (Terms = 0; Terms < 5; Terms++)
    {
        Express[Terms] = 0.0;
    }

    if (sceneData->EffectiveLanguageVersion() < 150)
        Parse_Num_Factor(Express,&Terms);
    else
        Parse_Rel_Factor(Express,&Terms);

    if (Terms>3)
        Error ("Vector expected but color expression found.");

    Promote_Express(Express,&Terms,3);

    for(Terms=0;Terms<3;Terms++)
        Vector[Terms]=Express[Terms];

    Allow_Identifier_In_Call = old_allow_id;
}


/*****************************************************************************
*
* FUNCTION
*
* INPUT
*
* OUTPUT
*
* RETURNS
*
* AUTHOR
*
* DESCRIPTION
*
* CHANGES
*
******************************************************************************/

void Parser::Parse_Vector4D (VECTOR_4D Vector)
{
    EXPRESS Express;
    int Terms;
    bool old_allow_id = Allow_Identifier_In_Call;
    Allow_Identifier_In_Call = false;

    /* Initialize expression. [DB 12/94] */

    for (Terms = 0; Terms < 5; Terms++)
    {
        Express[Terms] = 0.0;
    }

    if (sceneData->EffectiveLanguageVersion() < 150)
        Parse_Num_Factor(Express,&Terms);
    else
        Parse_Rel_Factor(Express,&Terms);

    if (Terms>4)
        Error ("Vector expected but color expression found.");

    Promote_Express(Express,&Terms,4);

    for(Terms=0;Terms<4;Terms++)
        Vector[Terms]=Express[Terms];

    Allow_Identifier_In_Call = old_allow_id;
}




/*****************************************************************************
*
* FUNCTION
*
* INPUT
*
* OUTPUT
*
* RETURNS
*
* AUTHOR
*
* DESCRIPTION
*
* CHANGES
*
******************************************************************************/

void Parser::Parse_UV_Vect (Vector2d& UV_Vect)
{
    EXPRESS Express;
    int Terms;
    bool old_allow_id = Allow_Identifier_In_Call;
    Allow_Identifier_In_Call = false;

    /* Initialize expression. [DB 12/94] */

    for (Terms = 0; Terms < 5; Terms++)
    {
        Express[Terms] = 0.0;
    }

    if (sceneData->EffectiveLanguageVersion() < 150)
        Parse_Num_Factor(Express,&Terms);
    else
        Parse_Rel_Factor(Express,&Terms);

    if (Terms>2)
        Error ("UV_Vector expected but vector or color expression found.");

    Promote_Express(Express,&Terms,2);

    for(Terms=0;Terms<2;Terms++)
        UV_Vect[Terms]=Express[Terms];

    Allow_Identifier_In_Call = old_allow_id;
}



/*****************************************************************************
*
* FUNCTION
*
* INPUT
*
* OUTPUT
*
* RETURNS
*
* AUTHOR
*
* DESCRIPTION
*
* CHANGES
*
******************************************************************************/

int Parser::Parse_Unknown_Vector(EXPRESS& Express, bool allow_identifier, bool *had_identifier)
{
    int Terms;
    bool old_allow_id = Allow_Identifier_In_Call;

    Allow_Identifier_In_Call = allow_identifier;
    Identifier_In_Call = false;

    /* Initialize expression. [DB 12/94] */

    for (Terms = 0; Terms < 5; Terms++)
    {
        Express[Terms] = 0.0;
    }

    if (sceneData->EffectiveLanguageVersion() < 150)
        Parse_Num_Factor(Express,&Terms);
    else
        Parse_Rel_Factor(Express,&Terms);

    if (had_identifier != nullptr)
        *had_identifier = Identifier_In_Call;

    Allow_Identifier_In_Call = old_allow_id;

    return(Terms);
}


/*****************************************************************************
*
* FUNCTION
*
* INPUT
*
* OUTPUT
*
* RETURNS
*
* AUTHOR
*
* DESCRIPTION
*
* CHANGES
*
******************************************************************************/

void Parser::Parse_Scale_Vector (Vector3d& Vector)
{
    Parse_Vector(Vector);

    if (Vector[X] == 0.0)
    {
        Vector[X] = 1.0;
        Warning("Illegal Value: Scale X by 0.0. Changed to 1.0.");
    }
    if (Vector[Y] == 0.0)
    {
        Vector[Y] = 1.0;
        Warning("Illegal Value: Scale Y by 0.0. Changed to 1.0.");
    }
    if (Vector[Z] == 0.0)
    {
        Vector[Z] = 1.0;
        Warning("Illegal Value: Scale Z by 0.0. Changed to 1.0.");
    }
}



/*****************************************************************************
*
* FUNCTION
*
* INPUT
*
* OUTPUT
*
* RETURNS
*
* AUTHOR
*
* DESCRIPTION
*
* CHANGES
*
******************************************************************************/

void Parser::Parse_Colour (RGBFTColour& colour, bool expectFT)
{
    EXPRESS Express;
    int Terms, tgtTerms;
    bool old_allow_id = Allow_Identifier_In_Call, sawFloatOrFloatFnct;
    Allow_Identifier_In_Call = false;

    /* Initialize expression. [DB 12/94] */

    for (Terms = 0; Terms < 5; Terms++)
    {
        Express[Terms] = 0.0;
    }

    colour.Clear();

    bool startedParsing = false;

    ALLOW(COLOUR_TOKEN)

    EXPECT
        CASE (COLOUR_KEY_TOKEN)
            switch(mToken.Function_Id)
            {
                case ALPHA_TOKEN:
                    VersionWarning(155, "Keyword ALPHA discontinued. Use FILTER instead.");
                    // FALLTHROUGH
                case FILTER_TOKEN:
                    colour.filter() = (ColourChannel)Parse_Float();
                    if (!expectFT && (colour.filter() != 0))
                        Warning("Expected pure RGB color expression, unexpected filter component will have no effect.");
                    break;

                case BLUE_TOKEN:
                    colour.blue() = (ColourChannel)Parse_Float();
                    break;

                case GREEN_TOKEN:
                    colour.green() = (ColourChannel)Parse_Float();
                    break;

                case RED_TOKEN:
                    colour.red() = (ColourChannel)Parse_Float();
                    break;

                case TRANSMIT_TOKEN:
                    colour.transm() = (ColourChannel)Parse_Float();
                    if (!expectFT && (colour.transm() != 0))
                        Warning("Expected pure RGB color expression, unexpected transmit component will have no effect.");
                    break;

                case RGB_TOKEN:
                    if(startedParsing)
                    {
                        UNGET
                        EXIT
                    }
                    else
                    {
                        Parse_Express(Express,&Terms);
                        Promote_Express(Express,&Terms,3);
                        if (Terms != 3)
                            Warning("Suspicious expression after rgb.");
                        colour.Set(Express, Terms);
                    }
                    break;

                case RGBF_TOKEN:
                    if(startedParsing)
                    {
                        UNGET
                        EXIT
                    }
                    else
                    {
                        Parse_Express(Express,&Terms);
                        Promote_Express(Express,&Terms,4);
                        if (Terms != 4)
                            Warning("Suspicious expression after rgbf.");
                        colour.Set(Express, Terms);
                        if (!expectFT && (colour.filter() != 0))
                            Warning("Expected pure RGB color expression, unexpected filter component will have no effect.");
                    }
                    break;

                case RGBT_TOKEN:
                    if(startedParsing)
                    {
                        UNGET
                        EXIT
                    }
                    else
                    {
                        Parse_Express(Express,&Terms);
                        Promote_Express(Express,&Terms,4);
                        if (Terms != 4)
                            Warning("Suspicious expression after rgbt.");
                        colour.Set(Express, Terms);
                        colour.transm()=colour.filter();
                        colour.filter()=0.0;
                        if (!expectFT && (colour.transm() != 0))
                            Warning("Expected pure RGB color expression, unexpected transmit component will have no effect.");
                    }
                    break;

                case RGBFT_TOKEN:
                    if(startedParsing)
                    {
                        UNGET
                        EXIT
                    }
                    else
                    {
                        Parse_Express(Express,&Terms);
                        Promote_Express(Express,&Terms,5);
                        if (Terms != 5)
                            Warning("Suspicious expression after rgbft.");
                        colour.Set(Express, Terms);
                        if (!expectFT && ((colour.filter() != 0) || (colour.transm() != 0)))
                            Warning("Expected pure RGB color expression, unexpected filter and transmit components will have no effect.");
                    }
                    break;

#if 0 // sred, sgreen and sblue tokens not enabled at present
                case SBLUE_TOKEN:
                    if (!sceneData->workingGammaToSRGB)
                        Error("Cannot parse sRGB colors before assumed_gamma has been set.");
                    colour.blue() = sceneData->workingGammaToSRGB->Decode((ColourChannel)Parse_Float());
                    break;

                case SGREEN_TOKEN:
                    if (!sceneData->workingGammaToSRGB)
                        Error("Cannot parse sRGB colors before assumed_gamma has been set.");
                    colour.green() = sceneData->workingGammaToSRGB->Decode((ColourChannel)Parse_Float());
                    break;

                case SRED_TOKEN:
                    if (!sceneData->workingGammaToSRGB)
                        Error("Cannot parse sRGB colors before assumed_gamma has been set.");
                    colour.red() = sceneData->workingGammaToSRGB->Decode((ColourChannel)Parse_Float());
                    break;
#endif

                case SRGB_TOKEN:
                    if(startedParsing)
                    {
                        UNGET
                        EXIT
                    }
                    else
                    {
                        if (!sceneData->workingGammaToSRGB)
                            Error("Cannot parse sRGB colors before assumed_gamma has been set.");
                        Parse_Express(Express,&Terms);
                        Promote_Express(Express,&Terms,3);
                        if (Terms != 3)
                            Warning("Suspicious expression after srgb.");
                        colour.Set(Express, Terms);
                        colour.rgb() = GammaCurve::Decode(sceneData->workingGammaToSRGB, colour.rgb());
                    }
                    break;

                case SRGBF_TOKEN:
                    if(startedParsing)
                    {
                        UNGET
                        EXIT
                    }
                    else
                    {
                        if (!sceneData->workingGammaToSRGB)
                            Error("Cannot parse sRGB colors before assumed_gamma has been set.");
                        Parse_Express(Express,&Terms);
                        Promote_Express(Express,&Terms,4);
                        if (Terms != 4)
                            Warning("Suspicious expression after srgbf.");
                        colour.Set(Express, Terms);
                        colour.rgb() = GammaCurve::Decode(sceneData->workingGammaToSRGB, colour.rgb());
                        if (!expectFT && (colour.filter() != 0))
                            Warning("Expected pure RGB color expression, unexpected filter component will have no effect.");
                    }
                    break;

                case SRGBT_TOKEN:
                    if(startedParsing)
                    {
                        UNGET
                        EXIT
                    }
                    else
                    {
                        if (!sceneData->workingGammaToSRGB)
                            Error("Cannot parse sRGB colors before assumed_gamma has been set.");
                        Parse_Express(Express,&Terms);
                        Promote_Express(Express,&Terms,4);
                        if (Terms != 4)
                            Warning("Suspicious expression after srgbt.");
                        colour.Set(Express, Terms);
                        colour.transm()=colour.filter();
                        colour.filter()=0.0;
                        colour.rgb() = GammaCurve::Decode(sceneData->workingGammaToSRGB, colour.rgb());
                        if (!expectFT && (colour.transm() != 0))
                            Warning("Expected pure RGB color expression, unexpected transmit component will have no effect.");
                    }
                    break;

                case SRGBFT_TOKEN:
                    if(startedParsing)
                    {
                        UNGET
                        EXIT
                    }
                    else
                    {
                        if (!sceneData->workingGammaToSRGB)
                            Error("Cannot parse sRGB colors before assumed_gamma has been set.");
                        Parse_Express(Express,&Terms);
                        Promote_Express(Express,&Terms,5);
                        if (Terms != 5)
                            Warning("Suspicious expression after srgbft.");
                        colour.Set(Express, Terms);
                        colour.rgb() = GammaCurve::Decode(sceneData->workingGammaToSRGB, colour.rgb());
                        if (!expectFT && ((colour.filter() != 0) || (colour.transm() != 0)))
                            Warning("Expected pure RGB color expression, unexpected filter and transmit components will have no effect.");
                    }
                    break;
            }
            startedParsing = true;
        END_CASE

        CASE (COLOUR_ID_TOKEN)
            UNGET
            if (startedParsing)
            {
                EXIT
            }
            else
            {
                if (expectFT)
                    tgtTerms = 5;
                else
                    tgtTerms = 3;
                Parse_Express(Express,&Terms);
                Promote_Express(Express,&Terms,tgtTerms);
                colour.Set(Express, Terms);
                if (!expectFT && ((colour.filter() != 0) || (colour.transm() != 0)))
                    Warning("Expected pure RGB color expression, unexpected filter and transmit components will have no effect.");
                startedParsing = true;
            }
        END_CASE

        CASE_VECTOR
            UNGET
            if (startedParsing)
            {
                EXIT
            }
            else
            {
                // Note: Setting up for potential warning on single value float promote to
                // five value color vector. Any single float will be promoted to the full
                // 'tgtTerms' value. This usually results in filter and trasmit values >0,
                // which caused shadow artifacts back to at least version v3.6.1.
                if ((mToken.Token_Id==FLOAT_FUNCT_TOKEN) || (mToken.Token_Id==FUNCT_ID_TOKEN))
                    sawFloatOrFloatFnct = true;
                else
                    sawFloatOrFloatFnct = false;
                if (expectFT)
                    tgtTerms = 5;
                else
                    tgtTerms = 3;
                Parse_Express(Express,&Terms);
                Promote_Express(Express,&Terms,tgtTerms);
                if (expectFT && (Terms != 5))
                    Error("Color expression expected but float or vector expression found.");
                else if (!expectFT && ((Terms < 3) || Terms > 5))
                    Error("RGB color expression expected but float or vector expression found.");
                colour.Set(Express, Terms);
                if (((sawFloatOrFloatFnct) && (Terms==5)) && ((colour.filter() != 0) && (colour.transm() != 0)))
                    Warning("Float value promoted to full color vector where both filter and transmit >0.0.");
                if (!expectFT && ((colour.filter() != 0) || (colour.transm() != 0)))
                    Warning("Expected pure RGB color expression, unexpected filter and transmit components will have no effect.");
                startedParsing = true;
            }
        END_CASE

        OTHERWISE
            UNGET
            EXIT
        END_CASE
    END_EXPECT

    Allow_Identifier_In_Call = old_allow_id;
}

void Parser::Parse_Colour (TransColour& colour, bool expectFT)
{
    RGBFTColour tempColour;
    Parse_Colour (tempColour, expectFT);
    colour = ToTransColour(tempColour);
}

void Parser::Parse_Colour (RGBColour& colour)
{
    RGBFTColour tempColour;
    Parse_Colour (tempColour, false);
    colour = tempColour.rgb();
}

void Parser::Parse_Colour (MathColour& colour)
{
    TransColour tempColour;
    Parse_Colour (tempColour, false);
    colour = tempColour.colour();
}

void Parser::Parse_Wavelengths (MathColour& colour)
{
#if (NUM_COLOUR_CHANNELS == 3)
    RGBFTColour tempColour;
    Parse_Colour (tempColour, false);
    colour = ToMathColour(tempColour.rgb());
#else
    #error "TODO!"
#endif
}

/*****************************************************************************
*
* FUNCTION
*
*   Parse_Blend_Map
*
* INPUT
*
*   Type of map to parse: pigment_map, normal_map etc
*
* OUTPUT
*
* RETURNS
*
*   Pointer to created blend map
*
* AUTHOR
*
*   Chris Young 11/94
*
* DESCRIPTION
*
* CHANGES
*
******************************************************************************/

template<>
void Parser::Parse_BlendMapData<ColourBlendMapData> (BlendMapTypeId Blend_Type, ColourBlendMapData& rData)
{
    POV_BLEND_MAP_ASSERT(Blend_Type == kBlendMapType_Colour);
    Error("Type not implemented yet.");
}

template<>
void Parser::Parse_BlendMapData<PigmentBlendMapData> (BlendMapTypeId Blend_Type, PigmentBlendMapData& rData)
{
    switch (Blend_Type)
    {
        case kBlendMapType_Pigment:
            rData=Copy_Pigment(Default_Texture->Pigment);
            Parse_Pigment(&(rData));
            break;

        case kBlendMapType_Density:
            rData = nullptr;
            Parse_Media_Density_Pattern (&(rData));
            break;

        default:
            POV_PARSER_ASSERT(false);
            break;
    }
}

template<>
void Parser::Parse_BlendMapData<SlopeBlendMapData> (BlendMapTypeId Blend_Type, SlopeBlendMapData& rData)
{
    POV_BLEND_MAP_ASSERT(Blend_Type == kBlendMapType_Slope);
    Parse_UV_Vect(rData);
}

template<>
void Parser::Parse_BlendMapData<NormalBlendMapData> (BlendMapTypeId Blend_Type, NormalBlendMapData& rData)
{
    POV_BLEND_MAP_ASSERT(Blend_Type == kBlendMapType_Normal);
    rData=Copy_Tnormal(Default_Texture->Tnormal);
    Parse_Tnormal(&(rData));
}

template<>
void Parser::Parse_BlendMapData<TexturePtr> (BlendMapTypeId Blend_Type, TexturePtr& rData)
{
    POV_BLEND_MAP_ASSERT(Blend_Type == kBlendMapType_Texture);
    rData=Parse_Texture();
}

template<typename MAP_T>
shared_ptr<MAP_T> Parser::Parse_Blend_Map (BlendMapTypeId Blend_Type,int Pat_Type)
{
    shared_ptr<MAP_T>       New;
    GenericPigmentBlendMapPtr pigmentBlendMap;
    typename MAP_T::Entry   Temp_Ent;
    typename MAP_T::Vector  tempList;
    bool old_allow_id = Allow_Identifier_In_Call;
    Allow_Identifier_In_Call = false;
    int blendMode = 0;
    GammaCurvePtr blendGamma;

    Parse_Begin ();

    EXPECT
        CASE2 (COLOUR_MAP_ID_TOKEN, PIGMENT_MAP_ID_TOKEN)
        CASE3 (NORMAL_MAP_ID_TOKEN, TEXTURE_MAP_ID_TOKEN, SLOPE_MAP_ID_TOKEN)
            New = Copy_Blend_Map (*(reinterpret_cast<shared_ptr<MAP_T> *> (mToken.Data)));
            if (Blend_Type != New->Type)
            {
                Error("Wrong identifier type");
            }
            EXIT
        END_CASE

        CASE(BLEND_MODE_TOKEN)
            switch (Blend_Type)
            {
                case kBlendMapType_Pigment:
                case kBlendMapType_Colour:
                    blendMode = Parse_Float();
                    if ((blendMode < 0) || (blendMode > 3))
                        Error("blend_mode must be in the range 0 to 3");
                    break;

                default:
                    Only_In("blend_mode", "colour_map or pigment_map");
                    break;
            }
        END_CASE

        CASE(BLEND_GAMMA_TOKEN)
            switch (Blend_Type)
            {
                case kBlendMapType_Pigment:
                case kBlendMapType_Colour:
                    if (!sceneData->workingGamma)
                        Error("blend_gamma requires that assumed_gamma has been set.");
                    blendGamma = Parse_Gamma();
                    break;

                default:
                    Only_In("blend_gamma", "colour_map or pigment_map");
                    break;
            }
        END_CASE

        OTHERWISE
            UNGET

            EXPECT
                CASE (LEFT_SQUARE_TOKEN)
                    UNGET
                    Parse_Square_Begin();

                    switch (Pat_Type)
                    {
                        case AVERAGE_PATTERN:
                            Temp_Ent.value = Allow_Float(1.0);
                            Parse_Comma();
                            break;

                        default:
                            Temp_Ent.value = Parse_Float();
                            Parse_Comma();
                            break;
                    }

                    Parse_BlendMapData<typename MAP_T::Data> (Blend_Type, Temp_Ent.Vals);
                    tempList.push_back(Temp_Ent);

                    Parse_Square_End();
                END_CASE

                OTHERWISE
                    UNGET
                    if (tempList.empty())
                        Error ("Must have at least one entry in map.");
                    New = Create_Blend_Map<MAP_T> (Blend_Type);
                    New->Set(tempList);
                    pigmentBlendMap = dynamic_pointer_cast<GenericPigmentBlendMap>(New);
                    if (pigmentBlendMap)
                    {
                        pigmentBlendMap->blendMode = blendMode;
                        if (blendGamma == nullptr)
                            blendGamma = PowerLawGammaCurve::GetByDecodingGamma(2.5);
                        pigmentBlendMap->blendGamma = GammaCurvePtr(TranscodingGammaCurve::Get(sceneData->workingGamma, blendGamma));
                    }
                    EXIT
                END_CASE
            END_EXPECT
            EXIT
        END_CASE
    END_EXPECT

    Parse_End ();

    Allow_Identifier_In_Call = old_allow_id;

    return (New);
}

template<> GenericPigmentBlendMapPtr Parser::Parse_Blend_Map<GenericPigmentBlendMap> (BlendMapTypeId Blend_Type,int Pat_Type)
{
    switch (Blend_Type)
    {
        case kBlendMapType_Colour:
            return Parse_Blend_Map<ColourBlendMap> (Blend_Type, Pat_Type);
        case kBlendMapType_Pigment:
        case kBlendMapType_Density:
            return Parse_Blend_Map<PigmentBlendMap> (Blend_Type, Pat_Type);
        default:
            POV_BLEND_MAP_ASSERT(false);
            // unreachable code to satisfy the compiler's demands for a return value; an empty pointer will do
            return GenericPigmentBlendMapPtr();
    }
}

template<> GenericNormalBlendMapPtr Parser::Parse_Blend_Map<GenericNormalBlendMap> (BlendMapTypeId Blend_Type,int Pat_Type)
{
    switch (Blend_Type)
    {
        case kBlendMapType_Slope:
            return Parse_Blend_Map<SlopeBlendMap> (Blend_Type, Pat_Type);
        case kBlendMapType_Normal:
            return Parse_Blend_Map<NormalBlendMap> (Blend_Type, Pat_Type);
        default:
            POV_BLEND_MAP_ASSERT(false);
            // unreachable code to satisfy the compiler's demands for a return value; an empty pointer will do
            return GenericNormalBlendMapPtr();
    }
}

template ColourBlendMapPtr  Parser::Parse_Blend_Map<ColourBlendMap>     (BlendMapTypeId Blend_Type,int Pat_Type);
template PigmentBlendMapPtr Parser::Parse_Blend_Map<PigmentBlendMap>    (BlendMapTypeId Blend_Type,int Pat_Type);
template SlopeBlendMapPtr   Parser::Parse_Blend_Map<SlopeBlendMap>      (BlendMapTypeId Blend_Type,int Pat_Type);
template NormalBlendMapPtr  Parser::Parse_Blend_Map<NormalBlendMap>     (BlendMapTypeId Blend_Type,int Pat_Type);
template TextureBlendMapPtr Parser::Parse_Blend_Map<TextureBlendMap>    (BlendMapTypeId Blend_Type,int Pat_Type);

/*****************************************************************************
*
* FUNCTION
*
* INPUT
*
* OUTPUT
*
* RETURNS
*
* AUTHOR
*
* DESCRIPTION
*
* CHANGES
*
******************************************************************************/

template<>
void Parser::Parse_BlendListData<ColourBlendMapData> (BlendMapTypeId Blend_Type, ColourBlendMapData& rData)
{
    POV_BLEND_MAP_ASSERT(Blend_Type == kBlendMapType_Colour);
    Parse_Colour (rData);
}

template<>
void Parser::Parse_BlendListData<PigmentBlendMapData> (BlendMapTypeId Blend_Type, PigmentBlendMapData& rData)
{
    switch (Blend_Type)
    {
        case kBlendMapType_Pigment:
            rData=Copy_Pigment(Default_Texture->Pigment);
            Parse_Pigment(&(rData));
            break;

        case kBlendMapType_Density:
            rData = nullptr;
            Parse_Media_Density_Pattern (&(rData));
            break;

        default:
            POV_BLEND_MAP_ASSERT(false);
            break;
    }
}

template<>
void Parser::Parse_BlendListData<SlopeBlendMapData> (BlendMapTypeId Blend_Type, SlopeBlendMapData& rData)
{
    POV_BLEND_MAP_ASSERT(Blend_Type == kBlendMapType_Slope);
    Error("Type not implemented yet.");
}

template<>
void Parser::Parse_BlendListData<NormalBlendMapData> (BlendMapTypeId Blend_Type, NormalBlendMapData& rData)
{
    POV_BLEND_MAP_ASSERT(Blend_Type == kBlendMapType_Normal);
    rData=Copy_Tnormal(Default_Texture->Tnormal);
    Parse_Tnormal(&(rData));
}

template<>
void Parser::Parse_BlendListData<TexturePtr> (BlendMapTypeId Blend_Type, TexturePtr& rData)
{
    POV_BLEND_MAP_ASSERT(Blend_Type == kBlendMapType_Texture);
    rData=Parse_Texture();
}


template<>
void Parser::Parse_BlendListData_Default<ColourBlendMapData> (const ColourBlendMapData& rDefData, BlendMapTypeId Blend_Type, ColourBlendMapData& rData)
{
    POV_BLEND_MAP_ASSERT(Blend_Type == kBlendMapType_Colour);
    rData = rDefData;
}

template<>
void Parser::Parse_BlendListData_Default<PigmentBlendMapData> (const ColourBlendMapData& rDefData, BlendMapTypeId Blend_Type, PigmentBlendMapData& rData)
{
    switch (Blend_Type)
    {
        case kBlendMapType_Pigment:
            rData=Copy_Pigment(Default_Texture->Pigment);
            break;

        case kBlendMapType_Density:
            rData = nullptr;
            break;

        default:
            POV_BLEND_MAP_ASSERT(false);
            break;
    }
}

template<>
void Parser::Parse_BlendListData_Default<SlopeBlendMapData> (const ColourBlendMapData& rDefData, BlendMapTypeId Blend_Type, SlopeBlendMapData& rData)
{
    POV_BLEND_MAP_ASSERT(Blend_Type == kBlendMapType_Slope);
    Error("Type not implemented yet.");
}

template<>
void Parser::Parse_BlendListData_Default<NormalBlendMapData> (const ColourBlendMapData& rDefData, BlendMapTypeId Blend_Type, NormalBlendMapData& rData)
{
    POV_BLEND_MAP_ASSERT(Blend_Type == kBlendMapType_Normal);
    rData=Copy_Tnormal(Default_Texture->Tnormal);
}

template<>
void Parser::Parse_BlendListData_Default<TexturePtr> (const ColourBlendMapData& rDefData, BlendMapTypeId Blend_Type, TexturePtr& rData)
{
    POV_BLEND_MAP_ASSERT(Blend_Type == kBlendMapType_Texture);
    rData=Copy_Textures(Default_Texture);
}


template<typename MAP_T>
shared_ptr<MAP_T> Parser::Parse_Blend_List (int Count, ColourBlendMapConstPtr Def_Map, BlendMapTypeId Blend_Type)
{
    shared_ptr<MAP_T>       New;
    typename MAP_T::Vector  tempList;
    int i;
    bool old_allow_id = Allow_Identifier_In_Call;
    Allow_Identifier_In_Call = false;

    i = 0;

    tempList.resize(Count);

    switch(Blend_Type)
    {
        case kBlendMapType_Colour:
            EXPECT
                CASE_EXPRESS
                    Parse_BlendListData(Blend_Type,tempList[i].Vals);
                    Parse_Comma ();
                    tempList[i].value = (SNGL)i;
                    if (++i >= Count)
                        EXIT
                END_CASE

                OTHERWISE
                    UNGET
                    EXIT
                END_CASE
            END_EXPECT
            break;

        case kBlendMapType_Pigment:
            EXPECT
                CASE(PIGMENT_TOKEN)
                    Parse_Begin ();
                    Parse_BlendListData(Blend_Type,tempList[i].Vals);
                    Parse_End ();
                    Parse_Comma ();
                    tempList[i].value = (SNGL)i;
                    if (++i >= Count)
                        EXIT
                END_CASE

                OTHERWISE
                    UNGET
                    EXIT
                END_CASE
            END_EXPECT
            break;

        case kBlendMapType_Normal:
            EXPECT
                CASE(NORMAL_TOKEN)
                    Parse_Begin ();
                    Parse_BlendListData(Blend_Type,tempList[i].Vals);
                    Parse_End ();
                    Parse_Comma ();
                    tempList[i].value = (SNGL)i;
                    if (++i >= Count)
                        EXIT
                END_CASE

                OTHERWISE
                    UNGET
                    EXIT
                END_CASE
            END_EXPECT
            break;

        case kBlendMapType_Texture:
            EXPECT
                CASE(TEXTURE_TOKEN)
                    Parse_Begin ();
                    Parse_BlendListData(Blend_Type,tempList[i].Vals);
                    Parse_End ();
                    Parse_Comma ();
                    tempList[i].value = (SNGL)i;
                    if (++i >= Count)
                        EXIT
                END_CASE

                OTHERWISE
                    UNGET
                    EXIT
                END_CASE
            END_EXPECT
            break;

        case kBlendMapType_Density:
            EXPECT
                CASE(DENSITY_TOKEN)
                    Parse_Begin ();
                    Parse_BlendListData(Blend_Type,tempList[i].Vals);
                    Parse_End ();
                    Parse_Comma ();
                    tempList[i].value = (SNGL)i;
                    if (++i >= Count)
                        EXIT
                END_CASE

                OTHERWISE
                    UNGET
                    EXIT
                END_CASE
            END_EXPECT
            break;

            // TODO - what about kBlendMapType_Slope ?!
    }

    if ((Blend_Type==kBlendMapType_Normal) && (i==0))
    {
        return shared_ptr<MAP_T>(); // empty pointer
    }

    while (i < Count)
    {
        Parse_BlendListData_Default (Def_Map->Blend_Map_Entries[i].Vals, Blend_Type, tempList[i].Vals);
        tempList[i].value = (SNGL)i;
        i++;
    }

    New = Create_Blend_Map<MAP_T> (Blend_Type);
    New->Set(tempList);

    Allow_Identifier_In_Call = old_allow_id;

    return New;
}

template<>
shared_ptr<GenericPigmentBlendMap> Parser::Parse_Blend_List<GenericPigmentBlendMap> (int Count, ColourBlendMapConstPtr Def_Map, BlendMapTypeId Blend_Type)
{
    shared_ptr<GenericPigmentBlendMap> New;
    POV_BLEND_MAP_ASSERT((Blend_Type == kBlendMapType_Pigment) ||
                         (Blend_Type == kBlendMapType_Density));
    EXPECT_ONE
        CASE(PIGMENT_TOKEN)
            if (Blend_Type != kBlendMapType_Pigment)
                Only_In("pigment", "pigment map");
            UNGET
            New = Parse_Blend_List<PigmentBlendMap> (Count, Def_Map, kBlendMapType_Pigment);
        END_CASE

        CASE(DENSITY_TOKEN)
            if (Blend_Type != kBlendMapType_Density)
                Only_In("density", "density map");
            UNGET
            New = Parse_Blend_List<PigmentBlendMap> (Count, Def_Map, kBlendMapType_Density);
        END_CASE

        OTHERWISE
            UNGET
            New = Parse_Blend_List<ColourBlendMap> (Count, Def_Map, kBlendMapType_Colour);
        END_CASE
    END_EXPECT
    return New;
}

template<>
shared_ptr<GenericNormalBlendMap> Parser::Parse_Blend_List<GenericNormalBlendMap> (int Count, ColourBlendMapConstPtr Def_Map, BlendMapTypeId Blend_Type)
{
    shared_ptr<GenericNormalBlendMap> New;
    switch (Blend_Type)
    {
        case kBlendMapType_Slope:
            New = Parse_Blend_List<SlopeBlendMap> (Count, Def_Map, Blend_Type);
            break;

        case kBlendMapType_Normal:
            New = Parse_Blend_List<NormalBlendMap> (Count, Def_Map, Blend_Type);
            break;

        default:
            POV_BLEND_MAP_ASSERT(false);
    }
    return New;
}

template ColourBlendMapPtr  Parser::Parse_Blend_List<ColourBlendMap>    (int Count, ColourBlendMapConstPtr Def_Map, BlendMapTypeId Blend_Type);
template PigmentBlendMapPtr Parser::Parse_Blend_List<PigmentBlendMap>   (int Count, ColourBlendMapConstPtr Def_Map, BlendMapTypeId Blend_Type);
template SlopeBlendMapPtr   Parser::Parse_Blend_List<SlopeBlendMap>     (int Count, ColourBlendMapConstPtr Def_Map, BlendMapTypeId Blend_Type);
template NormalBlendMapPtr  Parser::Parse_Blend_List<NormalBlendMap>    (int Count, ColourBlendMapConstPtr Def_Map, BlendMapTypeId Blend_Type);
template TextureBlendMapPtr Parser::Parse_Blend_List<TextureBlendMap>   (int Count, ColourBlendMapConstPtr Def_Map, BlendMapTypeId Blend_Type);

/*****************************************************************************
*
* FUNCTION    Parse_Item_Into_Blend_List
*
* INPUT       Blend_Type
*
* OUTPUT
*
* RETURNS     BLEND_MAP
*
* AUTHOR      Nathan Kopp and others - copied & modified from Parse_Blend_List
*
* DESCRIPTION
*
*   This performs a similar funciton to Parse_Blend_List.  It was created
*   specifically for uv mapping.  It is different from Parse_Blend_List in
*   the following ways:
*     It will parse exactly one item (normal,pigment, or texture).
*     It will NOT parse any wrapping tokens, such as "texture{...}"
*       (It is looking only for the body of the item, not the entire item.)
*     Because it always parses exactly one item, no default blend list is
*       needed.
*
* CHANGES
*
******************************************************************************/

template<typename MAP_T>
shared_ptr<MAP_T> Parser::Parse_Item_Into_Blend_List (BlendMapTypeId Blend_Type)
{
    shared_ptr<MAP_T>       New;
    typename MAP_T::Entry   Temp_Ent;
    typename MAP_T::Vector  tempList;
    BlendMapTypeId Type;
    bool old_allow_id = Allow_Identifier_In_Call;
    Allow_Identifier_In_Call = false;

    Type=Blend_Type;

    Temp_Ent.value = 0.0f;

    Parse_BlendListData (Type, Temp_Ent.Vals);
    tempList.push_back(Temp_Ent);

    New = Create_Blend_Map<MAP_T> (Type);
    New->Set(tempList);

    Allow_Identifier_In_Call = old_allow_id;

    return (New);
}

template<> GenericPigmentBlendMapPtr Parser::Parse_Item_Into_Blend_List<GenericPigmentBlendMap> (BlendMapTypeId Blend_Type)
{
    switch (Blend_Type)
    {
        case kBlendMapType_Colour:
            return Parse_Item_Into_Blend_List<ColourBlendMap> (Blend_Type);
        case kBlendMapType_Pigment:
            return Parse_Item_Into_Blend_List<PigmentBlendMap> (Blend_Type);
        default:
            POV_BLEND_MAP_ASSERT(false);
            // unreachable code to satisfy the compiler's demands for a return value; an empty pointer will do
            return GenericPigmentBlendMapPtr();
    }
}

template<> GenericNormalBlendMapPtr Parser::Parse_Item_Into_Blend_List<GenericNormalBlendMap> (BlendMapTypeId Blend_Type)
{
    switch (Blend_Type)
    {
        case kBlendMapType_Slope:
            return Parse_Item_Into_Blend_List<SlopeBlendMap> (Blend_Type);
        case kBlendMapType_Normal:
            return Parse_Item_Into_Blend_List<NormalBlendMap> (Blend_Type);
        default:
            POV_BLEND_MAP_ASSERT(false);
            // unreachable code to satisfy the compiler's demands for a return value; an empty pointer will do
            return GenericNormalBlendMapPtr();
    }
}

template ColourBlendMapPtr  Parser::Parse_Item_Into_Blend_List<ColourBlendMap>  (BlendMapTypeId Blend_Type);
template PigmentBlendMapPtr Parser::Parse_Item_Into_Blend_List<PigmentBlendMap> (BlendMapTypeId Blend_Type);
template SlopeBlendMapPtr   Parser::Parse_Item_Into_Blend_List<SlopeBlendMap>   (BlendMapTypeId Blend_Type);
template NormalBlendMapPtr  Parser::Parse_Item_Into_Blend_List<NormalBlendMap>  (BlendMapTypeId Blend_Type);
template TextureBlendMapPtr Parser::Parse_Item_Into_Blend_List<TextureBlendMap> (BlendMapTypeId Blend_Type);

/*****************************************************************************
*
* FUNCTION
*
*   Parse_Colour_Map
*
* INPUT
*
* OUTPUT
*
* RETURNS
*
*   Pointer to newly created BLEND_MAP that has colors as all
*   its entries.
*
* AUTHOR
*
*   POV-Ray Team
*
* DESCRIPTION   : This separate routine parses color_maps only.  It
*                 cannot be used for pigment_maps because it accommodates
*                 the old double entry color maps from vers 1.0
*
* CHANGES
*
******************************************************************************/

template<>
ColourBlendMapPtr Parser::Parse_Colour_Map<ColourBlendMap> ()
{
    ColourBlendMapPtr New;
    int c,p;
    EXPRESS Express;
    int Terms;
    ColourBlendMapEntry Temp_Ent, Temp_Ent_2;
    vector<ColourBlendMapEntry> tempList;
    bool old_allow_id = Allow_Identifier_In_Call;
    Allow_Identifier_In_Call = false;
    int blendMode = 0;
    GammaCurvePtr blendGamma;

    Parse_Begin ();

    EXPECT
        CASE (COLOUR_MAP_ID_TOKEN)
            New = *(reinterpret_cast<ColourBlendMapPtr *>(mToken.Data));
            EXIT
        END_CASE

        CASE(BLEND_MODE_TOKEN)
            blendMode = Parse_Float();
            if ((blendMode < 0) || (blendMode > 3))
                Error("blend_mode must be in the range 0 to 3");
        END_CASE

        CASE(BLEND_GAMMA_TOKEN)
            if (!sceneData->workingGamma)
                Error("blend_gamma requires that assumed_gamma has been set.");
            blendGamma = Parse_Gamma();
        END_CASE

        OTHERWISE
            UNGET

            EXPECT
                CASE (LEFT_SQUARE_TOKEN)
                    UNGET
                    Parse_Square_Begin();

                    Temp_Ent.value = Parse_Float();  Parse_Comma();

                    EXPECT_ONE
                        /* After [ must be a float. If 2nd thing found is another
                           float then this is an old style color_map.
                         */
                        CASE_FLOAT
                            Parse_Express(Express,&Terms);
                            if (Terms==1)
                            {
                                Temp_Ent_2.value = Express[0];
                                Parse_Colour (Temp_Ent.Vals);

                                GET (COLOUR_TOKEN);
                                Parse_Colour (Temp_Ent_2.Vals);
                                tempList.push_back(Temp_Ent);
                                tempList.push_back(Temp_Ent_2);
                            }
                            else
                                if (Terms==5)
                                {
                                    RGBFTColour rgbft;
                                    rgbft.Set(Express, Terms);
                                    Temp_Ent.Vals = ToTransColour (rgbft);
                                    tempList.push_back(Temp_Ent);
                                }
                                else
                                    Error("Illegal expression syntax in color_map.");
                        END_CASE

                        CASE_COLOUR
                            Parse_Colour (Temp_Ent.Vals);
                            tempList.push_back(Temp_Ent);
                        END_CASE

                        OTHERWISE
                            Expectation_Error("color");
                            UNGET
                        END_CASE

                    END_EXPECT

                    Parse_Square_End();
                END_CASE

                OTHERWISE
                    UNGET
                    if (tempList.empty())
                        Error ("Must have at least one color in color map.");

                    /* Eliminate duplicates */
                    for (c = 1, p = 0; c<tempList.size(); c++)
                    {
                        if (memcmp(&(tempList[p]),
                                   &(tempList[c]),sizeof(ColourBlendMapEntry)) == 0)
                            p--;

                        tempList[++p] = tempList[c];
                    }
                    p++;
                    tempList.resize(p);
                    New = ColourBlendMapPtr (new ColourBlendMap);
                    New->Set(tempList);
                    New->blendMode = blendMode;
                    if (blendGamma == nullptr)
                        blendGamma = PowerLawGammaCurve::GetByDecodingGamma(2.5);
                    New->blendGamma = GammaCurvePtr(TranscodingGammaCurve::Get(sceneData->workingGamma, blendGamma));
                    EXIT
                END_CASE
            END_EXPECT
            EXIT
        END_CASE
    END_EXPECT

    Parse_End ();

    Allow_Identifier_In_Call = old_allow_id;

    return (New);
}

template<>
GenericPigmentBlendMapPtr Parser::Parse_Colour_Map<GenericPigmentBlendMap> ()
{
    return Parse_Colour_Map<ColourBlendMap>();
}

template<>
PigmentBlendMapPtr Parser::Parse_Colour_Map<PigmentBlendMap> ()
{
    Error("Internal Error: Parse_Colour_Map called for non-colour blend map");
    // unreachable code to satisfy the compiler's demands for a return value; an empty pointer will do
    return PigmentBlendMapPtr();
}

template<>
GenericNormalBlendMapPtr Parser::Parse_Colour_Map<GenericNormalBlendMap> ()
{
    Error("Internal Error: Parse_Colour_Map called for non-colour blend map");
    // unreachable code to satisfy the compiler's demands for a return value; an empty pointer will do
    return GenericNormalBlendMapPtr();
}

template<>
SlopeBlendMapPtr Parser::Parse_Colour_Map<SlopeBlendMap> ()
{
    Error("Internal Error: Parse_Colour_Map called for non-colour blend map");
    // unreachable code to satisfy the compiler's demands for a return value; an empty pointer will do
    return SlopeBlendMapPtr();
}

template<>
NormalBlendMapPtr Parser::Parse_Colour_Map<NormalBlendMap> ()
{
    Error("Internal Error: Parse_Colour_Map called for non-colour blend map");
    // unreachable code to satisfy the compiler's demands for a return value; an empty pointer will do
    return NormalBlendMapPtr();
}

template<>
TextureBlendMapPtr Parser::Parse_Colour_Map<TextureBlendMap> ()
{
    Error("Internal Error: Parse_Colour_Map called for non-colour blend map");
    // unreachable code to satisfy the compiler's demands for a return value; an empty pointer will do
    return TextureBlendMapPtr();
}


/*****************************************************************************
*
* FUNCTION
*
*   Parse_Spline
*
* INPUT
*
* OUTPUT
*
* RETURNS
*
*   Pointer to newly created Spline
*
* AUTHOR
*
*   Wolfgang Ortmann
*
* DESCRIPTION   : This separate routine parses pure splines only. Splines in
*   lathe objects and SOR are similar but not identical
*
* CHANGES
*   Chris Huff Nov 2000 : Added the ability to use one spline as the basis for
*        another
*   Mark Wagner Nov 2000 : Modified to work with the dynamic-allocation version
*        of splines.c
*
******************************************************************************/

GenericSpline *Parser::Parse_Spline()
{
    GenericSpline * Old = nullptr;
    GenericSpline * New = nullptr;
    bool keepOld = false;
    int i = 0;
    EXPRESS Express;
    int Terms, MaxTerms;
    DBL par;
    bool old_allow_id = Allow_Identifier_In_Call;
    Allow_Identifier_In_Call = false;

    MaxTerms = 2;

    /*Check for spline identifier*/
    EXPECT_ONE
        CASE(SPLINE_ID_TOKEN)
            Old = reinterpret_cast<GenericSpline *>(mToken.Data);
            i = Old->SplineEntries.size();
            MaxTerms = Old->Terms;
            keepOld = true;
        END_CASE

        OTHERWISE
            UNGET
        END_CASE
    END_EXPECT

    /* Determine kind of spline */
    EXPECT
        CASE(LINEAR_SPLINE_TOKEN)
            if (Old)
                New = new LinearSpline(*Old);
            else
                New = new LinearSpline();
            if (Old && !keepOld)
                delete Old;
            Old = New;
            keepOld = false;
        END_CASE

        CASE(QUADRATIC_SPLINE_TOKEN)
            if (Old)
                New = new QuadraticSpline(*Old);
            else
                New = new QuadraticSpline();
            if (Old && !keepOld)
                delete Old;
            Old = New;
            keepOld = false;
        END_CASE

        CASE(CUBIC_SPLINE_TOKEN)
            if (Old)
                New = new CatmullRomSpline(*Old);
            else
                New = new CatmullRomSpline();
            if (Old && !keepOld)
                delete Old;
            Old = New;
            keepOld = false;
        END_CASE

        CASE(NATURAL_SPLINE_TOKEN)
            if (Old)
                New = new NaturalSpline(*Old);
            else
                New = new NaturalSpline();
            if (Old && !keepOld)
                delete Old;
            Old = New;
            keepOld = false;
        END_CASE

        OTHERWISE
            UNGET
            EXIT
        END_CASE
    END_EXPECT

    if (!New)
    {
        if (Old)
            New = new LinearSpline(*Old);
        else
            New = new LinearSpline();
    }

    EXPECT
        CASE_FLOAT
            /* Entry has the form float,vector */
            par = Parse_Float();
            Parse_Comma();

            Parse_Express(Express, &Terms);
            Promote_Express(Express,&Terms,2);
            if(Terms > 5)
                    Error("Too many components in vector!\n");
            MaxTerms = max(MaxTerms, Terms);
            Parse_Comma();
            /* MWW 2000 -- Changed call for dynamic allocation version */
            Insert_Spline_Entry(New, par, Express);
            i++;
        END_CASE

        OTHERWISE
            UNGET
            EXIT
        END_CASE
    END_EXPECT

    if(i < 1)
            Error("Spline must have at least one entry.");

    New->Terms = MaxTerms; // keep number of supplied terms

    Allow_Identifier_In_Call = old_allow_id;

    return New;
}



/*****************************************************************************
*
* FUNCTION
*
* INPUT
*
* OUTPUT
*
* RETURNS
*
* AUTHOR
*
* DESCRIPTION
*
* CHANGES
*
******************************************************************************/

void Parser::POV_strupr(char *s)
{
    int i,len;

    for (i = 0,len = (int)strlen(s); i < len; i++)
    {
        s[i] = (char)toupper((int)s[i]);
    }
}



/*****************************************************************************
*
* FUNCTION
*
* INPUT
*
* OUTPUT
*
* RETURNS
*
* AUTHOR
*
* DESCRIPTION
*
* CHANGES
*
******************************************************************************/

void Parser::POV_strlwr(char *s)
{
    int i,len;

    for (i = 0,len = (int)strlen(s); i < len; i++)
    {
        s[i] = (char)tolower((int)s[i]);
    }
}


/*****************************************************************************
*
* FUNCTION
*
*   stream_rand
*
* INPUT
*
*   stream - number of random stream
*
* OUTPUT
*
* RETURNS
*
*   DBL - random value
*
* AUTHOR
*
*   Dieter Bayer
*
* DESCRIPTION
*
*   Standard pseudo-random function.
*
* CHANGES
*
*   Feb 1996 : Creation.
*   Mar 1996 : Return 2^32 random values instead of 2^16 [AED]
*
******************************************************************************/

DBL Parser::stream_rand(int stream)
{
    return POV_rand(next_rand[stream]);
}



/*****************************************************************************
*
* FUNCTION
*
*   stream_seed
*
* INPUT
*
*   seed - Pseudo-random generator start value
*
* OUTPUT
*
* RETURNS
*
* AUTHOR
*
*   Dieter Bayer
*
* DESCRIPTION
*
*   Set start value for pseudo-random generator.
*
* CHANGES
*
*   Feb 1996 : Creation.
*
******************************************************************************/

int Parser::stream_seed(int seed)
{
    next_rand = reinterpret_cast<unsigned int *>(POV_REALLOC(next_rand, (Number_Of_Random_Generators+1)*sizeof(unsigned int), "random number generator"));

    next_rand[Number_Of_Random_Generators] = (unsigned int)seed;

    Number_Of_Random_Generators++;

    return (Number_Of_Random_Generators-1);
}



/*****************************************************************************
*
* FUNCTION
*
*   Init_Random_Generators
*
* INPUT
*
* OUTPUT
*
* RETURNS
*
* AUTHOR
*
*   Dieter Bayer
*
* DESCRIPTION
*
* CHANGES
*
*   Feb 1996 : Creation.
*
******************************************************************************/

void Parser::Init_Random_Generators()
{
    Number_Of_Random_Generators = 0;

    next_rand = nullptr;
}



/*****************************************************************************
*
* FUNCTION
*
*   Destroy_Random_Generators
*
* INPUT
*
* OUTPUT
*
* RETURNS
*
* AUTHOR
*
*   Dieter Bayer
*
* DESCRIPTION
*
* CHANGES
*
*   Feb 1996 : Creation.
*
******************************************************************************/

void Parser::Destroy_Random_Generators()
{
    if (next_rand != nullptr)
    {
        POV_FREE(next_rand);
    }

    next_rand = nullptr;

    Number_Of_Random_Generators = 0;
}

}<|MERGE_RESOLUTION|>--- conflicted
+++ resolved
@@ -1087,13 +1087,8 @@
                 case DIMENSIONS_TOKEN:
                     Parse_Paren_Begin();
                     GET(ARRAY_ID_TOKEN)
-<<<<<<< HEAD
                     a = reinterpret_cast<POV_ARRAY *>(*(mToken.DataPtr));
-                    Val = a->Dims+1;
-=======
-                    a = reinterpret_cast<POV_ARRAY *>(*(Token.DataPtr));
                     Val = a->maxDim + 1;
->>>>>>> 7bcbea72
                     Parse_Paren_End();
                     break;
 
@@ -1101,17 +1096,11 @@
                     Parse_Paren_Begin();
                     GET(ARRAY_ID_TOKEN)
                     Parse_Comma();
-<<<<<<< HEAD
                     a = reinterpret_cast<POV_ARRAY *>(*(mToken.DataPtr));
-                    i = (int)Parse_Float()-1.0;
-                    if ((i < 0) || (i > a->Dims))
-=======
-                    a = reinterpret_cast<POV_ARRAY *>(*(Token.DataPtr));
                     i = (int)Parse_Float()-1;
                     if ((i < 0) || (i > a->maxDim))
                     {
                         Warning("Querying size of dimension %d in %d-dimensional array.", i + 1, a->maxDim + 1);
->>>>>>> 7bcbea72
                         Val = 0.0;
                     }
                     else
