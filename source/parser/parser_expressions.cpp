--- conflicted
+++ resolved
@@ -172,7 +172,7 @@
 
     EXPECT
         CASE (OBJECT_ID_TOKEN)
-            uvm = dynamic_cast<UVMeshable*>(reinterpret_cast<ObjectPtr>(Token.Data));
+            uvm = dynamic_cast<UVMeshable*>(CurrentTokenDataPtr<ObjectPtr>());//dynamic_cast<UVMeshable*>(reinterpret_cast<ObjectPtr>(Token.Data));
             EXIT
         END_CASE
 
@@ -219,7 +219,7 @@
 
     EXPECT
         CASE (OBJECT_ID_TOKEN)
-            uvm = dynamic_cast<UVMeshable*>(reinterpret_cast<ObjectPtr>(Token.Data));
+            uvm = dynamic_cast<UVMeshable*>(CurrentTokenDataPtr<ObjectPtr>());// dynamic_cast<UVMeshable*>(reinterpret_cast<ObjectPtr>(Token.Data));
             EXIT
         END_CASE
 
@@ -267,7 +267,7 @@
 
     EXPECT
         CASE (OBJECT_ID_TOKEN)
-            uvm = dynamic_cast<UVMeshable*>(reinterpret_cast<ObjectPtr>(Token.Data));
+            uvm =  dynamic_cast<UVMeshable*>(CurrentTokenDataPtr<ObjectPtr>());// dynamic_cast<UVMeshable*>(reinterpret_cast<ObjectPtr>(Token.Data));
             EXIT
         END_CASE
 
@@ -321,7 +321,7 @@
 
     EXPECT
         CASE (OBJECT_ID_TOKEN)
-            uvm = dynamic_cast<UVMeshable*>(reinterpret_cast<ObjectPtr>(Token.Data));
+            uvm =  dynamic_cast<UVMeshable*>(CurrentTokenDataPtr<ObjectPtr>());// dynamic_cast<UVMeshable*>(reinterpret_cast<ObjectPtr>(Token.Data));
             EXIT
         END_CASE
 
@@ -399,7 +399,7 @@
         Res = intersect.IPoint;
 
         intersect.Object->Normal( Local_Normal, &intersect, GetParserDataPtr());
-        intersect.Object->UVCoord( UVVector, &intersect, GetParserDataPtr());
+        intersect.Object->UVCoord( UVVector, &intersect);
         Local_UV[X] = UVVector[X];
         Local_UV[Y] = UVVector[Y];
         Local_UV[Z] = 0;
@@ -414,21 +414,20 @@
         Local_UV = Vector3d(0.0, 0.0, 0.0);
     }
 
-<<<<<<< HEAD
-    EXPECT_ONE
-        CASE (VECTOR_FUNCT_TOKEN)
+    EXPECT_ONE_CAT
+        CASE (VECTOR_TOKEN_CATEGORY)
             /* All of these functions return a VECTOR result */
-            if(Token.Function_Id == VECTOR_ID_TOKEN)
+            if(CurrentTrueTokenId() == VECTOR_ID_TOKEN)
             {
-                (*reinterpret_cast<Vector3d *>(Token.Data)) = Local_Normal;
+                SetCurrentTokenData(Local_Normal);
                 /* 2018-12-31, extension: allow UV vector after normal */
                 if ( Parse_Comma() )
                 {
-                    EXPECT_ONE
-                        CASE (VECTOR_FUNCT_TOKEN)
-                        if(Token.Function_Id == VECTOR_ID_TOKEN)
+                    EXPECT_ONE_CAT
+                        CASE (VECTOR_TOKEN_CATEGORY)
+                        if(CurrentTrueTokenId() == VECTOR_ID_TOKEN)
                         {
-                            (*reinterpret_cast<Vector3d *>(Token.Data)) = Local_UV;
+                            SetCurrentTokenData(Local_UV);
                         }
                         else
                         {
@@ -452,10 +451,6 @@
             UNGET
         END_CASE
     END_EXPECT
-=======
-    if (AllowToken(VECTOR_ID_TOKEN))
-        SetCurrentTokenData(Local_Normal);
->>>>>>> 74b3ebe0
 
     Parse_Paren_End();
 }
@@ -474,7 +469,7 @@
 
     EXPECT_ONE
         CASE (OBJECT_ID_TOKEN)
-            Object = reinterpret_cast<ObjectPtr>(Token.Data);
+            Object = CurrentTokenDataPtr<ObjectPtr>();// reinterpret_cast<ObjectPtr>(Token.Data);
         END_CASE
 
         OTHERWISE
@@ -495,7 +490,7 @@
 
     if ( Find_Intersection( &intersect, Object, ray, GetParserDataPtr()) )
     {
-        intersect.Object->UVCoord( UVVector, &intersect, GetParserDataPtr());
+        intersect.Object->UVCoord( UVVector, &intersect );
         Res[X] = UVVector[X];
         Res[Y] = UVVector[Y];
         Res[Z] = 0;
@@ -914,7 +909,7 @@
 * CHANGES
 *
 ******************************************************************************/
-void Parser::Parse_Camera_Access(Vector3d &Vect,const TOKEN t)
+void Parser::Parse_Camera_Access(Vector3d &Vect,const TokenId t)
 {
     Camera that_camera;
     unsigned int idx=0; /* default to first camera */
@@ -922,22 +917,21 @@
     if (sceneData->clocklessAnimation == true)
     {
         EXPECT
-            CASE(LEFT_SQUARE_TOKEN)
+          CASE(LEFT_SQUARE_TOKEN)
             idx = (unsigned int)Parse_Float();
-        GET(RIGHT_SQUARE_TOKEN)
+            GET(RIGHT_SQUARE_TOKEN)
             EXIT
             END_CASE
 
-<<<<<<< HEAD
-            OTHERWISE
+          OTHERWISE
             UNGET
             EXIT
             END_CASE
         END_EXPECT
-            if (!(idx<sceneData->cameras.size()))
-            {
-                Error("Not enough cameras.");
-            }
+        if (!(idx<sceneData->cameras.size()))
+        {
+            Error("Not enough cameras.");
+        }
         that_camera = sceneData->cameras[idx];
     }
     else
@@ -977,9 +971,7 @@
 * CHANGES
 *
 ******************************************************************************/
-=======
 //******************************************************************************
->>>>>>> 74b3ebe0
 
 void Parser::Parse_Num_Factor (EXPRESS& Express,int *Terms)
 {
@@ -1427,11 +1419,10 @@
 
                 case DIMENSION_SIZE_TOKEN:
                     Parse_Paren_Begin();
-<<<<<<< HEAD
                     EXPECT
                         CASE(ARRAY_ID_TOKEN)
                         Parse_Comma();
-                        a = reinterpret_cast<POV_ARRAY *>(*(Token.DataPtr));
+                        a = reinterpret_cast<POV_ARRAY *>(*(mToken.DataPtr));
                         i = (int)Parse_Float()-1;
                         if ((i < 0) || (i > a->maxDim))
                         {
@@ -1444,7 +1435,7 @@
                         END_CASE
 
                         CASE(SPLINE_ID_TOKEN)
-                            spline = reinterpret_cast<GenericSpline*>(Token.Data);
+                            spline = reinterpret_cast<GenericSpline*>(mToken.Data);
                             Val = spline->SplineEntries.size();
                         EXIT
                         END_CASE
@@ -1453,20 +1444,6 @@
                             Expectation_Error("spline or array");
                         END_CASE
                     END_EXPECT
-
-=======
-                    GET(ARRAY_ID_TOKEN)
-                    Parse_Comma();
-                    a = reinterpret_cast<POV_ARRAY *>(*(mToken.DataPtr));
-                    i = (int)Parse_Float()-1;
-                    if ((i < 0) || (i > a->maxDim))
-                    {
-                        Warning("Querying size of dimension %d in %d-dimensional array.", i + 1, a->maxDim + 1);
-                        Val = 0.0;
-                    }
-                    else
-                        Val = a->Sizes[i];
->>>>>>> 74b3ebe0
                     Parse_Paren_End();
                     break;
 
@@ -1481,7 +1458,7 @@
                 case GET_TRIANGLE_COUNT_TOKEN:
                     Parse_Paren_Begin();
                     GET(OBJECT_ID_TOKEN)
-                    Object = (ObjectPtr)Token.Data;
+                    Object = CurrentTokenDataPtr<ObjectPtr>();//(ObjectPtr)Token.Data;
                     if ((LocalMesh=dynamic_cast<Mesh*>(Object)))
                     {
                       Val = LocalMesh->Data->Number_Of_Triangles;
@@ -1496,7 +1473,7 @@
                 case GET_VERTEX_COUNT_TOKEN:
                     Parse_Paren_Begin();
                     GET(OBJECT_ID_TOKEN)
-                    Object = (ObjectPtr)Token.Data;
+                    Object = CurrentTokenDataPtr<ObjectPtr>();//(ObjectPtr)Token.Data;
                     if ((LocalMesh=dynamic_cast<Mesh*>(Object)))
                     {
                       Val = LocalMesh->Data->Number_Of_Vertices;
@@ -1511,7 +1488,7 @@
                 case IS_SMOOTH_TRIANGLE_TOKEN:
                     Parse_Paren_Begin();
                     GET(OBJECT_ID_TOKEN)
-                    Object = (ObjectPtr)Token.Data;
+                    Object = CurrentTokenDataPtr<ObjectPtr>();//(ObjectPtr)Token.Data;
                     Parse_Comma();
                     i = (int)Parse_Float();
                     if ((LocalMesh = dynamic_cast<Mesh*>(Object))
@@ -1530,7 +1507,7 @@
                 case GET_NORMAL_COUNT_TOKEN:
                     Parse_Paren_Begin();
                     GET(OBJECT_ID_TOKEN)
-                    Object = (ObjectPtr)Token.Data;
+                    Object = CurrentTokenDataPtr<ObjectPtr>();//(ObjectPtr)Token.Data;
                     if ((LocalMesh=dynamic_cast<Mesh*>(Object)))
                     {
                       Val = LocalMesh->Data->Number_Of_Normals;
@@ -1545,7 +1522,7 @@
                 case GET_UV_COUNT_TOKEN:
                     Parse_Paren_Begin();
                     GET(OBJECT_ID_TOKEN)
-                    Object = (ObjectPtr)Token.Data;
+                    Object = CurrentTokenDataPtr<ObjectPtr>();//(ObjectPtr)Token.Data;
                     if ((LocalMesh=dynamic_cast<Mesh*>(Object)))
                     {
                       Val = LocalMesh->Data->Number_Of_UVCoords;
@@ -1717,13 +1694,13 @@
                 case CAMERA_DIRECTION_TOKEN:
                 case CAMERA_RIGHT_TOKEN:
                 case CAMERA_UP_TOKEN:
-                    Parse_Camera_Access(Vect, Token.Function_Id);
+                    Parse_Camera_Access(Vect, CurrentTrueTokenId() );
                     break;
 
                 case GET_VERTEX_INDICES_TOKEN:
                     Parse_Paren_Begin();
                     GET(OBJECT_ID_TOKEN)
-                    Object = (ObjectPtr)Token.Data;
+                    Object = CurrentTokenDataPtr<ObjectPtr>();//(ObjectPtr)Token.Data;
                     Parse_Comma();
                     i = (int)Parse_Float();
                     if ((LocalMesh = dynamic_cast<Mesh*>(Object))
@@ -1745,7 +1722,7 @@
                 case GET_NORMAL_INDICES_TOKEN:
                     Parse_Paren_Begin();
                     GET(OBJECT_ID_TOKEN)
-                    Object = (ObjectPtr)Token.Data;
+                    Object = CurrentTokenDataPtr<ObjectPtr>();//(ObjectPtr)Token.Data;
                     Parse_Comma();
                     i = (int)Parse_Float();
                     if ((LocalMesh = dynamic_cast<Mesh*>(Object))
@@ -1767,7 +1744,7 @@
                 case GET_UV_INDICES_TOKEN:
                     Parse_Paren_Begin();
                     GET(OBJECT_ID_TOKEN)
-                    Object = (ObjectPtr)Token.Data;
+                    Object = CurrentTokenDataPtr<ObjectPtr>();//(ObjectPtr)Token.Data;
                     Parse_Comma();
                     i = (int)Parse_Float();
                     if ((LocalMesh = dynamic_cast<Mesh*>(Object))
@@ -1789,7 +1766,7 @@
                 case GET_VERTEX_TOKEN:
                     Parse_Paren_Begin();
                     GET(OBJECT_ID_TOKEN)
-                    Object = (ObjectPtr)Token.Data;
+                    Object = CurrentTokenDataPtr<ObjectPtr>();//(ObjectPtr)Token.Data;
                     Parse_Comma();
                     i = (int)Parse_Float();
                     if ((LocalMesh = dynamic_cast<Mesh*>(Object))
@@ -1810,7 +1787,7 @@
                 case GET_NORMAL_TOKEN:
                     Parse_Paren_Begin();
                     GET(OBJECT_ID_TOKEN)
-                    Object = (ObjectPtr)Token.Data;
+                    Object = CurrentTokenDataPtr<ObjectPtr>();//(ObjectPtr)Token.Data;
                     Parse_Comma();
                     i = (int)Parse_Float();
                     if ((LocalMesh = dynamic_cast<Mesh*>(Object))
@@ -1831,7 +1808,7 @@
                 case GET_UV_TOKEN:
                     Parse_Paren_Begin();
                     GET(OBJECT_ID_TOKEN)
-                    Object = (ObjectPtr)Token.Data;
+                    Object = CurrentTokenDataPtr<ObjectPtr>();//(ObjectPtr)Token.Data;
                     Parse_Comma();
                     i = (int)Parse_Float();
                     if ((LocalMesh = dynamic_cast<Mesh*>(Object))
@@ -2586,7 +2563,6 @@
     return (retval);
 }
 
-<<<<<<< HEAD
 /*****************************************************************************
 *
 * FUNCTION
@@ -2609,17 +2585,15 @@
 {
 	int retval;
 
-	EXPECT
-		CASE_EXPRESS
+	EXPECT_ONE_CAT
+		CASE_EXPRESS_UNGET
 			Parse_Vector4D(Vect);
 			retval = true;
-			EXIT
 		END_CASE
 
 		OTHERWISE
 			UNGET
 			retval = false;
-			EXIT
 		END_CASE
 	END_EXPECT
 
@@ -2645,9 +2619,7 @@
 * CHANGES
 *
 ******************************************************************************/
-=======
 //******************************************************************************
->>>>>>> 74b3ebe0
 
 void Parser::Parse_Vector (Vector3d& Vector)
 {
@@ -4113,7 +4085,6 @@
         else
             New = new LinearSpline();
     }
-<<<<<<< HEAD
     
     switch( New->Extended() )
     {
@@ -4152,13 +4123,8 @@
           END_EXPECT
         break;
     }
-    EXPECT
-        CASE_FLOAT
-=======
-
     EXPECT_CAT
         CASE_FLOAT_UNGET
->>>>>>> 74b3ebe0
             /* Entry has the form float,vector */
             par = Parse_Float();
             Parse_Comma();
