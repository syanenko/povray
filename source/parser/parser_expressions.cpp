//******************************************************************************
///
/// @file parser/parser_expressions.cpp
///
/// Implementations related to parsing of float, vector and colour expressions.
///
/// @copyright
/// @parblock
///
/// Persistence of Vision Ray Tracer ('POV-Ray') version 3.8.
/// Copyright 1991-2018 Persistence of Vision Raytracer Pty. Ltd.
///
/// POV-Ray is free software: you can redistribute it and/or modify
/// it under the terms of the GNU Affero General Public License as
/// published by the Free Software Foundation, either version 3 of the
/// License, or (at your option) any later version.
///
/// POV-Ray is distributed in the hope that it will be useful,
/// but WITHOUT ANY WARRANTY; without even the implied warranty of
/// MERCHANTABILITY or FITNESS FOR A PARTICULAR PURPOSE.  See the
/// GNU Affero General Public License for more details.
///
/// You should have received a copy of the GNU Affero General Public License
/// along with this program.  If not, see <http://www.gnu.org/licenses/>.
///
/// ----------------------------------------------------------------------------
///
/// POV-Ray is based on the popular DKB raytracer version 2.12.
/// DKBTrace was originally written by David K. Buck.
/// DKBTrace Ver 2.0-2.12 were written by David K. Buck & Aaron A. Collins.
///
/// @endparblock
///
//******************************************************************************

// Unit header file must be the first file included within POV-Ray *.cpp files (pulls in config)
#include "parser/parser.h"

// C++ variants of C standard header files
#include <cctype>
#include <cstdlib>

// C++ standard header files
#include <algorithm>

// Boost header files
#include <boost/date_time/posix_time/posix_time.hpp>

// POV-Ray header files (base module)
#include "base/fileinputoutput.h"
#include "base/mathutil.h"

// POV-Ray header files (core module)
#include "core/material/blendmap.h"
#include "core/material/noise.h"
#include "core/material/normal.h"
#include "core/material/pattern.h"
#include "core/material/pigment.h"
#include "core/material/warp.h"
#include "core/math/matrix.h"
#include "core/math/spline.h"
#include "core/math/vector.h"
#include "core/render/trace.h"
#include "core/render/ray.h"
#include "core/scene/object.h"
#include "core/scene/scenedata.h"
#include "core/shape/heightfield.h"
#include "core/support/imageutil.h"

// POV-Ray header files (VM module)
#include "vm/fnpovfpu.h"

// this must be the last file included
#include "base/povdebug.h"

namespace pov_parser
{

using namespace pov_base;
using namespace pov;

/*****************************************************************************
* Local preprocessor defines
******************************************************************************/

#define ftrue(f) ((int)(fabs(f)>EPSILON))


/*****************************************************************************
*
* FUNCTION
*
* INPUT
*
* OUTPUT
*
* RETURNS
*
* AUTHOR
*
* DESCRIPTION
*
* CHANGES
*
******************************************************************************/

DBL Parser::Parse_Float_Param()
{
    DBL Local;
    EXPRESS Express;
    int Terms;
    bool old_allow_id = Allow_Identifier_In_Call;
    Allow_Identifier_In_Call = false;

    Parse_Paren_Begin();

    Parse_Express(Express,&Terms);

    if (Terms>1)
    {
        Error ("Float expected but vector or color expression found.");
    }

    Local = Express[0];

    Parse_Paren_End();

    Allow_Identifier_In_Call = old_allow_id;

    return (Local);
}



/*****************************************************************************
*
* FUNCTION
*
* INPUT
*
* OUTPUT
*
* RETURNS
*
* AUTHOR
*
* DESCRIPTION
*
* CHANGES
*
******************************************************************************/

void Parser::Parse_Float_Param2(DBL *Val1,DBL *Val2)
{
    bool old_allow_id = Allow_Identifier_In_Call;
    Allow_Identifier_In_Call = false;

    Parse_Paren_Begin();
    *Val1 = Parse_Float();
    Parse_Comma();
    *Val2 = Parse_Float();
    Parse_Paren_End();

    Allow_Identifier_In_Call = old_allow_id;
}



/*****************************************************************************
*
* FUNCTION
*
* INPUT
*
* OUTPUT
*
* RETURNS
*
* AUTHOR
*
* DESCRIPTION
*
* CHANGES
*
******************************************************************************/

void Parser::Parse_Vector_Param(Vector3d& Vector)
{
    Parse_Paren_Begin();
    Parse_Vector(Vector);
    Parse_Paren_End();
}



/*****************************************************************************
*
* FUNCTION
*
* INPUT
*
* OUTPUT
*
* RETURNS
*
* AUTHOR
*
* DESCRIPTION
*
* CHANGES
*
******************************************************************************/

void Parser::Parse_Vector_Param2(Vector3d& Val1, Vector3d& Val2)
{
    Parse_Paren_Begin();
    Parse_Vector(Val1);
    Parse_Comma();
    Parse_Vector(Val2);
    Parse_Paren_End();
}

/*****************************************************************************
*
* FUNCTION
*
* INPUT
*
* OUTPUT
*
* RETURNS
*
* AUTHOR
*
* DESCRIPTION
*
* CHANGES
*
******************************************************************************/

void Parser::Parse_Trace(Vector3d& Res)
{
    ObjectPtr Object;
    Intersection intersect;
    TraceTicket ticket(1, 0.0);
    Ray ray(ticket);
    Vector3d Local_Normal;

    Parse_Paren_Begin();

    EXPECT_ONE
        CASE (OBJECT_ID_TOKEN)
            Object = reinterpret_cast<ObjectPtr>(mToken.Data);
        END_CASE

        OTHERWISE
            Object = nullptr;
            UNGET
        END_CASE
    END_EXPECT

    if (Object == nullptr)
        Error ("Object identifier expected.");

    Parse_Comma();

    Parse_Vector(ray.Origin);
    Parse_Comma();
    Parse_Vector(ray.Direction);
    ray.Direction.normalize();

    Parse_Comma();

    if ( Find_Intersection( &intersect, Object, ray, GetParserDataPtr()) )
    {
        Res = intersect.IPoint;

        intersect.Object->Normal( Local_Normal, &intersect, GetParserDataPtr());

        if (Test_Flag(intersect.Object,INVERTED_FLAG))
            Local_Normal.invert();
    }
    else
    {
        Res[X]=Res[Y]=Res[Z]=0;
        Local_Normal = Vector3d(0.0, 0.0, 0.0);
    }

    EXPECT_ONE
        CASE (VECTOR_FUNCT_TOKEN)
            /* All of these functions return a VECTOR result */
            if(mToken.Function_Id == VECTOR_ID_TOKEN)
            {
                (*reinterpret_cast<Vector3d *>(mToken.Data)) = Local_Normal;
            }
            else
            {
                UNGET
            }
        END_CASE

        OTHERWISE
            UNGET
        END_CASE
    END_EXPECT

    Parse_Paren_End();
}

/*****************************************************************************
*
* FUNCTION
*
* INPUT
*
* OUTPUT
*
* RETURNS
*
* AUTHOR
*
* DESCRIPTION
*
* CHANGES
*
******************************************************************************/

int Parser::Parse_Inside()
{
    ObjectPtr Object;
    Vector3d Local_Vector;
    int Result = 0;

    Parse_Paren_Begin();

    EXPECT_ONE
        CASE (OBJECT_ID_TOKEN)
            Object = reinterpret_cast<ObjectPtr>(mToken.Data);
        END_CASE

        OTHERWISE
            Object = nullptr;
            UNGET
        END_CASE
    END_EXPECT

    if (Object == nullptr)
        Error ("Object identifier expected.");
    if((Object->Type & PATCH_OBJECT) == PATCH_OBJECT)
        Error ("Solid object identifier expected.");

    Parse_Comma();

    Parse_Vector(Local_Vector);

    if (Inside_Object(Local_Vector, Object, GetParserDataPtr()))
        Result = 1;
    else
        Result = 0;

    Parse_Paren_End();

    return Result;
}

/*****************************************************************************
*
* FUNCTION
*
* INPUT
*
* OUTPUT
*
* RETURNS
*
* AUTHOR
*
*   Thorsten Froehlich
*
* DESCRIPTION
*
*   Utility function that determines if this is a call or access of an
*   identifier and stores the result in a global variable.  If an identifier
*   is allowed is determined by another global variable.
*
* CHANGES
*
******************************************************************************/

bool Parser::Parse_Call()
{
    if(Allow_Identifier_In_Call)
    {
        if (Parse_Paren_Begin(false))
        {
            Identifier_In_Call = false;
            return true;
        }
        else
        {
            Identifier_In_Call = true;
            return false;
        }
    }
    else
    {
        Parse_Paren_Begin();
    }

    return true;
}

/*****************************************************************************
*
* FUNCTION
*
* INPUT
*
* OUTPUT
*
* RETURNS
*
* AUTHOR
*
* DESCRIPTION
*
*   NOTE: Function Parse_RValue in parse.cpp depends on this function to be
*   able to only use mToken.Data of the current token in order to have a kind
*   of two token look-ahead in Parse_RValue! [trf]
*
* CHANGES
*
******************************************************************************/

DBL Parser::Parse_Function_Call()
{
<<<<<<< HEAD
    FUNCTION_PTR fp = (FUNCTION_PTR )mToken.Data;
=======
    FUNCTION_PTR fp = (FUNCTION_PTR )Token.Data;
>>>>>>> 8c1eb72b
    if (fp == nullptr)
        // may happen if a #declare or #local inside a function declaration references the function
        Error("Illegal attempt to evaluate a function being currently declared; did you miss a closing brace?");

    // NB while parsing the call parameters, the parser may drop out of the current scope (macro or include file) before we get a chance to invoke the function,
    // in which case *fp will be destroyed, and an attempt made to drop the function. Therefore we copy *fp, and claim dibs on the function.
    // TODO - use smart pointers for this
    FUNCTION fn = *fp;
    FunctionCode *f = mpFunctionVM->GetFunctionAndReference(fn);

    unsigned int pmax = f->parameter_cnt - 1;
    unsigned int param = 0;
    DBL params[MAX_FUNCTION_PARAMETER_LIST];

    if(Parse_Call() == false)
    {
        // we claimed dibs on the function, so before we exit we must release it
        mpFunctionVM->RemoveFunction(fn);
        return 0.0;
    }

    // first store results in local array so recursive calls to
    // this function do not overwrite the global function stack
    // accessed by POVFPU_SetLocal [trf]
    for(param = 0; param < pmax; param++)
    {
        params[param] = Parse_Float();
        Parse_Comma();
    }
    params[param] = Parse_Float();

    Parse_Paren_End();

    for(param = 0; param < f->parameter_cnt; param++)
        fnVMContext->SetLocal(param, params[param]);

    DBL result = POVFPU_Run(fnVMContext, fn);

    // we claimed dibs on the function, so now that we're done with it we must say so
    mpFunctionVM->RemoveFunction(fn);

    return result;
}

/*****************************************************************************
*
* FUNCTION
*
* INPUT
*
* OUTPUT
*
* RETURNS
*
* AUTHOR
*
* DESCRIPTION
*
*   NOTE: Function Parse_RValue in parse.cpp depends on this function to be
*   able to only use mToken.Data of the current token in order to have a kind
*   of two token look-ahead in Parse_RValue! [trf]
*
* CHANGES
*
******************************************************************************/

void Parser::Parse_Vector_Function_Call(EXPRESS& Express, int *Terms)
{
<<<<<<< HEAD
    FUNCTION_PTR fp = (FUNCTION_PTR )mToken.Data;
=======
    FUNCTION_PTR fp = (FUNCTION_PTR )Token.Data;
>>>>>>> 8c1eb72b
    if (fp == nullptr)
        // may happen if a #declare or #local inside a function declaration references the function
        Error("Illegal attempt to evaluate a function being currently declared; did you miss a closing brace?");

    // NB while parsing the call parameters, the parser may drop out of the current scope (macro or include file) before we get a chance to invoke the function,
    // in which case *fp will be destroyed, and an attempt made to drop the function. Therefore we copy *fp, and claim dibs on the function.
    // TODO - use smart pointers for this
    FUNCTION fn = *fp;
    FunctionCode *f = mpFunctionVM->GetFunctionAndReference(fn);

    unsigned int pmax = f->parameter_cnt - 1;
    unsigned int param = 0;
    DBL params[MAX_FUNCTION_PARAMETER_LIST];

    if(Parse_Call() == false)
    {
        // we claimed dibs on the function, so before we exit we must release it
        mpFunctionVM->RemoveFunction(fn);
        return;
    }

    // first store results in local array so recursive calls to
    // this function do not overwrite the global function stack
    // accessed by POVFPU_SetLocal [trf]
    for(param = 0; param < pmax; param++)
    {
        params[param] = Parse_Float();
        Parse_Comma();
    }
    params[param] = Parse_Float();

    Parse_Paren_End();

    for(param = 0; param < f->parameter_cnt; param++)
        fnVMContext->SetLocal(param + f->return_size, params[param]);

    (void)POVFPU_Run(fnVMContext, fn);

    // we claimed dibs on the function, so now that we're done with it we must say so
    mpFunctionVM->RemoveFunction(fn);

    for(param = 0; param < f->return_size; param++)
        Express[param] = fnVMContext->GetLocal(param);

    *Terms = f->return_size;
}

/*****************************************************************************
*
* FUNCTION
*
* INPUT
*
* OUTPUT
*
* RETURNS
*
* AUTHOR
*
* DESCRIPTION
*
*   NOTE: Function Parse_RValue in parse.cpp depends on this function to be
*   able to only use mToken.Data of the current token in order to have a kind
*   of two token look-ahead in Parse_RValue! [trf]
*
* CHANGES
*
******************************************************************************/

void Parser::Parse_Spline_Call(EXPRESS& Express, int *Terms)
{
    GenericSpline *spline = reinterpret_cast<GenericSpline *>(mToken.Data);
    DBL Val;

    // NB while parsing the call parameters, the parser may drop out of the current scope (macro or include file)
    // before we get a chance to evaluate the spline, so we claim dibs on it.
    // TODO - use smart pointers for this
    Acquire_Spline_Reference(spline);

    if(Parse_Call() == false)
    {
        Release_Spline_Reference(spline);
        return;
    }

    Val=Parse_Float();
    Get_Token();

    if(mToken.Token_Id == COMMA_TOKEN)
    {
        /*If there is a second parameter, make a copy of the spline
        with a new type and evaluate that.*/

        // we claimed dibs on the original spline, but since we've chosen to use a copy instead, we'll release the original
        Release_Spline_Reference(spline);

        Get_Token();
        switch(mToken.Token_Id)
        {
            case LINEAR_SPLINE_TOKEN:
                spline = new LinearSpline(*spline);
                break;
            case QUADRATIC_SPLINE_TOKEN:
                spline = new QuadraticSpline(*spline);
                break;
            case CUBIC_SPLINE_TOKEN:
                spline = new CatmullRomSpline(*spline);
                break;
            case NATURAL_SPLINE_TOKEN:
                spline = new NaturalSpline(*spline);
                break;
            default:
                Error("linear_spline, quadratic_spline, natural_spline, or cubic_spline expected.");
                break;
        }

        Parse_Paren_End();
        Get_Spline_Val(spline, Val, Express, Terms);
        Destroy_Spline(spline);
        spline = nullptr;
    }
    else
    {
        UNGET
        Parse_Paren_End();
        Get_Spline_Val(spline, Val, Express, Terms);

        // we claimed dibs on the spline, so now that we're done with it we must say so
        Release_Spline_Reference(spline);
    }
}

/*****************************************************************************
*
* FUNCTION
*
* INPUT
*
* OUTPUT
*
* RETURNS
*
* AUTHOR
*
* DESCRIPTION
*
* CHANGES
*
******************************************************************************/

void Parser::Parse_Num_Factor (EXPRESS& Express,int *Terms)
{
    int i = 0;
    int l1,l2;
    DBL Val,Val2;
    Vector3d Vect,Vect2,Vect3;
    ObjectPtr Object;
    TRANSFORM Trans;
    TurbulenceWarp Turb;
    UCS2 *Local_String, *Local_String2;
    char *Local_C_String;
    UCS2String ign;
    shared_ptr<IStream> f;
    POV_ARRAY *a;
    bool Old_Ok=Ok_To_Declare;
    DBL greater_val, less_val, equal_val;
    PIGMENT *Pigment; // JN2007: Image map dimensions

    Ok_To_Declare=true;

    EXPECT
        CASE (PLUS_TOKEN)
        END_CASE

        OTHERWISE
            UNGET
            EXIT
        END_CASE
    END_EXPECT

    EXPECT_ONE
        CASE (FLOAT_FUNCT_TOKEN)
            /* All of these functions return a DBL result */
            switch(mToken.Function_Id)
            {
                case ABS_TOKEN:
                    Val = Parse_Float_Param();
                    Val = fabs(Val);
                    break;

                case ACOS_TOKEN:
                    Val = Parse_Float_Param();
                    if ( Val > 1.0 )
                    {
                        Warning("Domain error in acos.");
                        Val = 1.0;
                    }
                    else if (Val < -1.0)
                    {
                        Warning("Domain error in acos.");
                        Val = -1.0;
                    }
                    Val = acos(Val);
                    break;

                case VAL_TOKEN:
                    Parse_Paren_Begin();
                    Local_C_String=Parse_C_String();
                    Val = std::atof(Local_C_String);
                    POV_FREE(Local_C_String);
                    Parse_Paren_End();
                    break;

                case ASC_TOKEN:
                    Parse_Paren_Begin();
                    Local_String=Parse_String();
                    Val = (DBL)Local_String[0];
                    POV_FREE(Local_String);
                    Parse_Paren_End();
                    break;

                case ASIN_TOKEN:
                    Val = Parse_Float_Param();
                    if ( Val > 1.0 )
                    {
                        Warning("Domain error in asin.");
                        Val = 1.0;
                    }
                    else if (Val < -1.0)
                    {
                        Warning("Domain error in asin.");
                        Val = -1.0;
                    }
                    Val = asin(Val);
                    break;

                case ATAN_TOKEN:
                    Val = atan(Parse_Float_Param());
                    break;

                case ATAN2_TOKEN:
                    Parse_Float_Param2(&Val,&Val2);
                    if (ftrue(Val) || ftrue(Val2))
                        Val = atan2(Val,Val2);
                    else
                        Error("Domain error in atan2!");
                    break;

                case COSH_TOKEN:
                    Val = cosh(Parse_Float_Param());
                    break;
                case SINH_TOKEN:
                    Val = sinh(Parse_Float_Param());
                    break;
                case TANH_TOKEN:
                    Val = tanh(Parse_Float_Param());
                    break;
                case ACOSH_TOKEN:
                    Val = acosh(Parse_Float_Param());
                    break;
                case ASINH_TOKEN:
                    Val = asinh(Parse_Float_Param());
                    break;
                case ATANH_TOKEN:
                    Val = atanh(Parse_Float_Param());
                    break;
                case CEIL_TOKEN:
                    Val = ceil(Parse_Float_Param());
                    break;

                case CLOCK_TOKEN:
                    Val = clockValue;
                    break;

                case CLOCK_ON_TOKEN:
                    Val=(DBL) (useClock);
                break;

                case COS_TOKEN:
                    Val = cos(Parse_Float_Param());
                    break;

                case DEFINED_TOKEN:
                    Val = Parse_Ifdef_Param();
                    break;

                case DEGREES_TOKEN:
                    Val = Parse_Float_Param()/M_PI_180;
                    break;

                case DIV_TOKEN:
                    Parse_Float_Param2(&Val,&Val2);
                    Val=(DBL) ( (int)(Val/Val2) );
                    break;

                case EXP_TOKEN:
                    Val = exp(Parse_Float_Param());
                    break;

                case FILE_EXISTS_TOKEN:
                    Parse_Paren_Begin();

                    Local_C_String=Parse_C_String();

<<<<<<< HEAD
                    Val = ((f=Locate_File(UCS2String(ASCIItoUCS2String(Local_C_String)),POV_File_Text_User,ign,false)) == nullptr) ? 0.0 : 1.0;
                    f = nullptr;
=======
                    f = Locate_File(UCS2String(ASCIItoUCS2String(Local_C_String)), POV_File_Text_User, ign, false);
                    Val = (f == nullptr) ? 0.0 : 1.0;
                    if (f != nullptr)
                        delete f;
>>>>>>> 8c1eb72b

                    POV_FREE(Local_C_String);

                    Parse_Paren_End();
                    break;

                case FLOAT_ID_TOKEN:
                    Val = *(reinterpret_cast<DBL *>(mToken.Data));
                    break;

                case FLOAT_TOKEN:
                    Val = mToken.Token_Float;
                    break;

                case FLOOR_TOKEN:
                    Val = floor(Parse_Float_Param());
                    break;

                case INT_TOKEN:
                    Val = (DBL) ((int) Parse_Float_Param());
                    break;

                case INSIDE_TOKEN:
                    Val = (DBL) Parse_Inside();
                    break;

                case LN_TOKEN:
                    Val = Parse_Float_Param();
                    if (Val<=0.0)
                        Error("ln of negative number %lf",Val);
                    else
                        Val = log(Val);
                    break;

                case LOG_TOKEN:
                    Val = Parse_Float_Param();
                    if (Val<=0.0)
                        Error("log of negative number %lf",Val);
                    else
                        Val = log10(Val);
                    break;

                case BITWISE_AND_TOKEN:
                    Parse_Paren_Begin();
                    l1 = (int)Parse_Float();
                    EXPECT
                        CASE(COMMA_TOKEN)
                            l2 = (int)Parse_Float();
                            l1 &= l2;
                        END_CASE

                        OTHERWISE
                            UNGET
                            EXIT
                        END_CASE
                    END_EXPECT
                    Parse_Paren_End();
                    Val = (DBL)l1;
                    break;

                case BITWISE_XOR_TOKEN:
                    Parse_Paren_Begin();
                    l1 = (int)Parse_Float();
                    EXPECT
                        CASE(COMMA_TOKEN)
                            l2 = (int)Parse_Float();
                            l1 ^= l2;
                        END_CASE

                        OTHERWISE
                            UNGET
                            EXIT
                        END_CASE
                    END_EXPECT
                    Parse_Paren_End();
                    Val = (DBL)l1;
                    break;

                case BITWISE_OR_TOKEN:
                    Parse_Paren_Begin();
                    l1 = (int)Parse_Float();
                    EXPECT
                        CASE(COMMA_TOKEN)
                            l2 = (int)Parse_Float();
                            l1 |= l2;
                        END_CASE

                        OTHERWISE
                            UNGET
                            EXIT
                        END_CASE
                    END_EXPECT
                    Parse_Paren_End();
                    Val = (DBL)l1;
                    break;

                case MAX_TOKEN:
                    Parse_Paren_Begin();
                    Val = Parse_Float();
                    EXPECT
                        CASE(COMMA_TOKEN)
                            Val2 = Parse_Float();
                            Val = max(Val,Val2);
                        END_CASE

                        OTHERWISE
                            UNGET
                            EXIT
                        END_CASE
                    END_EXPECT
                    Parse_Paren_End();
                    break;

                case MIN_TOKEN:
                    Parse_Paren_Begin();
                    Val = Parse_Float();
                    EXPECT
                        CASE(COMMA_TOKEN)
                            Val2 = Parse_Float();
                            Val = min(Val,Val2);
                        END_CASE

                        OTHERWISE
                            UNGET
                            EXIT
                        END_CASE
                    END_EXPECT
                    Parse_Paren_End();
                    break;

                case SELECT_TOKEN:
                    Parse_Paren_Begin();
                    Val = Parse_Float();
                    Parse_Comma();
                    less_val = Parse_Float();
                    Parse_Comma();
                    equal_val = Parse_Float();
                    EXPECT_ONE
                        CASE(COMMA_TOKEN)
                            greater_val = Parse_Float();
                            if(Val < 0.0)
                                Val = less_val;
                            else if(Val == 0.0)
                                Val = equal_val;
                            else
                                Val = greater_val;
                        END_CASE

                        OTHERWISE
                            UNGET
                            if(Val < 0.0)
                                Val = less_val;
                            else
                                Val = equal_val;
                        END_CASE
                    END_EXPECT
                    Parse_Paren_End();
                    break;

                case MOD_TOKEN:
                    Parse_Float_Param2(&Val,&Val2);
                    Val = fmod(Val,Val2);
                    break;

                case PI_TOKEN:
                    Val = M_PI;
                    break;

                case TAU_TOKEN:
                    Val = M_TAU;
                    break;

                case SQR_TOKEN:
                    Val = Parse_Float_Param();
                    Val = (Val*Val);
                    break;

                case POW_TOKEN:
                    Parse_Float_Param2(&Val,&Val2);
                    if((Val == 0.0) && (Val2 == 0.0))
                        Error("Domain error.");
                    Val=pow(Val,Val2);
                    break;

                case RADIANS_TOKEN:
                    Val = Parse_Float_Param()*M_PI_180;
                    break;

                case SIN_TOKEN:
                    Val = sin(Parse_Float_Param());
                    break;

                case SQRT_TOKEN:
                    Val = Parse_Float_Param();
                    if (Val<0.0)
                        Error("sqrt of negative number %lf",Val);
                    else
                        Val = sqrt(Val);
                    break;

                case STRCMP_TOKEN:
                    Parse_Paren_Begin();
                    Local_String=Parse_String();
                    Parse_Comma();
                    Local_String2=Parse_String();
                    Val = (DBL)UCS2_strcmp(Local_String, Local_String2);
                    POV_FREE(Local_String);
                    POV_FREE(Local_String2);
                    Parse_Paren_End();
                    break;

                case STRLEN_TOKEN:
                    Parse_Paren_Begin();
                    Local_String=Parse_String();
                    Val = (DBL)UCS2_strlen(Local_String);
                    POV_FREE(Local_String);
                    Parse_Paren_End();
                    break;

                case TAN_TOKEN:
                    Val = tan(Parse_Float_Param());
                    break;

                case VDOT_TOKEN:
                    Parse_Vector_Param2(Vect,Vect2);
                    Val = dot(Vect,Vect2);
                    break;

                case VLENGTH_TOKEN:
                    Parse_Vector_Param(Vect);
                    Val = Vect.length();
                    break;

                case VERSION_TOKEN:
                    if (!parsingVersionDirective)
                    {
                        // Normally, the `version` pseudo-variable needs to return the effective language version
                        // (which now defaults to v3.6.2) so that include files can properly switch back after
                        // temporarily overriding the `#version` setting.
                        Val = sceneData->EffectiveLanguageVersion() / 100.0;
                    }
                    else
                    {
                        // When used inside a `#version` statement, special handling is needed to support the
                        // `#version version` idiom to set the effective language version to whatever version
                        // of POV-Ray is actually used.
                        Val = sceneData->languageVersion / 100.0;
                    }
                    break;

                case TRUE_TOKEN:
                case YES_TOKEN:
                case ON_TOKEN:
                    Val = 1.0;
                    break;

                case FALSE_TOKEN:
                case NO_TOKEN:
                case OFF_TOKEN:
                    Val = 0.0;
                    break;

                case SEED_TOKEN:
                    Val = stream_seed((int)Parse_Float_Param());
                    break;

                case RAND_TOKEN:
                    i = (int)Parse_Float_Param();
                    if ((i < 0) || (i >= Number_Of_Random_Generators))
                        Error("Illegal random number generator.");
                    Val = stream_rand(i);
                    break;

                case DIMENSIONS_TOKEN:
                    Parse_Paren_Begin();
                    GET(ARRAY_ID_TOKEN)
                    a = reinterpret_cast<POV_ARRAY *>(*(mToken.DataPtr));
                    Val = a->Dims+1;
                    Parse_Paren_End();
                    break;

                case DIMENSION_SIZE_TOKEN:
                    Parse_Paren_Begin();
                    GET(ARRAY_ID_TOKEN)
                    Parse_Comma();
                    a = reinterpret_cast<POV_ARRAY *>(*(mToken.DataPtr));
                    i = (int)Parse_Float()-1.0;
                    if ((i < 0) || (i > a->Dims))
                        Val = 0.0;
                    else
                        Val = a->Sizes[i];
                    Parse_Paren_End();
                    break;

                case NOW_TOKEN:
                    {
                        static boost::posix_time::ptime y2k(boost::gregorian::date(2000,1,1));
                        boost::posix_time::ptime now(boost::posix_time::microsec_clock::universal_time());
                        Val = (now-y2k).total_microseconds() * (1.0e-6) / (24*60*60);
                    }
                    break;
            }

            *Terms = 1;
            Express[0]=Val;
        END_CASE

        CASE (VECTOR_FUNCT_TOKEN)
            /* All of these functions return a VECTOR result */
            switch(mToken.Function_Id)
            {
                case VAXIS_ROTATE_TOKEN:
                    Parse_Paren_Begin();
                    Parse_Vector(Vect2);
                    Parse_Comma();
                    Parse_Vector(Vect3);
                    Parse_Comma();
                    Val=Parse_Float()*M_PI_180;
                    Parse_Paren_End();
                    Compute_Axis_Rotation_Transform(&Trans,Vect3,Val);
                    MTransPoint(Vect, Vect2, &Trans);
                    break;

                case VCROSS_TOKEN:
                    Parse_Vector_Param2(Vect2,Vect3);
                    Vect = cross(Vect2,Vect3);
                    break;

                case VECTOR_ID_TOKEN:
                    Vect = *reinterpret_cast<Vector3d *>(mToken.Data);
                    break;

                case VNORMALIZE_TOKEN:
                    Parse_Vector_Param(Vect2);
                    if((Vect2[X] == 0.0) && (Vect2[Y] == 0.0) && (Vect2[Z] == 0.0))
                    {
                        if (sceneData->EffectiveLanguageVersion() >= 350)
                            PossibleError("Normalizing zero-length vector.");
                        Vect[X] = Vect[Y] = Vect[Z] = 0.0;
                    }
                    else
                        Vect = Vect2.normalized();
                    break;

                case VROTATE_TOKEN:
                    Parse_Vector_Param2(Vect2,Vect3);
                    Compute_Rotation_Transform (&Trans, Vect3);
                    MTransPoint(Vect, Vect2, &Trans);
                    break;

                case VTURBULENCE_TOKEN:
                    Parse_Paren_Begin();
                    Turb.Lambda = Parse_Float();
                    Parse_Comma();
                    Turb.Omega = Parse_Float();
                    Parse_Comma();
                    Turb.Octaves = (int)Parse_Float();
                    if(Turb.Octaves < 1)
                        Turb.Octaves = 1;
                    if(Turb.Octaves > 10) // avoid domain errors
                        Turb.Octaves = 10;
                    Parse_Comma();
                    Parse_Vector(Vect2); // input vector
                    Parse_Comma();
                    Parse_Paren_End();
                    DTurbulence(Vect, Vect2, &Turb);
                    break;

                case X_TOKEN:
                    Vect = Vector3d(1.0,0.0,0.0);
                    break;

                case Y_TOKEN:
                    Vect = Vector3d(0.0,1.0,0.0);
                    break;

                case Z_TOKEN:
                    Vect = Vector3d(0.0,0.0,1.0);
                    break;

                case TRACE_TOKEN:
                    Parse_Trace( Vect );
                    break;

                case MIN_EXTENT_TOKEN:
                    Parse_Paren_Begin();
                    EXPECT_ONE
                        CASE (OBJECT_ID_TOKEN)
                            Object = reinterpret_cast<ObjectPtr>(mToken.Data);
                            if ( Object )
                                Vect = Vector3d(Object->BBox.lowerLeft);
                        END_CASE

                        OTHERWISE
                            Object = nullptr;
                            Vect = Vector3d(0.0,0.0,0.0);
                            UNGET
                        END_CASE
                    END_EXPECT
                    Parse_Paren_End();
                    break;

                case MAX_EXTENT_TOKEN:
                    Parse_Paren_Begin();
                    EXPECT_ONE
                        CASE (OBJECT_ID_TOKEN)
                            Object = reinterpret_cast<ObjectPtr>(mToken.Data);
                            if ( Object )
                                Vect = Vector3d(Object->BBox.lowerLeft+Object->BBox.size);
                        END_CASE

                        // JN2007: Image map dimensions:
                        CASE4 (DENSITY_ID_TOKEN,NORMAL_ID_TOKEN,PIGMENT_ID_TOKEN,TEXTURE_ID_TOKEN)
                            Pigment = reinterpret_cast<PIGMENT *>(mToken.Data);
                            if (const ImagePatternImpl *pattern = dynamic_cast<ImagePatternImpl*>(Pigment->pattern.get()))
                            {
                                Vect[X] = pattern->pImage->iwidth;
                                Vect[Y] = pattern->pImage->iheight;
                                Vect[Z] = 0;
                            }
                            else if (const DensityFilePattern *pattern = dynamic_cast<DensityFilePattern*>(Pigment->pattern.get()))
                            {
                                Vect[X] = pattern->densityFile->Data->Sx;
                                Vect[Y] = pattern->densityFile->Data->Sy;
                                Vect[Z] = pattern->densityFile->Data->Sz;
                            }
                            else
                            {
                                Error("A pigment, normal or density parameter to max_extent must be based on an image or density file.");
                            }
                        END_CASE

                        OTHERWISE
                            Object = nullptr;
                            Vect = Vector3d(0.0,0.0,0.0);
                            UNGET
                        END_CASE
                    END_EXPECT
                    Parse_Paren_End();
                    break;
            }

            *Terms = 3;
            for(i = 0; i < 3; i++)
                Express[i] = Vect[i];
        END_CASE

        CASE (FUNCT_ID_TOKEN)
            *Terms = 1;
            Val = Parse_Function_Call();
            Express[0] = Val;
        END_CASE

        CASE (VECTFUNCT_ID_TOKEN)
            *Terms = 5; // will be adjusted by Parse_Vector_Function_Call
            for(i = 0; i < *Terms; i++)
                Express[i] = 0.0;
            Parse_Vector_Function_Call(Express, Terms);
        END_CASE

        CASE (SPLINE_ID_TOKEN)
            *Terms = 5; // will be adjusted by Parse_Spline_Call
            for(i = 0; i < *Terms; i++)
                Express[i] = 0.0;
            Parse_Spline_Call(Express, Terms);
        END_CASE

        CASE (COLOUR_ID_TOKEN)
            *Terms=5;
            (*reinterpret_cast<RGBFTColour *>(mToken.Data)).Get(Express, *Terms);
        END_CASE

        CASE (UV_ID_TOKEN)
            *Terms=2;
            for (i=0; i<2; i++)
                Express[i]=(DBL)(  (*reinterpret_cast<Vector2d *>(mToken.Data))[i]  );
        END_CASE

        CASE (VECTOR_4D_ID_TOKEN)
            *Terms=4;
            for (i=0; i<4; i++)
                Express[i]=(DBL)(  (reinterpret_cast<DBL *>(mToken.Data))[i]  );
        END_CASE

        CASE (T_TOKEN)
            *Terms=4;
            Express[0]=0.0;
            Express[1]=0.0;
            Express[2]=0.0;
            Express[3]=1.0;
        END_CASE

        CASE (U_TOKEN)
            *Terms=2;
            Express[0]=1.0;
            Express[1]=0.0;
        END_CASE

        CASE (V_TOKEN)
            *Terms=2;
            Express[0]=0.0;
            Express[1]=1.0;
        END_CASE

        CASE (DASH_TOKEN)
            Ok_To_Declare=Old_Ok;
            Parse_Num_Factor(Express,Terms);
            Old_Ok=Ok_To_Declare;
            Ok_To_Declare=true;
            for (i=0; i<*Terms; i++)
                Express[i]=-Express[i];
        END_CASE

        CASE (EXCLAMATION_TOKEN)
            Ok_To_Declare=Old_Ok;
            Parse_Num_Factor(Express,Terms);
            Old_Ok=Ok_To_Declare;
            Ok_To_Declare=true;
            for (i=0; i<*Terms; i++)
                Express[i] = ftrue(Express[i])?0.0:1.0;
        END_CASE

        CASE (LEFT_PAREN_TOKEN)
            UNGET
            Parse_Paren_Begin();
            Parse_Express(Express,Terms);
            Parse_Paren_End();
        END_CASE

/* This case parses a 2, 3, 4, or 5 term vector.  First parse 2 terms.
   Note Parse_Comma won't crash if it doesn't find one.
 */

        CASE (LEFT_ANGLE_TOKEN)
            UNGET

            Parse_Angle_Begin();

            Express[X] = Parse_Float();   Parse_Comma();
            Express[Y] = Parse_Float();   Parse_Comma();
            *Terms=2;

            EXPECT_ONE
                CASE_EXPRESS
                    /* If a 3rd float is found, parse it. */
                    Express[2] = Parse_Float(); Parse_Comma();
                    *Terms=3;
                    EXPECT_ONE
                        CASE_EXPRESS
                            /* If a 4th float is found, parse it. */
                            Express[3] = Parse_Float(); Parse_Comma();
                            *Terms=4;
                            EXPECT_ONE
                                CASE_EXPRESS
                                    /* If a 5th float is found, parse it. */
                                    Express[4] = Parse_Float();
                                    *Terms=5;
                                END_CASE

                                OTHERWISE
                                    /* Only 4 found. */
                                    UNGET
                                END_CASE
                            END_EXPECT
                        END_CASE

                        OTHERWISE
                            /* Only 3 found. */
                            UNGET
                        END_CASE
                    END_EXPECT
                END_CASE

                OTHERWISE
                    /* Only 2 found. */
                    UNGET
                END_CASE
            END_EXPECT

            Parse_Angle_End();

        END_CASE

        OTHERWISE
            Expectation_Error ("numeric expression");
        END_CASE
    END_EXPECT

    Ok_To_Declare=Old_Ok;

    /* Parse VECTOR.x or COLOR.red type things */
    EXPECT_ONE
        CASE(PERIOD_TOKEN)
            EXPECT_ONE
                CASE (VECTOR_FUNCT_TOKEN)
                    switch(mToken.Function_Id)
                    {
                        case X_TOKEN:
                            i=X;
                            break;

                        case Y_TOKEN:
                            i=Y;
                            break;

                        case Z_TOKEN:
                            i=Z;
                            break;

                        default:
                            Expectation_Error ("x, y, or z");
                    }
                END_CASE

                CASE (COLOUR_KEY_TOKEN)
                    switch(mToken.Function_Id)
                    {
                        case RED_TOKEN:
                            i=pRED;
                            break;

                        case GREEN_TOKEN:
                            i=pGREEN;
                            break;

                        case BLUE_TOKEN:
                            i=pBLUE;
                            break;

                        case FILTER_TOKEN:
                            i=pFILTER;
                            break;

                        case TRANSMIT_TOKEN:
                            i=pTRANSM;
                            break;

                        case GRAY_TOKEN:
                            *Terms=1;
                            Express[0]=PreciseRGBFTColour(Express).Greyscale();
                            return;

                        default:
                            Expectation_Error ("red, green, blue, filter, transmit, gray or vector component");
                    }
                END_CASE

                CASE(U_TOKEN)
                    i=U;
                END_CASE

                CASE(V_TOKEN)
                    i=V;
                END_CASE

                CASE(T_TOKEN)
                    i=T;
                END_CASE

                OTHERWISE
                    Expectation_Error ("x, y, z, u, v, t or color component");
                END_CASE
            END_EXPECT

            if (i>=*Terms)
                Error("Bad operands for period operator.");
            *Terms=1;
            Express[0]=Express[i];
        END_CASE

        OTHERWISE
            UNGET
        END_CASE
    END_EXPECT
}



/*****************************************************************************
*
* FUNCTION
*
* INPUT
*
* OUTPUT
*
* RETURNS
*
* AUTHOR
*
* DESCRIPTION
*
* CHANGES
*
******************************************************************************/

/* Promote_Express promotes Express to the requested number of terms.  If
   *Old_Terms==1, then it sets all terms to Express[0].  Otherwise, it pads
   extra terms with 0.0.

   To maximize the consistency of results, DO NOT promote until it is actually
   required.  This is to ensure, as much as possible, that the same expression
   will produce the same results regardless of the context.
*/

void Parser::Promote_Express(EXPRESS& Express,int *Old_Terms,int New_Terms)
{
    int i;

    if (*Old_Terms >= New_Terms)
        return;

    if (*Old_Terms==1)
    {
        for(i=1;i<New_Terms;i++)
        {
            Express[i]=Express[0];
        }
    }
    else
    {
        for(i=(*Old_Terms);i<New_Terms;i++)
        {
            Express[i]=0.0;
        }
    }

    *Old_Terms=New_Terms;
}




/*****************************************************************************
*
* FUNCTION
*
* INPUT
*
* OUTPUT
*
* RETURNS
*
* AUTHOR
*
* DESCRIPTION
*
* CHANGES
*
*    2000 : NK promotion bugfix
*
******************************************************************************/

void Parser::Parse_Num_Term (EXPRESS& Express,int *Terms)
{
    int i;
    EXPRESS Local_Express;
    int Local_Terms;

    Parse_Num_Factor(Express,Terms);

    EXPECT
        CASE (STAR_TOKEN)
            Parse_Num_Factor(Local_Express,&Local_Terms);
            if (Local_Terms>*Terms)
                Promote_Express(Express,Terms,Local_Terms);
            else
                Promote_Express(Local_Express,&Local_Terms,*Terms);

            for(i=0;i<*Terms;i++)
                Express[i] *= Local_Express[i];
        END_CASE

        CASE (SLASH_TOKEN)
            Parse_Num_Factor(Local_Express,&Local_Terms);
            if (Local_Terms>*Terms)
                Promote_Express(Express,Terms,Local_Terms);
            else
                Promote_Express(Local_Express,&Local_Terms,*Terms);

            for(i=0;i<*Terms;i++)
            {
                if (Local_Express[i]==0.0) /* must be 0.0, not EPSILON */
                {
                    Express[i]=HUGE_VAL;
                    Warning("Divide by zero.");
                }
                else
                {
                    Express[i] /= Local_Express[i];
                }
            }
        END_CASE

        OTHERWISE
            UNGET
            EXIT
        END_CASE
    END_EXPECT

}



/*****************************************************************************
*
* FUNCTION
*
* INPUT
*
* OUTPUT
*
* RETURNS
*
* AUTHOR
*
* DESCRIPTION
*
* CHANGES
*
*    2000 :  NK promotion bugfix
*
******************************************************************************/

void Parser::Parse_Rel_Factor (EXPRESS& Express,int *Terms)
{
    int i;
    EXPRESS Local_Express;
    int Local_Terms;

    Parse_Num_Term(Express,Terms);

    EXPECT
        CASE (PLUS_TOKEN)
            Parse_Num_Term(Local_Express,&Local_Terms);
            if (Local_Terms>*Terms)
            {
                Promote_Express(Express,Terms,Local_Terms);
            }
            else
            {
                Promote_Express(Local_Express,&Local_Terms,*Terms);
            }

            for(i=0;i<*Terms;i++)
                Express[i] += Local_Express[i];
        END_CASE

        CASE (DASH_TOKEN)
            Parse_Num_Term(Local_Express,&Local_Terms);
            if (Local_Terms>*Terms)
            {
                Promote_Express(Express,Terms,Local_Terms);
            }
            else
            {
                Promote_Express(Local_Express,&Local_Terms,*Terms);
            }

            for(i=0;i<*Terms;i++)
                Express[i] -= Local_Express[i];
        END_CASE

        OTHERWISE
            UNGET
            EXIT
        END_CASE
    END_EXPECT

}


/*****************************************************************************
*
* FUNCTION
*
* INPUT
*
* OUTPUT
*
* RETURNS
*
* AUTHOR
*
* DESCRIPTION
*
* CHANGES
*
******************************************************************************/

DBL Parser::Parse_Rel_String_Term (const UCS2 *lhs)
{
    int Val;
    UCS2 *rhs = nullptr;

    EXPECT_ONE
        CASE (LEFT_ANGLE_TOKEN)
            rhs = Parse_String();
            Val = UCS2_strcmp(lhs, rhs);
            POV_FREE(rhs);

            return (DBL)(Val < 0);
        END_CASE

        CASE (REL_LE_TOKEN)
            rhs = Parse_String();
            Val = UCS2_strcmp(lhs, rhs);
            POV_FREE(rhs);

            return (DBL)(Val <= 0);
        END_CASE

        CASE (EQUALS_TOKEN)
            rhs = Parse_String();
            Val = UCS2_strcmp(lhs, rhs);
            POV_FREE(rhs);

            return (DBL)(Val == 0);
        END_CASE

        CASE (REL_NE_TOKEN)
            rhs = Parse_String();
            Val = UCS2_strcmp(lhs, rhs);
            POV_FREE(rhs);

            return (DBL)(Val != 0);
        END_CASE

        CASE (REL_GE_TOKEN)
            rhs = Parse_String();
            Val = UCS2_strcmp(lhs, rhs);
            POV_FREE(rhs);

            return (DBL)(Val >= 0);
        END_CASE

        CASE (RIGHT_ANGLE_TOKEN)
            rhs = Parse_String();
            Val = UCS2_strcmp(lhs, rhs);
            POV_FREE(rhs);

            return (DBL)(Val > 0);
        END_CASE

        OTHERWISE
            Expectation_Error("string comparison operator");

            return 0.0;
        END_CASE
    END_EXPECT
}

/*****************************************************************************
*
* FUNCTION
*
* INPUT
*
* OUTPUT
*
* RETURNS
*
* AUTHOR
*
* DESCRIPTION
*
* CHANGES
*
******************************************************************************/

void Parser::Parse_Rel_Term (EXPRESS& Express,int *Terms)
{
    int i;
    EXPRESS Local_Express;
    int Local_Terms;

    bool old_Ok_To_Declare = Ok_To_Declare;
    Ok_To_Declare=true;

    UCS2 *Local_String = Parse_String(false, false);
<<<<<<< HEAD
    if(Local_String != nullptr)
=======
    if (Local_String != nullptr)
>>>>>>> 8c1eb72b
    {
            *Terms = 1;
            Express[0] = Parse_Rel_String_Term(Local_String);
            POV_FREE(Local_String);
            Ok_To_Declare = old_Ok_To_Declare;
            return;
    }
    Ok_To_Declare = old_Ok_To_Declare;

    Parse_Rel_Factor(Express,Terms);

    EXPECT

        // TODO REVIEW - I guess we want to issue a warning if the loop is run multiple times.

        CASE (LEFT_ANGLE_TOKEN)
            Parse_Rel_Factor(Local_Express,&Local_Terms);
            Promote_Express(Express,Terms,Local_Terms);

            for(i=0;i<*Terms;i++)
                Express[i] = (DBL)(Express[i] < Local_Express[i]);
        END_CASE

        CASE (REL_LE_TOKEN)
            Parse_Rel_Factor(Local_Express,&Local_Terms);
            Promote_Express(Express,Terms,Local_Terms);

            for(i=0;i<*Terms;i++)
                Express[i] = (DBL)((Express[i] <= Local_Express[i]) || (!ftrue(Express[i]-Local_Express[i])));
        END_CASE

        CASE (EQUALS_TOKEN)
            Parse_Rel_Factor(Local_Express,&Local_Terms);
            Promote_Express(Express,Terms,Local_Terms);

            for(i=0;i<*Terms;i++)
                Express[i] = (DBL)(!ftrue(Express[i]-Local_Express[i]));
        END_CASE

        CASE (REL_NE_TOKEN)
            Parse_Rel_Factor(Local_Express,&Local_Terms);
            Promote_Express(Express,Terms,Local_Terms);

            for(i=0;i<*Terms;i++)
                Express[i] = (DBL)ftrue(Express[i]-Local_Express[i]);
        END_CASE

        CASE (REL_GE_TOKEN)
            Parse_Rel_Factor(Local_Express,&Local_Terms);
            Promote_Express(Express,Terms,Local_Terms);

            for(i=0;i<*Terms;i++)
                Express[i] = (DBL)((Express[i] >= Local_Express[i]) || (!ftrue(Express[i]-Local_Express[i])));
        END_CASE

        CASE (RIGHT_ANGLE_TOKEN)
            Parse_Rel_Factor(Local_Express,&Local_Terms);
            Promote_Express(Express,Terms,Local_Terms);

            for(i=0;i<*Terms;i++)
                Express[i] = (DBL)(Express[i] > Local_Express[i]);
        END_CASE

        OTHERWISE
            UNGET
            EXIT
        END_CASE
    END_EXPECT

}



/*****************************************************************************
*
* FUNCTION
*
* INPUT
*
* OUTPUT
*
* RETURNS
*
* AUTHOR
*
* DESCRIPTION
*
* CHANGES
*
******************************************************************************/

void Parser::Parse_Logical (EXPRESS& Express,int *Terms)
{
    int i;
    EXPRESS Local_Express;
    int Local_Terms;

    Parse_Rel_Term(Express,Terms);

    EXPECT
        CASE (AMPERSAND_TOKEN)
            Parse_Rel_Term(Local_Express,&Local_Terms);
            Promote_Express(Express,Terms,Local_Terms);

            for(i=0;i<*Terms;i++)
                Express[i] = (DBL)(ftrue(Express[i]) && ftrue(Local_Express[i]));
        END_CASE

        CASE (BAR_TOKEN)
            Parse_Rel_Term(Local_Express,&Local_Terms);
            Promote_Express(Express,Terms,Local_Terms);

            for(i=0;i<*Terms;i++)
                Express[i] = (DBL)(ftrue(Express[i]) || ftrue(Local_Express[i]));
        END_CASE

        OTHERWISE
            UNGET
            EXIT
        END_CASE
    END_EXPECT

}



/*****************************************************************************
*
* FUNCTION
*
* INPUT
*
* OUTPUT
*
* RETURNS
*
* AUTHOR
*
* DESCRIPTION
*
* CHANGES
*
******************************************************************************/

void Parser::Parse_Express (EXPRESS& Express,int *Terms)
{
    EXPRESS Local_Express1, Local_Express2;
    EXPRESS *Chosen;
    int Local_Terms1, Local_Terms2;

    Parse_Logical(Express,&Local_Terms1);

    EXPECT_ONE
        CASE (QUESTION_TOKEN)
            if (Local_Terms1 != 1)
                Error("Conditional must evaluate to a float.");
            Parse_Express(Local_Express1,&Local_Terms1);
            GET(COLON_TOKEN);
            Parse_Express(Local_Express2,&Local_Terms2);
            if (ftrue(Express[0]))
            {
                Chosen = &Local_Express1;
                *Terms = Local_Terms1;
            }
            else
            {
                Chosen = &Local_Express2;
                *Terms = Local_Terms2;
            }
            POV_MEMCPY(Express,Chosen,sizeof(EXPRESS));
        END_CASE

        OTHERWISE
            /* Not a (c)?a:b expression. */
            *Terms=Local_Terms1;
            UNGET
        END_CASE
    END_EXPECT

}



/*****************************************************************************
*
* FUNCTION
*
* INPUT
*
* OUTPUT
*
* RETURNS
*
* AUTHOR
*
* DESCRIPTION
*
* CHANGES
*
******************************************************************************/

DBL Parser::Parse_Float ()
{
    EXPRESS Express;
    int Terms;
    bool old_allow_id = Allow_Identifier_In_Call;
    Allow_Identifier_In_Call = false;

    if (sceneData->EffectiveLanguageVersion() < 150)
        Parse_Num_Factor(Express,&Terms);
    else
        Parse_Rel_Factor(Express,&Terms);

    if (Terms>1)
        Error ("Float expected but vector or color expression found.");

    Allow_Identifier_In_Call = old_allow_id;

    return (Express[0]);
}

int Parser::Parse_Int(const char* parameterName)
{
    DBL rawValue = Parse_Float();
    int value = int(rawValue); // TODO - Maybe we want round-to-nearest here.
    if (fabs(value - rawValue) >= EPSILON)
    {
        Warning("%s%sExpected integer; rounding down fractional value %lf to %i.",
                (parameterName != nullptr ? parameterName : ""),
                (parameterName != nullptr ? ": " : ""),
                rawValue,
                value);
    }
    return value;
}

int Parser::Parse_Int_With_Minimum(int minValue, const char* parameterName)
{
    int value = Parse_Int(parameterName);
    if (value < minValue)
    {
        Error("%s%sExpected at least %i, but found %i instead.",
              (parameterName != nullptr ? parameterName : ""),
              (parameterName != nullptr ? ": " : ""),
              minValue,
              value);
    }
    return value;
}

int Parser::Parse_Int_With_Range(int minValue, int maxValue, const char* parameterName)
{
    int value = Parse_Int(parameterName);
    if ((value < minValue) || (value > maxValue))
    {
        Error("%s%sExpected at %s %i, but found %i instead.",
              (parameterName != nullptr ? parameterName : ""),
              (parameterName != nullptr ? ": " : ""),
              (value < minValue ? "least" : "most"),
              minValue,
              value);
    }
    return value;
}

bool Parser::Parse_Bool(const char* parameterName)
{
    DBL rawValue = Parse_Float();
    int intValue = int(rawValue);
    bool value = (intValue != 0);
    if (fabs(intValue - rawValue) >= EPSILON)
    {
        Warning("%s%sExpected boolean; interpreting fractional value %lf as '%s'.",
                (parameterName != nullptr ? parameterName : ""),
                (parameterName != nullptr ? ": " : ""),
                rawValue,
                (value ? "on" : "off"));
    }
    return value;
}



/*****************************************************************************
*
* FUNCTION
*
* INPUT
*
* OUTPUT
*
* RETURNS
*
* AUTHOR
*
* DESCRIPTION
*
* CHANGES
*
******************************************************************************/

DBL Parser::Allow_Float (DBL defval)
{
    DBL retval;

    EXPECT_ONE
        CASE_EXPRESS
            retval = Parse_Float();
        END_CASE

        OTHERWISE
            UNGET
            retval = defval;
        END_CASE
    END_EXPECT

    return (retval);
}


/*****************************************************************************
*
* FUNCTION
*
* INPUT
*
* OUTPUT
*
* RETURNS
*
* AUTHOR
*
* DESCRIPTION
*
* CHANGES
*
******************************************************************************/

int Parser::Allow_Vector (Vector3d& Vect)
{
    int retval;

    EXPECT_ONE
        CASE_EXPRESS
            Parse_Vector(Vect);
            retval = true;
        END_CASE

        OTHERWISE
            UNGET
            retval = false;
        END_CASE
    END_EXPECT

    return (retval);
}



/*****************************************************************************
*
* FUNCTION
*
* INPUT
*
* OUTPUT
*
* RETURNS
*
* AUTHOR
*
* DESCRIPTION
*
* CHANGES
*
******************************************************************************/

void Parser::Parse_Vector (Vector3d& Vector)
{
    EXPRESS Express;
    int Terms;
    bool old_allow_id = Allow_Identifier_In_Call;
    Allow_Identifier_In_Call = false;

    /* Initialize expression. [DB 12/94] */

    for (Terms = 0; Terms < 5; Terms++)
    {
        Express[Terms] = 0.0;
    }

    if (sceneData->EffectiveLanguageVersion() < 150)
        Parse_Num_Factor(Express,&Terms);
    else
        Parse_Rel_Factor(Express,&Terms);

    if (Terms>3)
        Error ("Vector expected but color expression found.");

    Promote_Express(Express,&Terms,3);

    for(Terms=0;Terms<3;Terms++)
        Vector[Terms]=Express[Terms];

    Allow_Identifier_In_Call = old_allow_id;
}


/*****************************************************************************
*
* FUNCTION
*
* INPUT
*
* OUTPUT
*
* RETURNS
*
* AUTHOR
*
* DESCRIPTION
*
* CHANGES
*
******************************************************************************/

void Parser::Parse_Vector4D (VECTOR_4D Vector)
{
    EXPRESS Express;
    int Terms;
    bool old_allow_id = Allow_Identifier_In_Call;
    Allow_Identifier_In_Call = false;

    /* Initialize expression. [DB 12/94] */

    for (Terms = 0; Terms < 5; Terms++)
    {
        Express[Terms] = 0.0;
    }

    if (sceneData->EffectiveLanguageVersion() < 150)
        Parse_Num_Factor(Express,&Terms);
    else
        Parse_Rel_Factor(Express,&Terms);

    if (Terms>4)
        Error ("Vector expected but color expression found.");

    Promote_Express(Express,&Terms,4);

    for(Terms=0;Terms<4;Terms++)
        Vector[Terms]=Express[Terms];

    Allow_Identifier_In_Call = old_allow_id;
}




/*****************************************************************************
*
* FUNCTION
*
* INPUT
*
* OUTPUT
*
* RETURNS
*
* AUTHOR
*
* DESCRIPTION
*
* CHANGES
*
******************************************************************************/

void Parser::Parse_UV_Vect (Vector2d& UV_Vect)
{
    EXPRESS Express;
    int Terms;
    bool old_allow_id = Allow_Identifier_In_Call;
    Allow_Identifier_In_Call = false;

    /* Initialize expression. [DB 12/94] */

    for (Terms = 0; Terms < 5; Terms++)
    {
        Express[Terms] = 0.0;
    }

    if (sceneData->EffectiveLanguageVersion() < 150)
        Parse_Num_Factor(Express,&Terms);
    else
        Parse_Rel_Factor(Express,&Terms);

    if (Terms>2)
        Error ("UV_Vector expected but vector or color expression found.");

    Promote_Express(Express,&Terms,2);

    for(Terms=0;Terms<2;Terms++)
        UV_Vect[Terms]=Express[Terms];

    Allow_Identifier_In_Call = old_allow_id;
}



/*****************************************************************************
*
* FUNCTION
*
* INPUT
*
* OUTPUT
*
* RETURNS
*
* AUTHOR
*
* DESCRIPTION
*
* CHANGES
*
******************************************************************************/

int Parser::Parse_Unknown_Vector(EXPRESS& Express, bool allow_identifier, bool *had_identifier)
{
    int Terms;
    bool old_allow_id = Allow_Identifier_In_Call;

    Allow_Identifier_In_Call = allow_identifier;
    Identifier_In_Call = false;

    /* Initialize expression. [DB 12/94] */

    for (Terms = 0; Terms < 5; Terms++)
    {
        Express[Terms] = 0.0;
    }

    if (sceneData->EffectiveLanguageVersion() < 150)
        Parse_Num_Factor(Express,&Terms);
    else
        Parse_Rel_Factor(Express,&Terms);

<<<<<<< HEAD
    if(had_identifier != nullptr)
=======
    if (had_identifier != nullptr)
>>>>>>> 8c1eb72b
        *had_identifier = Identifier_In_Call;

    Allow_Identifier_In_Call = old_allow_id;

    return(Terms);
}


/*****************************************************************************
*
* FUNCTION
*
* INPUT
*
* OUTPUT
*
* RETURNS
*
* AUTHOR
*
* DESCRIPTION
*
* CHANGES
*
******************************************************************************/

void Parser::Parse_Scale_Vector (Vector3d& Vector)
{
    Parse_Vector(Vector);

    if (Vector[X] == 0.0)
    {
        Vector[X] = 1.0;
        Warning("Illegal Value: Scale X by 0.0. Changed to 1.0.");
    }
    if (Vector[Y] == 0.0)
    {
        Vector[Y] = 1.0;
        Warning("Illegal Value: Scale Y by 0.0. Changed to 1.0.");
    }
    if (Vector[Z] == 0.0)
    {
        Vector[Z] = 1.0;
        Warning("Illegal Value: Scale Z by 0.0. Changed to 1.0.");
    }
}



/*****************************************************************************
*
* FUNCTION
*
* INPUT
*
* OUTPUT
*
* RETURNS
*
* AUTHOR
*
* DESCRIPTION
*
* CHANGES
*
******************************************************************************/

void Parser::Parse_Colour (RGBFTColour& colour, bool expectFT)
{
    EXPRESS Express;
    int Terms, tgtTerms;
    bool old_allow_id = Allow_Identifier_In_Call, sawFloatOrFloatFnct;
    Allow_Identifier_In_Call = false;

    /* Initialize expression. [DB 12/94] */

    for (Terms = 0; Terms < 5; Terms++)
    {
        Express[Terms] = 0.0;
    }

    colour.Clear();

    bool startedParsing = false;

    ALLOW(COLOUR_TOKEN)

    EXPECT
        CASE (COLOUR_KEY_TOKEN)
            switch(mToken.Function_Id)
            {
                case ALPHA_TOKEN:
                    VersionWarning(155, "Keyword ALPHA discontinued. Use FILTER instead.");
                    // FALLTHROUGH
                case FILTER_TOKEN:
                    colour.filter() = (ColourChannel)Parse_Float();
                    if (!expectFT && (colour.filter() != 0))
                        Warning("Expected pure RGB color expression, unexpected filter component will have no effect.");
                    break;

                case BLUE_TOKEN:
                    colour.blue() = (ColourChannel)Parse_Float();
                    break;

                case GREEN_TOKEN:
                    colour.green() = (ColourChannel)Parse_Float();
                    break;

                case RED_TOKEN:
                    colour.red() = (ColourChannel)Parse_Float();
                    break;

                case TRANSMIT_TOKEN:
                    colour.transm() = (ColourChannel)Parse_Float();
                    if (!expectFT && (colour.transm() != 0))
                        Warning("Expected pure RGB color expression, unexpected transmit component will have no effect.");
                    break;

                case RGB_TOKEN:
                    if(startedParsing)
                    {
                        UNGET
                        EXIT
                    }
                    else
                    {
                        Parse_Express(Express,&Terms);
                        Promote_Express(Express,&Terms,3);
                        if (Terms != 3)
                            Warning("Suspicious expression after rgb.");
                        colour.Set(Express, Terms);
                    }
                    break;

                case RGBF_TOKEN:
                    if(startedParsing)
                    {
                        UNGET
                        EXIT
                    }
                    else
                    {
                        Parse_Express(Express,&Terms);
                        Promote_Express(Express,&Terms,4);
                        if (Terms != 4)
                            Warning("Suspicious expression after rgbf.");
                        colour.Set(Express, Terms);
                        if (!expectFT && (colour.filter() != 0))
                            Warning("Expected pure RGB color expression, unexpected filter component will have no effect.");
                    }
                    break;

                case RGBT_TOKEN:
                    if(startedParsing)
                    {
                        UNGET
                        EXIT
                    }
                    else
                    {
                        Parse_Express(Express,&Terms);
                        Promote_Express(Express,&Terms,4);
                        if (Terms != 4)
                            Warning("Suspicious expression after rgbt.");
                        colour.Set(Express, Terms);
                        colour.transm()=colour.filter();
                        colour.filter()=0.0;
                        if (!expectFT && (colour.transm() != 0))
                            Warning("Expected pure RGB color expression, unexpected transmit component will have no effect.");
                    }
                    break;

                case RGBFT_TOKEN:
                    if(startedParsing)
                    {
                        UNGET
                        EXIT
                    }
                    else
                    {
                        Parse_Express(Express,&Terms);
                        Promote_Express(Express,&Terms,5);
                        if (Terms != 5)
                            Warning("Suspicious expression after rgbft.");
                        colour.Set(Express, Terms);
                        if (!expectFT && ((colour.filter() != 0) || (colour.transm() != 0)))
                            Warning("Expected pure RGB color expression, unexpected filter and transmit components will have no effect.");
                    }
                    break;

#if 0 // sred, sgreen and sblue tokens not enabled at present
                case SBLUE_TOKEN:
                    if (!sceneData->workingGammaToSRGB)
                        Error("Cannot parse sRGB colors before assumed_gamma has been set.");
                    colour.blue() = sceneData->workingGammaToSRGB->Decode((ColourChannel)Parse_Float());
                    break;

                case SGREEN_TOKEN:
                    if (!sceneData->workingGammaToSRGB)
                        Error("Cannot parse sRGB colors before assumed_gamma has been set.");
                    colour.green() = sceneData->workingGammaToSRGB->Decode((ColourChannel)Parse_Float());
                    break;

                case SRED_TOKEN:
                    if (!sceneData->workingGammaToSRGB)
                        Error("Cannot parse sRGB colors before assumed_gamma has been set.");
                    colour.red() = sceneData->workingGammaToSRGB->Decode((ColourChannel)Parse_Float());
                    break;
#endif

                case SRGB_TOKEN:
                    if(startedParsing)
                    {
                        UNGET
                        EXIT
                    }
                    else
                    {
                        if (!sceneData->workingGammaToSRGB)
                            Error("Cannot parse sRGB colors before assumed_gamma has been set.");
                        Parse_Express(Express,&Terms);
                        Promote_Express(Express,&Terms,3);
                        if (Terms != 3)
                            Warning("Suspicious expression after srgb.");
                        colour.Set(Express, Terms);
                        colour.rgb() = GammaCurve::Decode(sceneData->workingGammaToSRGB, colour.rgb());
                    }
                    break;

                case SRGBF_TOKEN:
                    if(startedParsing)
                    {
                        UNGET
                        EXIT
                    }
                    else
                    {
                        if (!sceneData->workingGammaToSRGB)
                            Error("Cannot parse sRGB colors before assumed_gamma has been set.");
                        Parse_Express(Express,&Terms);
                        Promote_Express(Express,&Terms,4);
                        if (Terms != 4)
                            Warning("Suspicious expression after srgbf.");
                        colour.Set(Express, Terms);
                        colour.rgb() = GammaCurve::Decode(sceneData->workingGammaToSRGB, colour.rgb());
                        if (!expectFT && (colour.filter() != 0))
                            Warning("Expected pure RGB color expression, unexpected filter component will have no effect.");
                    }
                    break;

                case SRGBT_TOKEN:
                    if(startedParsing)
                    {
                        UNGET
                        EXIT
                    }
                    else
                    {
                        if (!sceneData->workingGammaToSRGB)
                            Error("Cannot parse sRGB colors before assumed_gamma has been set.");
                        Parse_Express(Express,&Terms);
                        Promote_Express(Express,&Terms,4);
                        if (Terms != 4)
                            Warning("Suspicious expression after srgbt.");
                        colour.Set(Express, Terms);
                        colour.transm()=colour.filter();
                        colour.filter()=0.0;
                        colour.rgb() = GammaCurve::Decode(sceneData->workingGammaToSRGB, colour.rgb());
                        if (!expectFT && (colour.transm() != 0))
                            Warning("Expected pure RGB color expression, unexpected transmit component will have no effect.");
                    }
                    break;

                case SRGBFT_TOKEN:
                    if(startedParsing)
                    {
                        UNGET
                        EXIT
                    }
                    else
                    {
                        if (!sceneData->workingGammaToSRGB)
                            Error("Cannot parse sRGB colors before assumed_gamma has been set.");
                        Parse_Express(Express,&Terms);
                        Promote_Express(Express,&Terms,5);
                        if (Terms != 5)
                            Warning("Suspicious expression after srgbft.");
                        colour.Set(Express, Terms);
                        colour.rgb() = GammaCurve::Decode(sceneData->workingGammaToSRGB, colour.rgb());
                        if (!expectFT && ((colour.filter() != 0) || (colour.transm() != 0)))
                            Warning("Expected pure RGB color expression, unexpected filter and transmit components will have no effect.");
                    }
                    break;
            }
            startedParsing = true;
        END_CASE

        CASE (COLOUR_ID_TOKEN)
            UNGET
            if (startedParsing)
            {
                EXIT
            }
            else
            {
                if (expectFT)
                    tgtTerms = 5;
                else
                    tgtTerms = 3;
                Parse_Express(Express,&Terms);
                Promote_Express(Express,&Terms,tgtTerms);
                colour.Set(Express, Terms);
                if (!expectFT && ((colour.filter() != 0) || (colour.transm() != 0)))
                    Warning("Expected pure RGB color expression, unexpected filter and transmit components will have no effect.");
                startedParsing = true;
            }
        END_CASE

        CASE_VECTOR
            UNGET
            if (startedParsing)
            {
                EXIT
            }
            else
            {
                // Note: Setting up for potential warning on single value float promote to
                // five value color vector. Any single float will be promoted to the full
                // 'tgtTerms' value. This usually results in filter and trasmit values >0,
                // which caused shadow artifacts back to at least version v3.6.1.
                if ((mToken.Token_Id==FLOAT_FUNCT_TOKEN) || (mToken.Token_Id==FUNCT_ID_TOKEN))
                    sawFloatOrFloatFnct = true;
                else
                    sawFloatOrFloatFnct = false;
                if (expectFT)
                    tgtTerms = 5;
                else
                    tgtTerms = 3;
                Parse_Express(Express,&Terms);
                Promote_Express(Express,&Terms,tgtTerms);
                if (expectFT && (Terms != 5))
                    Error("Color expression expected but float or vector expression found.");
                else if (!expectFT && ((Terms < 3) || Terms > 5))
                    Error("RGB color expression expected but float or vector expression found.");
                colour.Set(Express, Terms);
                if (((sawFloatOrFloatFnct) && (Terms==5)) && ((colour.filter() != 0) && (colour.transm() != 0)))
                    Warning("Float value promoted to full color vector where both filter and transmit >0.0.");
                if (!expectFT && ((colour.filter() != 0) || (colour.transm() != 0)))
                    Warning("Expected pure RGB color expression, unexpected filter and transmit components will have no effect.");
                startedParsing = true;
            }
        END_CASE

        OTHERWISE
            UNGET
            EXIT
        END_CASE
    END_EXPECT

    Allow_Identifier_In_Call = old_allow_id;
}

void Parser::Parse_Colour (TransColour& colour, bool expectFT)
{
    RGBFTColour tempColour;
    Parse_Colour (tempColour, expectFT);
    colour = ToTransColour(tempColour);
}

void Parser::Parse_Colour (RGBColour& colour)
{
    RGBFTColour tempColour;
    Parse_Colour (tempColour, false);
    colour = tempColour.rgb();
}

void Parser::Parse_Colour (MathColour& colour)
{
    TransColour tempColour;
    Parse_Colour (tempColour, false);
    colour = tempColour.colour();
}

void Parser::Parse_Wavelengths (MathColour& colour)
{
#if (NUM_COLOUR_CHANNELS == 3)
    RGBFTColour tempColour;
    Parse_Colour (tempColour, false);
    colour = ToMathColour(tempColour.rgb());
#else
    #error "TODO!"
#endif
}

/*****************************************************************************
*
* FUNCTION
*
*   Parse_Blend_Map
*
* INPUT
*
*   Type of map to parse: pigment_map, normal_map etc
*
* OUTPUT
*
* RETURNS
*
*   Pointer to created blend map
*
* AUTHOR
*
*   Chris Young 11/94
*
* DESCRIPTION
*
* CHANGES
*
******************************************************************************/

template<>
void Parser::Parse_BlendMapData<ColourBlendMapData> (BlendMapTypeId Blend_Type, ColourBlendMapData& rData)
{
    POV_BLEND_MAP_ASSERT(Blend_Type == kBlendMapType_Colour);
    Error("Type not implemented yet.");
}

template<>
void Parser::Parse_BlendMapData<PigmentBlendMapData> (BlendMapTypeId Blend_Type, PigmentBlendMapData& rData)
{
    switch (Blend_Type)
    {
        case kBlendMapType_Pigment:
            rData=Copy_Pigment(Default_Texture->Pigment);
            Parse_Pigment(&(rData));
            break;

        case kBlendMapType_Density:
<<<<<<< HEAD
            rData=nullptr;
=======
            rData = nullptr;
>>>>>>> 8c1eb72b
            Parse_Media_Density_Pattern (&(rData));
            break;

        default:
            POV_PARSER_ASSERT(false);
            break;
    }
}

template<>
void Parser::Parse_BlendMapData<SlopeBlendMapData> (BlendMapTypeId Blend_Type, SlopeBlendMapData& rData)
{
    POV_BLEND_MAP_ASSERT(Blend_Type == kBlendMapType_Slope);
    Parse_UV_Vect(rData);
}

template<>
void Parser::Parse_BlendMapData<NormalBlendMapData> (BlendMapTypeId Blend_Type, NormalBlendMapData& rData)
{
    POV_BLEND_MAP_ASSERT(Blend_Type == kBlendMapType_Normal);
    rData=Copy_Tnormal(Default_Texture->Tnormal);
    Parse_Tnormal(&(rData));
}

template<>
void Parser::Parse_BlendMapData<TexturePtr> (BlendMapTypeId Blend_Type, TexturePtr& rData)
{
    POV_BLEND_MAP_ASSERT(Blend_Type == kBlendMapType_Texture);
    rData=Parse_Texture();
}

template<typename MAP_T>
shared_ptr<MAP_T> Parser::Parse_Blend_Map (BlendMapTypeId Blend_Type,int Pat_Type)
{
    shared_ptr<MAP_T>       New;
    GenericPigmentBlendMapPtr pigmentBlendMap;
    typename MAP_T::Entry   Temp_Ent;
    typename MAP_T::Vector  tempList;
    bool old_allow_id = Allow_Identifier_In_Call;
    Allow_Identifier_In_Call = false;
    int blendMode = 0;
    GammaCurvePtr blendGamma;

    Parse_Begin ();

    EXPECT
        CASE2 (COLOUR_MAP_ID_TOKEN, PIGMENT_MAP_ID_TOKEN)
        CASE3 (NORMAL_MAP_ID_TOKEN, TEXTURE_MAP_ID_TOKEN, SLOPE_MAP_ID_TOKEN)
            New = Copy_Blend_Map (*(reinterpret_cast<shared_ptr<MAP_T> *> (mToken.Data)));
            if (Blend_Type != New->Type)
            {
                Error("Wrong identifier type");
            }
            EXIT
        END_CASE

        CASE(BLEND_MODE_TOKEN)
            switch (Blend_Type)
            {
                case kBlendMapType_Pigment:
                case kBlendMapType_Colour:
                    blendMode = Parse_Float();
                    if ((blendMode < 0) || (blendMode > 3))
                        Error("blend_mode must be in the range 0 to 3");
                    break;

                default:
                    Only_In("blend_mode", "colour_map or pigment_map");
                    break;
            }
        END_CASE

        CASE(BLEND_GAMMA_TOKEN)
            switch (Blend_Type)
            {
                case kBlendMapType_Pigment:
                case kBlendMapType_Colour:
                    if (!sceneData->workingGamma)
                        Error("blend_gamma requires that assumed_gamma has been set.");
                    blendGamma = Parse_Gamma();
                    break;

                default:
                    Only_In("blend_gamma", "colour_map or pigment_map");
                    break;
            }
        END_CASE

        OTHERWISE
            UNGET

            EXPECT
                CASE (LEFT_SQUARE_TOKEN)
                    UNGET
                    Parse_Square_Begin();

                    switch (Pat_Type)
                    {
                        case AVERAGE_PATTERN:
                            Temp_Ent.value = Allow_Float(1.0);
                            Parse_Comma();
                            break;

                        default:
                            Temp_Ent.value = Parse_Float();
                            Parse_Comma();
                            break;
                    }

                    Parse_BlendMapData<typename MAP_T::Data> (Blend_Type, Temp_Ent.Vals);
                    tempList.push_back(Temp_Ent);

                    Parse_Square_End();
                END_CASE

                OTHERWISE
                    UNGET
                    if (tempList.empty())
                        Error ("Must have at least one entry in map.");
                    New = Create_Blend_Map<MAP_T> (Blend_Type);
                    New->Set(tempList);
                    pigmentBlendMap = dynamic_pointer_cast<GenericPigmentBlendMap>(New);
                    if (pigmentBlendMap)
                    {
                        pigmentBlendMap->blendMode = blendMode;
                        if (blendGamma == nullptr)
                            blendGamma = PowerLawGammaCurve::GetByDecodingGamma(2.5);
                        pigmentBlendMap->blendGamma = GammaCurvePtr(TranscodingGammaCurve::Get(sceneData->workingGamma, blendGamma));
                    }
                    EXIT
                END_CASE
            END_EXPECT
            EXIT
        END_CASE
    END_EXPECT

    Parse_End ();

    Allow_Identifier_In_Call = old_allow_id;

    return (New);
}

template<> GenericPigmentBlendMapPtr Parser::Parse_Blend_Map<GenericPigmentBlendMap> (BlendMapTypeId Blend_Type,int Pat_Type)
{
    switch (Blend_Type)
    {
        case kBlendMapType_Colour:
            return Parse_Blend_Map<ColourBlendMap> (Blend_Type, Pat_Type);
        case kBlendMapType_Pigment:
        case kBlendMapType_Density:
            return Parse_Blend_Map<PigmentBlendMap> (Blend_Type, Pat_Type);
        default:
            POV_BLEND_MAP_ASSERT(false);
            // unreachable code to satisfy the compiler's demands for a return value; an empty pointer will do
            return GenericPigmentBlendMapPtr();
    }
}

template<> GenericNormalBlendMapPtr Parser::Parse_Blend_Map<GenericNormalBlendMap> (BlendMapTypeId Blend_Type,int Pat_Type)
{
    switch (Blend_Type)
    {
        case kBlendMapType_Slope:
            return Parse_Blend_Map<SlopeBlendMap> (Blend_Type, Pat_Type);
        case kBlendMapType_Normal:
            return Parse_Blend_Map<NormalBlendMap> (Blend_Type, Pat_Type);
        default:
            POV_BLEND_MAP_ASSERT(false);
            // unreachable code to satisfy the compiler's demands for a return value; an empty pointer will do
            return GenericNormalBlendMapPtr();
    }
}

template ColourBlendMapPtr  Parser::Parse_Blend_Map<ColourBlendMap>     (BlendMapTypeId Blend_Type,int Pat_Type);
template PigmentBlendMapPtr Parser::Parse_Blend_Map<PigmentBlendMap>    (BlendMapTypeId Blend_Type,int Pat_Type);
template SlopeBlendMapPtr   Parser::Parse_Blend_Map<SlopeBlendMap>      (BlendMapTypeId Blend_Type,int Pat_Type);
template NormalBlendMapPtr  Parser::Parse_Blend_Map<NormalBlendMap>     (BlendMapTypeId Blend_Type,int Pat_Type);
template TextureBlendMapPtr Parser::Parse_Blend_Map<TextureBlendMap>    (BlendMapTypeId Blend_Type,int Pat_Type);

/*****************************************************************************
*
* FUNCTION
*
* INPUT
*
* OUTPUT
*
* RETURNS
*
* AUTHOR
*
* DESCRIPTION
*
* CHANGES
*
******************************************************************************/

template<>
void Parser::Parse_BlendListData<ColourBlendMapData> (BlendMapTypeId Blend_Type, ColourBlendMapData& rData)
{
    POV_BLEND_MAP_ASSERT(Blend_Type == kBlendMapType_Colour);
    Parse_Colour (rData);
}

template<>
void Parser::Parse_BlendListData<PigmentBlendMapData> (BlendMapTypeId Blend_Type, PigmentBlendMapData& rData)
{
    switch (Blend_Type)
    {
        case kBlendMapType_Pigment:
            rData=Copy_Pigment(Default_Texture->Pigment);
            Parse_Pigment(&(rData));
            break;

        case kBlendMapType_Density:
<<<<<<< HEAD
            rData=nullptr;
=======
            rData = nullptr;
>>>>>>> 8c1eb72b
            Parse_Media_Density_Pattern (&(rData));
            break;

        default:
            POV_BLEND_MAP_ASSERT(false);
            break;
    }
}

template<>
void Parser::Parse_BlendListData<SlopeBlendMapData> (BlendMapTypeId Blend_Type, SlopeBlendMapData& rData)
{
    POV_BLEND_MAP_ASSERT(Blend_Type == kBlendMapType_Slope);
    Error("Type not implemented yet.");
}

template<>
void Parser::Parse_BlendListData<NormalBlendMapData> (BlendMapTypeId Blend_Type, NormalBlendMapData& rData)
{
    POV_BLEND_MAP_ASSERT(Blend_Type == kBlendMapType_Normal);
    rData=Copy_Tnormal(Default_Texture->Tnormal);
    Parse_Tnormal(&(rData));
}

template<>
void Parser::Parse_BlendListData<TexturePtr> (BlendMapTypeId Blend_Type, TexturePtr& rData)
{
    POV_BLEND_MAP_ASSERT(Blend_Type == kBlendMapType_Texture);
    rData=Parse_Texture();
}


template<>
void Parser::Parse_BlendListData_Default<ColourBlendMapData> (const ColourBlendMapData& rDefData, BlendMapTypeId Blend_Type, ColourBlendMapData& rData)
{
    POV_BLEND_MAP_ASSERT(Blend_Type == kBlendMapType_Colour);
    rData = rDefData;
}

template<>
void Parser::Parse_BlendListData_Default<PigmentBlendMapData> (const ColourBlendMapData& rDefData, BlendMapTypeId Blend_Type, PigmentBlendMapData& rData)
{
    switch (Blend_Type)
    {
        case kBlendMapType_Pigment:
            rData=Copy_Pigment(Default_Texture->Pigment);
            break;

        case kBlendMapType_Density:
<<<<<<< HEAD
            rData=nullptr;
=======
            rData = nullptr;
>>>>>>> 8c1eb72b
            break;

        default:
            POV_BLEND_MAP_ASSERT(false);
            break;
    }
}

template<>
void Parser::Parse_BlendListData_Default<SlopeBlendMapData> (const ColourBlendMapData& rDefData, BlendMapTypeId Blend_Type, SlopeBlendMapData& rData)
{
    POV_BLEND_MAP_ASSERT(Blend_Type == kBlendMapType_Slope);
    Error("Type not implemented yet.");
}

template<>
void Parser::Parse_BlendListData_Default<NormalBlendMapData> (const ColourBlendMapData& rDefData, BlendMapTypeId Blend_Type, NormalBlendMapData& rData)
{
    POV_BLEND_MAP_ASSERT(Blend_Type == kBlendMapType_Normal);
    rData=Copy_Tnormal(Default_Texture->Tnormal);
}

template<>
void Parser::Parse_BlendListData_Default<TexturePtr> (const ColourBlendMapData& rDefData, BlendMapTypeId Blend_Type, TexturePtr& rData)
{
    POV_BLEND_MAP_ASSERT(Blend_Type == kBlendMapType_Texture);
    rData=Copy_Textures(Default_Texture);
}


template<typename MAP_T>
shared_ptr<MAP_T> Parser::Parse_Blend_List (int Count, ColourBlendMapConstPtr Def_Map, BlendMapTypeId Blend_Type)
{
    shared_ptr<MAP_T>       New;
    typename MAP_T::Vector  tempList;
    int i;
    bool old_allow_id = Allow_Identifier_In_Call;
    Allow_Identifier_In_Call = false;

    i = 0;

    tempList.resize(Count);

    switch(Blend_Type)
    {
        case kBlendMapType_Colour:
            EXPECT
                CASE_EXPRESS
                    Parse_BlendListData(Blend_Type,tempList[i].Vals);
                    Parse_Comma ();
                    tempList[i].value = (SNGL)i;
                    if (++i >= Count)
                        EXIT
                END_CASE

                OTHERWISE
                    UNGET
                    EXIT
                END_CASE
            END_EXPECT
            break;

        case kBlendMapType_Pigment:
            EXPECT
                CASE(PIGMENT_TOKEN)
                    Parse_Begin ();
                    Parse_BlendListData(Blend_Type,tempList[i].Vals);
                    Parse_End ();
                    Parse_Comma ();
                    tempList[i].value = (SNGL)i;
                    if (++i >= Count)
                        EXIT
                END_CASE

                OTHERWISE
                    UNGET
                    EXIT
                END_CASE
            END_EXPECT
            break;

        case kBlendMapType_Normal:
            EXPECT
                CASE(NORMAL_TOKEN)
                    Parse_Begin ();
                    Parse_BlendListData(Blend_Type,tempList[i].Vals);
                    Parse_End ();
                    Parse_Comma ();
                    tempList[i].value = (SNGL)i;
                    if (++i >= Count)
                        EXIT
                END_CASE

                OTHERWISE
                    UNGET
                    EXIT
                END_CASE
            END_EXPECT
            break;

        case kBlendMapType_Texture:
            EXPECT
                CASE(TEXTURE_TOKEN)
                    Parse_Begin ();
                    Parse_BlendListData(Blend_Type,tempList[i].Vals);
                    Parse_End ();
                    Parse_Comma ();
                    tempList[i].value = (SNGL)i;
                    if (++i >= Count)
                        EXIT
                END_CASE

                OTHERWISE
                    UNGET
                    EXIT
                END_CASE
            END_EXPECT
            break;

        case kBlendMapType_Density:
            EXPECT
                CASE(DENSITY_TOKEN)
                    Parse_Begin ();
                    Parse_BlendListData(Blend_Type,tempList[i].Vals);
                    Parse_End ();
                    Parse_Comma ();
                    tempList[i].value = (SNGL)i;
                    if (++i >= Count)
                        EXIT
                END_CASE

                OTHERWISE
                    UNGET
                    EXIT
                END_CASE
            END_EXPECT
            break;

            // TODO - what about kBlendMapType_Slope ?!
    }

    if ((Blend_Type==kBlendMapType_Normal) && (i==0))
    {
        return shared_ptr<MAP_T>(); // empty pointer
    }

    while (i < Count)
    {
        Parse_BlendListData_Default (Def_Map->Blend_Map_Entries[i].Vals, Blend_Type, tempList[i].Vals);
        tempList[i].value = (SNGL)i;
        i++;
    }

    New = Create_Blend_Map<MAP_T> (Blend_Type);
    New->Set(tempList);

    Allow_Identifier_In_Call = old_allow_id;

    return New;
}

template<>
shared_ptr<GenericPigmentBlendMap> Parser::Parse_Blend_List<GenericPigmentBlendMap> (int Count, ColourBlendMapConstPtr Def_Map, BlendMapTypeId Blend_Type)
{
    shared_ptr<GenericPigmentBlendMap> New;
    POV_BLEND_MAP_ASSERT((Blend_Type == kBlendMapType_Pigment) ||
                         (Blend_Type == kBlendMapType_Density));
    EXPECT_ONE
        CASE(PIGMENT_TOKEN)
            if (Blend_Type != kBlendMapType_Pigment)
                Only_In("pigment", "pigment map");
            UNGET
            New = Parse_Blend_List<PigmentBlendMap> (Count, Def_Map, kBlendMapType_Pigment);
        END_CASE

        CASE(DENSITY_TOKEN)
            if (Blend_Type != kBlendMapType_Density)
                Only_In("density", "density map");
            UNGET
            New = Parse_Blend_List<PigmentBlendMap> (Count, Def_Map, kBlendMapType_Density);
        END_CASE

        OTHERWISE
            UNGET
            New = Parse_Blend_List<ColourBlendMap> (Count, Def_Map, kBlendMapType_Colour);
        END_CASE
    END_EXPECT
    return New;
}

template<>
shared_ptr<GenericNormalBlendMap> Parser::Parse_Blend_List<GenericNormalBlendMap> (int Count, ColourBlendMapConstPtr Def_Map, BlendMapTypeId Blend_Type)
{
    shared_ptr<GenericNormalBlendMap> New;
    switch (Blend_Type)
    {
        case kBlendMapType_Slope:
            New = Parse_Blend_List<SlopeBlendMap> (Count, Def_Map, Blend_Type);
            break;

        case kBlendMapType_Normal:
            New = Parse_Blend_List<NormalBlendMap> (Count, Def_Map, Blend_Type);
            break;

        default:
            POV_BLEND_MAP_ASSERT(false);
    }
    return New;
}

template ColourBlendMapPtr  Parser::Parse_Blend_List<ColourBlendMap>    (int Count, ColourBlendMapConstPtr Def_Map, BlendMapTypeId Blend_Type);
template PigmentBlendMapPtr Parser::Parse_Blend_List<PigmentBlendMap>   (int Count, ColourBlendMapConstPtr Def_Map, BlendMapTypeId Blend_Type);
template SlopeBlendMapPtr   Parser::Parse_Blend_List<SlopeBlendMap>     (int Count, ColourBlendMapConstPtr Def_Map, BlendMapTypeId Blend_Type);
template NormalBlendMapPtr  Parser::Parse_Blend_List<NormalBlendMap>    (int Count, ColourBlendMapConstPtr Def_Map, BlendMapTypeId Blend_Type);
template TextureBlendMapPtr Parser::Parse_Blend_List<TextureBlendMap>   (int Count, ColourBlendMapConstPtr Def_Map, BlendMapTypeId Blend_Type);

/*****************************************************************************
*
* FUNCTION    Parse_Item_Into_Blend_List
*
* INPUT       Blend_Type
*
* OUTPUT
*
* RETURNS     BLEND_MAP
*
* AUTHOR      Nathan Kopp and others - copied & modified from Parse_Blend_List
*
* DESCRIPTION
*
*   This performs a similar funciton to Parse_Blend_List.  It was created
*   specifically for uv mapping.  It is different from Parse_Blend_List in
*   the following ways:
*     It will parse exactly one item (normal,pigment, or texture).
*     It will NOT parse any wrapping tokens, such as "texture{...}"
*       (It is looking only for the body of the item, not the entire item.)
*     Because it always parses exactly one item, no default blend list is
*       needed.
*
* CHANGES
*
******************************************************************************/

template<typename MAP_T>
shared_ptr<MAP_T> Parser::Parse_Item_Into_Blend_List (BlendMapTypeId Blend_Type)
{
    shared_ptr<MAP_T>       New;
    typename MAP_T::Entry   Temp_Ent;
    typename MAP_T::Vector  tempList;
    BlendMapTypeId Type;
    bool old_allow_id = Allow_Identifier_In_Call;
    Allow_Identifier_In_Call = false;

    Type=Blend_Type;

    Temp_Ent.value = 0.0f;

    Parse_BlendListData (Type, Temp_Ent.Vals);
    tempList.push_back(Temp_Ent);

    New = Create_Blend_Map<MAP_T> (Type);
    New->Set(tempList);

    Allow_Identifier_In_Call = old_allow_id;

    return (New);
}

template<> GenericPigmentBlendMapPtr Parser::Parse_Item_Into_Blend_List<GenericPigmentBlendMap> (BlendMapTypeId Blend_Type)
{
    switch (Blend_Type)
    {
        case kBlendMapType_Colour:
            return Parse_Item_Into_Blend_List<ColourBlendMap> (Blend_Type);
        case kBlendMapType_Pigment:
            return Parse_Item_Into_Blend_List<PigmentBlendMap> (Blend_Type);
        default:
            POV_BLEND_MAP_ASSERT(false);
            // unreachable code to satisfy the compiler's demands for a return value; an empty pointer will do
            return GenericPigmentBlendMapPtr();
    }
}

template<> GenericNormalBlendMapPtr Parser::Parse_Item_Into_Blend_List<GenericNormalBlendMap> (BlendMapTypeId Blend_Type)
{
    switch (Blend_Type)
    {
        case kBlendMapType_Slope:
            return Parse_Item_Into_Blend_List<SlopeBlendMap> (Blend_Type);
        case kBlendMapType_Normal:
            return Parse_Item_Into_Blend_List<NormalBlendMap> (Blend_Type);
        default:
            POV_BLEND_MAP_ASSERT(false);
            // unreachable code to satisfy the compiler's demands for a return value; an empty pointer will do
            return GenericNormalBlendMapPtr();
    }
}

template ColourBlendMapPtr  Parser::Parse_Item_Into_Blend_List<ColourBlendMap>  (BlendMapTypeId Blend_Type);
template PigmentBlendMapPtr Parser::Parse_Item_Into_Blend_List<PigmentBlendMap> (BlendMapTypeId Blend_Type);
template SlopeBlendMapPtr   Parser::Parse_Item_Into_Blend_List<SlopeBlendMap>   (BlendMapTypeId Blend_Type);
template NormalBlendMapPtr  Parser::Parse_Item_Into_Blend_List<NormalBlendMap>  (BlendMapTypeId Blend_Type);
template TextureBlendMapPtr Parser::Parse_Item_Into_Blend_List<TextureBlendMap> (BlendMapTypeId Blend_Type);

/*****************************************************************************
*
* FUNCTION
*
*   Parse_Colour_Map
*
* INPUT
*
* OUTPUT
*
* RETURNS
*
*   Pointer to newly created BLEND_MAP that has colors as all
*   its entries.
*
* AUTHOR
*
*   POV-Ray Team
*
* DESCRIPTION   : This separate routine parses color_maps only.  It
*                 cannot be used for pigment_maps because it accommodates
*                 the old double entry color maps from vers 1.0
*
* CHANGES
*
******************************************************************************/

template<>
ColourBlendMapPtr Parser::Parse_Colour_Map<ColourBlendMap> ()
{
    ColourBlendMapPtr New;
    int c,p;
    EXPRESS Express;
    int Terms;
    ColourBlendMapEntry Temp_Ent, Temp_Ent_2;
    vector<ColourBlendMapEntry> tempList;
    bool old_allow_id = Allow_Identifier_In_Call;
    Allow_Identifier_In_Call = false;
    int blendMode = 0;
    GammaCurvePtr blendGamma;

    Parse_Begin ();

    EXPECT
        CASE (COLOUR_MAP_ID_TOKEN)
            New = *(reinterpret_cast<ColourBlendMapPtr *>(mToken.Data));
            EXIT
        END_CASE

        CASE(BLEND_MODE_TOKEN)
            blendMode = Parse_Float();
            if ((blendMode < 0) || (blendMode > 3))
                Error("blend_mode must be in the range 0 to 3");
        END_CASE

        CASE(BLEND_GAMMA_TOKEN)
            if (!sceneData->workingGamma)
                Error("blend_gamma requires that assumed_gamma has been set.");
            blendGamma = Parse_Gamma();
        END_CASE

        OTHERWISE
            UNGET

            EXPECT
                CASE (LEFT_SQUARE_TOKEN)
                    UNGET
                    Parse_Square_Begin();

                    Temp_Ent.value = Parse_Float();  Parse_Comma();

                    EXPECT_ONE
                        /* After [ must be a float. If 2nd thing found is another
                           float then this is an old style color_map.
                         */
                        CASE_FLOAT
                            Parse_Express(Express,&Terms);
                            if (Terms==1)
                            {
                                Temp_Ent_2.value = Express[0];
                                Parse_Colour (Temp_Ent.Vals);

                                GET (COLOUR_TOKEN);
                                Parse_Colour (Temp_Ent_2.Vals);
                                tempList.push_back(Temp_Ent);
                                tempList.push_back(Temp_Ent_2);
                            }
                            else
                                if (Terms==5)
                                {
                                    RGBFTColour rgbft;
                                    rgbft.Set(Express, Terms);
                                    Temp_Ent.Vals = ToTransColour (rgbft);
                                    tempList.push_back(Temp_Ent);
                                }
                                else
                                    Error("Illegal expression syntax in color_map.");
                        END_CASE

                        CASE_COLOUR
                            Parse_Colour (Temp_Ent.Vals);
                            tempList.push_back(Temp_Ent);
                        END_CASE

                        OTHERWISE
                            Expectation_Error("color");
                            UNGET
                        END_CASE

                    END_EXPECT

                    Parse_Square_End();
                END_CASE

                OTHERWISE
                    UNGET
                    if (tempList.empty())
                        Error ("Must have at least one color in color map.");

                    /* Eliminate duplicates */
                    for (c = 1, p = 0; c<tempList.size(); c++)
                    {
                        if (memcmp(&(tempList[p]),
                                   &(tempList[c]),sizeof(ColourBlendMapEntry)) == 0)
                            p--;

                        tempList[++p] = tempList[c];
                    }
                    p++;
                    tempList.resize(p);
                    New = ColourBlendMapPtr (new ColourBlendMap);
                    New->Set(tempList);
                    New->blendMode = blendMode;
                    if (blendGamma == nullptr)
                        blendGamma = PowerLawGammaCurve::GetByDecodingGamma(2.5);
                    New->blendGamma = GammaCurvePtr(TranscodingGammaCurve::Get(sceneData->workingGamma, blendGamma));
                    EXIT
                END_CASE
            END_EXPECT
            EXIT
        END_CASE
    END_EXPECT

    Parse_End ();

    Allow_Identifier_In_Call = old_allow_id;

    return (New);
}

template<>
GenericPigmentBlendMapPtr Parser::Parse_Colour_Map<GenericPigmentBlendMap> ()
{
    return Parse_Colour_Map<ColourBlendMap>();
}

template<>
PigmentBlendMapPtr Parser::Parse_Colour_Map<PigmentBlendMap> ()
{
    Error("Internal Error: Parse_Colour_Map called for non-colour blend map");
    // unreachable code to satisfy the compiler's demands for a return value; an empty pointer will do
    return PigmentBlendMapPtr();
}

template<>
GenericNormalBlendMapPtr Parser::Parse_Colour_Map<GenericNormalBlendMap> ()
{
    Error("Internal Error: Parse_Colour_Map called for non-colour blend map");
    // unreachable code to satisfy the compiler's demands for a return value; an empty pointer will do
    return GenericNormalBlendMapPtr();
}

template<>
SlopeBlendMapPtr Parser::Parse_Colour_Map<SlopeBlendMap> ()
{
    Error("Internal Error: Parse_Colour_Map called for non-colour blend map");
    // unreachable code to satisfy the compiler's demands for a return value; an empty pointer will do
    return SlopeBlendMapPtr();
}

template<>
NormalBlendMapPtr Parser::Parse_Colour_Map<NormalBlendMap> ()
{
    Error("Internal Error: Parse_Colour_Map called for non-colour blend map");
    // unreachable code to satisfy the compiler's demands for a return value; an empty pointer will do
    return NormalBlendMapPtr();
}

template<>
TextureBlendMapPtr Parser::Parse_Colour_Map<TextureBlendMap> ()
{
    Error("Internal Error: Parse_Colour_Map called for non-colour blend map");
    // unreachable code to satisfy the compiler's demands for a return value; an empty pointer will do
    return TextureBlendMapPtr();
}


/*****************************************************************************
*
* FUNCTION
*
*   Parse_Spline
*
* INPUT
*
* OUTPUT
*
* RETURNS
*
*   Pointer to newly created Spline
*
* AUTHOR
*
*   Wolfgang Ortmann
*
* DESCRIPTION   : This separate routine parses pure splines only. Splines in
*   lathe objects and SOR are similar but not identical
*
* CHANGES
*   Chris Huff Nov 2000 : Added the ability to use one spline as the basis for
*        another
*   Mark Wagner Nov 2000 : Modified to work with the dynamic-allocation version
*        of splines.c
*
******************************************************************************/

GenericSpline *Parser::Parse_Spline()
{
    GenericSpline * Old = nullptr;
    GenericSpline * New = nullptr;
    bool keepOld = false;
    int i = 0;
    EXPRESS Express;
    int Terms, MaxTerms;
    DBL par;
    bool old_allow_id = Allow_Identifier_In_Call;
    Allow_Identifier_In_Call = false;

    MaxTerms = 2;

    /*Check for spline identifier*/
    EXPECT_ONE
        CASE(SPLINE_ID_TOKEN)
            Old = reinterpret_cast<GenericSpline *>(mToken.Data);
            i = Old->SplineEntries.size();
            MaxTerms = Old->Terms;
            keepOld = true;
        END_CASE

        OTHERWISE
            UNGET
        END_CASE
    END_EXPECT

    /* Determine kind of spline */
    EXPECT
        CASE(LINEAR_SPLINE_TOKEN)
            if (Old)
                New = new LinearSpline(*Old);
            else
                New = new LinearSpline();
            if (Old && !keepOld)
                delete Old;
            Old = New;
            keepOld = false;
        END_CASE

        CASE(QUADRATIC_SPLINE_TOKEN)
            if (Old)
                New = new QuadraticSpline(*Old);
            else
                New = new QuadraticSpline();
            if (Old && !keepOld)
                delete Old;
            Old = New;
            keepOld = false;
        END_CASE

        CASE(CUBIC_SPLINE_TOKEN)
            if (Old)
                New = new CatmullRomSpline(*Old);
            else
                New = new CatmullRomSpline();
            if (Old && !keepOld)
                delete Old;
            Old = New;
            keepOld = false;
        END_CASE

        CASE(NATURAL_SPLINE_TOKEN)
            if (Old)
                New = new NaturalSpline(*Old);
            else
                New = new NaturalSpline();
            if (Old && !keepOld)
                delete Old;
            Old = New;
            keepOld = false;
        END_CASE

        OTHERWISE
            UNGET
            EXIT
        END_CASE
    END_EXPECT

    if (!New)
    {
        if (Old)
            New = new LinearSpline(*Old);
        else
            New = new LinearSpline();
    }

    EXPECT
        CASE_FLOAT
            /* Entry has the form float,vector */
            par = Parse_Float();
            Parse_Comma();

            Parse_Express(Express, &Terms);
            Promote_Express(Express,&Terms,2);
            if(Terms > 5)
                    Error("Too many components in vector!\n");
            MaxTerms = max(MaxTerms, Terms);
            Parse_Comma();
            /* MWW 2000 -- Changed call for dynamic allocation version */
            Insert_Spline_Entry(New, par, Express);
            i++;
        END_CASE

        OTHERWISE
            UNGET
            EXIT
        END_CASE
    END_EXPECT

    if(i < 1)
            Error("Spline must have at least one entry.");

    New->Terms = MaxTerms; // keep number of supplied terms

    Allow_Identifier_In_Call = old_allow_id;

    return New;
}



/*****************************************************************************
*
* FUNCTION
*
* INPUT
*
* OUTPUT
*
* RETURNS
*
* AUTHOR
*
* DESCRIPTION
*
* CHANGES
*
******************************************************************************/

void Parser::POV_strupr(char *s)
{
    int i,len;

    for (i = 0,len = (int)strlen(s); i < len; i++)
    {
        s[i] = (char)toupper((int)s[i]);
    }
}



/*****************************************************************************
*
* FUNCTION
*
* INPUT
*
* OUTPUT
*
* RETURNS
*
* AUTHOR
*
* DESCRIPTION
*
* CHANGES
*
******************************************************************************/

void Parser::POV_strlwr(char *s)
{
    int i,len;

    for (i = 0,len = (int)strlen(s); i < len; i++)
    {
        s[i] = (char)tolower((int)s[i]);
    }
}


/*****************************************************************************
*
* FUNCTION
*
*   stream_rand
*
* INPUT
*
*   stream - number of random stream
*
* OUTPUT
*
* RETURNS
*
*   DBL - random value
*
* AUTHOR
*
*   Dieter Bayer
*
* DESCRIPTION
*
*   Standard pseudo-random function.
*
* CHANGES
*
*   Feb 1996 : Creation.
*   Mar 1996 : Return 2^32 random values instead of 2^16 [AED]
*
******************************************************************************/

DBL Parser::stream_rand(int stream)
{
    return POV_rand(next_rand[stream]);
}



/*****************************************************************************
*
* FUNCTION
*
*   stream_seed
*
* INPUT
*
*   seed - Pseudo-random generator start value
*
* OUTPUT
*
* RETURNS
*
* AUTHOR
*
*   Dieter Bayer
*
* DESCRIPTION
*
*   Set start value for pseudo-random generator.
*
* CHANGES
*
*   Feb 1996 : Creation.
*
******************************************************************************/

int Parser::stream_seed(int seed)
{
    next_rand = reinterpret_cast<unsigned int *>(POV_REALLOC(next_rand, (Number_Of_Random_Generators+1)*sizeof(unsigned int), "random number generator"));

    next_rand[Number_Of_Random_Generators] = (unsigned int)seed;

    Number_Of_Random_Generators++;

    return (Number_Of_Random_Generators-1);
}



/*****************************************************************************
*
* FUNCTION
*
*   Init_Random_Generators
*
* INPUT
*
* OUTPUT
*
* RETURNS
*
* AUTHOR
*
*   Dieter Bayer
*
* DESCRIPTION
*
* CHANGES
*
*   Feb 1996 : Creation.
*
******************************************************************************/

void Parser::Init_Random_Generators()
{
    Number_Of_Random_Generators = 0;

    next_rand = nullptr;
}



/*****************************************************************************
*
* FUNCTION
*
*   Destroy_Random_Generators
*
* INPUT
*
* OUTPUT
*
* RETURNS
*
* AUTHOR
*
*   Dieter Bayer
*
* DESCRIPTION
*
* CHANGES
*
*   Feb 1996 : Creation.
*
******************************************************************************/

void Parser::Destroy_Random_Generators()
{
    if (next_rand != nullptr)
    {
        POV_FREE(next_rand);
    }

    next_rand = nullptr;

    Number_Of_Random_Generators = 0;
}

}<|MERGE_RESOLUTION|>--- conflicted
+++ resolved
@@ -434,11 +434,7 @@
 
 DBL Parser::Parse_Function_Call()
 {
-<<<<<<< HEAD
     FUNCTION_PTR fp = (FUNCTION_PTR )mToken.Data;
-=======
-    FUNCTION_PTR fp = (FUNCTION_PTR )Token.Data;
->>>>>>> 8c1eb72b
     if (fp == nullptr)
         // may happen if a #declare or #local inside a function declaration references the function
         Error("Illegal attempt to evaluate a function being currently declared; did you miss a closing brace?");
@@ -507,11 +503,7 @@
 
 void Parser::Parse_Vector_Function_Call(EXPRESS& Express, int *Terms)
 {
-<<<<<<< HEAD
     FUNCTION_PTR fp = (FUNCTION_PTR )mToken.Data;
-=======
-    FUNCTION_PTR fp = (FUNCTION_PTR )Token.Data;
->>>>>>> 8c1eb72b
     if (fp == nullptr)
         // may happen if a #declare or #local inside a function declaration references the function
         Error("Illegal attempt to evaluate a function being currently declared; did you miss a closing brace?");
@@ -816,15 +808,9 @@
 
                     Local_C_String=Parse_C_String();
 
-<<<<<<< HEAD
-                    Val = ((f=Locate_File(UCS2String(ASCIItoUCS2String(Local_C_String)),POV_File_Text_User,ign,false)) == nullptr) ? 0.0 : 1.0;
-                    f = nullptr;
-=======
                     f = Locate_File(UCS2String(ASCIItoUCS2String(Local_C_String)), POV_File_Text_User, ign, false);
                     Val = (f == nullptr) ? 0.0 : 1.0;
-                    if (f != nullptr)
-                        delete f;
->>>>>>> 8c1eb72b
+                    f = nullptr;
 
                     POV_FREE(Local_C_String);
 
@@ -1805,11 +1791,7 @@
     Ok_To_Declare=true;
 
     UCS2 *Local_String = Parse_String(false, false);
-<<<<<<< HEAD
-    if(Local_String != nullptr)
-=======
     if (Local_String != nullptr)
->>>>>>> 8c1eb72b
     {
             *Terms = 1;
             Express[0] = Parse_Rel_String_Term(Local_String);
@@ -2357,11 +2339,7 @@
     else
         Parse_Rel_Factor(Express,&Terms);
 
-<<<<<<< HEAD
-    if(had_identifier != nullptr)
-=======
     if (had_identifier != nullptr)
->>>>>>> 8c1eb72b
         *had_identifier = Identifier_In_Call;
 
     Allow_Identifier_In_Call = old_allow_id;
@@ -2800,11 +2778,7 @@
             break;
 
         case kBlendMapType_Density:
-<<<<<<< HEAD
-            rData=nullptr;
-=======
             rData = nullptr;
->>>>>>> 8c1eb72b
             Parse_Media_Density_Pattern (&(rData));
             break;
 
@@ -3021,11 +2995,7 @@
             break;
 
         case kBlendMapType_Density:
-<<<<<<< HEAD
-            rData=nullptr;
-=======
             rData = nullptr;
->>>>>>> 8c1eb72b
             Parse_Media_Density_Pattern (&(rData));
             break;
 
@@ -3075,11 +3045,7 @@
             break;
 
         case kBlendMapType_Density:
-<<<<<<< HEAD
-            rData=nullptr;
-=======
             rData = nullptr;
->>>>>>> 8c1eb72b
             break;
 
         default:
