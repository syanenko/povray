//******************************************************************************
///
/// @file parser/parser.cpp
///
/// This module implements a parser for the scene description files.
///
/// @copyright
/// @parblock
///
/// Persistence of Vision Ray Tracer ('POV-Ray') version 3.8.
/// Copyright 1991-2018 Persistence of Vision Raytracer Pty. Ltd.
///
/// POV-Ray is free software: you can redistribute it and/or modify
/// it under the terms of the GNU Affero General Public License as
/// published by the Free Software Foundation, either version 3 of the
/// License, or (at your option) any later version.
///
/// POV-Ray is distributed in the hope that it will be useful,
/// but WITHOUT ANY WARRANTY; without even the implied warranty of
/// MERCHANTABILITY or FITNESS FOR A PARTICULAR PURPOSE.  See the
/// GNU Affero General Public License for more details.
///
/// You should have received a copy of the GNU Affero General Public License
/// along with this program.  If not, see <http://www.gnu.org/licenses/>.
///
/// ----------------------------------------------------------------------------
///
/// POV-Ray is based on the popular DKB raytracer version 2.12.
/// DKBTrace was originally written by David K. Buck.
/// DKBTrace Ver 2.0-2.12 were written by David K. Buck & Aaron A. Collins.
///
/// @endparblock
///
//******************************************************************************

// Unit header file must be the first file included within POV-Ray *.cpp files (pulls in config)
#include "parser/parser.h"

// C++ variants of C standard header files
#include <cctype>
#include <cmath>
#include <cstdarg>
#include <cstdio>
#include <cstdlib>

// C++ standard header files
#include <algorithm>

// Boost header files
#include <boost/bind.hpp>
#include <boost/scoped_ptr.hpp>

// POV-Ray header files (base module)
#include "base/fileutil.h"
#include "base/types.h"

// POV-Ray header files (core module)
#include "core/bounding/boundingcylinder.h"
#include "core/bounding/boundingsphere.h"
#include "core/lighting/lightgroup.h"
#include "core/lighting/lightsource.h"
#include "core/lighting/photons.h"
#include "core/lighting/radiosity.h"
#include "core/lighting/subsurface.h"
#include "core/material/blendmap.h"
#include "core/material/interior.h"
#include "core/material/noise.h"
#include "core/material/normal.h"
#include "core/material/pigment.h"
#include "core/material/texture.h"
#include "core/math/matrix.h"
#include "core/math/polynomialsolver.h"
#include "core/math/spline.h"
#include "core/math/vector.h"
#include "core/scene/atmosphere.h"
#include "core/scene/object.h"
#include "core/scene/tracethreaddata.h"
#include "core/shape/bezier.h"
#include "core/shape/blob.h"
#include "core/shape/box.h"
#include "core/shape/cone.h"
#include "core/shape/csg.h"
#include "core/shape/disc.h"
#include "core/shape/fractal.h"
#include "core/shape/heightfield.h"
#include "core/shape/isosurface.h"
#include "core/shape/lathe.h"
#include "core/shape/lemon.h"
#include "core/shape/mesh.h"
#include "core/shape/ovus.h"
#include "core/shape/parametric.h"
#include "core/shape/plane.h"
#include "core/shape/polynomial.h"
#include "core/shape/polygon.h"
#include "core/shape/prism.h"
#include "core/shape/quadric.h"
#include "core/shape/sor.h"
#include "core/shape/sphere.h"
#include "core/shape/spheresweep.h"
#include "core/shape/superellipsoid.h"
#include "core/shape/torus.h"
#include "core/shape/triangle.h"
#include "core/shape/truetype.h"
#include "core/support/imageutil.h"
#include "core/support/octree.h"

// POV-Ray header files (VM module)
#include "vm/fnpovfpu.h"

// POV-Ray header files (backend module)
#include "backend/scene/backendscenedata.h"

// this must be the last file included
#include "base/povdebug.h"

namespace pov_parser
{

using namespace pov;

/*****************************************************************************
* Local preprocessor defines
******************************************************************************/

/* Volume that is considered to be infinite. [DB 9/94] */

const DBL INFINITE_VOLUME = BOUND_HUGE;


/*****************************************************************************
*
* FUNCTION
*
* INPUT
*
* OUTPUT
*
* RETURNS
*
* AUTHOR
*
* DESCRIPTION
*
* CHANGES
*
******************************************************************************/

Parser::Parser(shared_ptr<BackendSceneData> sd, bool useclk, DBL clk) :
    SceneTask(new TraceThreadData(sd), boost::bind(&Parser::SendFatalError, this, _1), "Parse", sd),
    backendSceneData(sd),
    sceneData(sd),
    clockValue(clk),
    useClock(useclk),
    mpFunctionVM(new FunctionVM),
    fnVMContext(new FPUContext(mpFunctionVM.get(), GetParserDataPtr())),
    Destroying_Frame(false),
    last_progress(0),
    Current_Token_Count(0),
    token_count(0),
    line_count(10),
    next_rand(nullptr),
    Debug_Message_Buffer(messageFactory)
{
    pre_init_tokenizer();
    if (sceneData->realTimeRaytracing)
        mBetaFeatureFlags.realTimeRaytracing = true;

    sceneData->functionContextFactory = mpFunctionVM;
}

Parser::~Parser()
{
    // NB: We need to keep fnVMContext around until all functions have been destroyed.
    delete fnVMContext;
}

/* Parse the file. */
void Parser::Run()
{
    int         error_line = -1;
    int         error_col = -1;
    UCS2String  error_filename(POV_FILENAME_BUFFER_CHARS, 0); // Pre-claim some memory, so we can handle an out-of-memory error.
    POV_OFF_T   error_pos = -1;

    // Outer try/catch block to handle out-of-memory conditions
    // occurring during regular error handling.
    try
    {
        // Main "try/catch" block to handle most error conditions.
        try
        {
            Init_Random_Generators();

            Initialize_Tokenizer();

            Default_Texture = Create_Texture ();
            Default_Texture->Pigment = Create_Pigment();
            Default_Texture->Tnormal = nullptr;
            Default_Texture->Finish  = Create_Finish();

            // Initialize various defaults depending on language version as per command line / INI settings.
            InitDefaults(sceneData->EffectiveLanguageVersion());

            Not_In_Default = true;
            Ok_To_Declare = true;
            LValue_Ok = false;
            parsingVersionDirective = false;

            Frame_Init ();

            for(SceneData::DeclaredVariablesMap::const_iterator i(sceneData->declaredVariables.begin()); i != sceneData->declaredVariables.end(); i++)
            {
                if(i->second.length() > 0)
                {
                    SYM_ENTRY *Temp_Entry = nullptr;

                    if(i->second[0] == '\"')
                    {
                        string tmp(i->second, 1, i->second.length() - 2);
                        Temp_Entry = Add_Symbol(SYM_TABLE_GLOBAL, const_cast<char *>(i->first.c_str()), STRING_ID_TOKEN);
                        Temp_Entry->Data = String_Literal_To_UCS2(const_cast<char *>(tmp.c_str()));
                    }
                    else
                    {
                        Temp_Entry = Add_Symbol(SYM_TABLE_GLOBAL, const_cast<char *>(i->first.c_str()), FLOAT_ID_TOKEN);
                        Temp_Entry->Data = Create_Float();
                        *(reinterpret_cast<DBL *>(Temp_Entry->Data)) = std::atof(i->second.c_str());
                    }
                }
            }

            IncludeHeader(sceneData->headerFile);

            Parse_Frame();

            // post process atmospheric media
            for (vector<Media>::iterator i(sceneData->atmosphere.begin()); i != sceneData->atmosphere.end(); i++)
                i->PostProcess();

            // post process global light sources
            for (size_t i = 0; i < sceneData->lightSources.size(); i++)
            {
                sceneData->lightSources[i]->index = i;
                sceneData->lightSources[i]->lightGroupLight = false;
            }

            // post process local light sources
            for (size_t i = 0; i < sceneData->lightGroupLightSources.size(); i++)
            {
                sceneData->lightGroupLightSources[i]->index = i;
                sceneData->lightGroupLightSources[i]->lightGroupLight = true;
            }
        }
        // Make sure any exceptional situations are reported as a parse error (pov_base::Exception)
        // (both to the user interface and "upward" to the calling code)
        catch (const IncompleteCommentException& e)
        {
            Error(e, "Unterminated block comment in input file.");
        }
        catch (const IncompleteStringLiteralException& e)
        {
            Error(e, "Unterminated string literal in input file.");
        }
        catch (const InvalidCharacterException& e)
        {
            if (e.offendingCharacter <= 0x100u)
                Error(e, "Illegal character %02x in input file.", int(e.offendingCharacter));
            else
                Error(e, "Illegal character U+%04x in input file.", int(e.offendingCharacter));
        }
        catch (const InvalidEscapeSequenceException& e)
        {
            Error(e, "Illegal escape sequence '%s' in string literal.", e.offendingText.c_str());
        }
        catch (pov_base::Exception& e)
        {
            // Error was detected by the parser, and already reported when first thrown
            throw(e);
        }
        catch (std::exception& e)
        {
            // Some other exceptional situation occurred in a library or some such and couldn't be handled gracefully;
            // handle it now by failing with a corresponding parse error
            Error(e.what());
        }
    }
    catch(std::bad_alloc&)
    {
        try
        {
            if (mToken.sourceFile != nullptr)
            {
                // take a (local) copy of error location prior to freeing token data
                // NB error_filename has been pre-allocated for strings up to POV_FILENAME_BUFFER_CHARS
                error_filename = mToken.sourceFile->Name();
                error_line = mToken.raw.lexeme.position.line;
                error_col = mToken.raw.lexeme.position.column;
                error_pos = mToken.raw.lexeme.position.offset;
            }

            // free up some memory before proceeding with error notification.
            Terminate_Tokenizer();
            Destroy_Textures(Default_Texture);
            Default_Texture = nullptr;
            Destroy_Random_Generators();

            if (error_line != -1)
                messageFactory.ErrorAt(POV_EXCEPTION_CODE(kOutOfMemoryErr), error_filename.c_str(), error_line, error_col, error_pos, "Out of memory.");
            else
                Error("Out of memory.");
        }
        catch (std::bad_alloc&)
        {
            // ran out of memory during processing of bad_alloc above ...
            // not much we can do except return
            return;
        }
        catch(...)
        {
            // other exceptions are OK to re-throw here (in particular, Error/ErrorAt will throw one)
            throw;
        }
    }

    // validate scene contents
    if(sceneData->objects.empty())
        Warning("No objects in scene.");

    Cleanup();

    // Check for experimental features
    char str[512] = "";

    vector<std::string> featureList;
    std::string featureString;

    if(mExperimentalFlags.backsideIllumination) featureList.push_back("backside illumination");
    if(mExperimentalFlags.functionHf)           featureList.push_back("function '.hf'");
    if(mExperimentalFlags.meshCamera)           featureList.push_back("mesh camera");
    if(mExperimentalFlags.objImport)            featureList.push_back("wavefront obj import");
    if(mExperimentalFlags.slopeAltitude)        featureList.push_back("slope pattern altitude");
    if(mExperimentalFlags.spline)               featureList.push_back("spline");
    if(mExperimentalFlags.subsurface)           featureList.push_back("subsurface light transport");
    if(mExperimentalFlags.tiff)                 featureList.push_back("TIFF image support");
    if(mExperimentalFlags.userDefinedCamera)    featureList.push_back("user-defined camera");

    for (vector<std::string>::iterator i = featureList.begin(); i != featureList.end(); ++i)
    {
        if (!featureString.empty())
            featureString += ", ";
        featureString += *i;
    }

    if (!featureString.empty())
        Warning("This rendering uses the following experimental feature(s): %s.\n"
                "The design and implementation of these features is likely to change in future\n"
                "versions of POV-Ray. Backward compatibility with the current implementation is\n"
                "not guaranteed.",
                featureString.c_str());

    // Check for beta features
    featureList.clear();
    featureString.clear();

    if(mBetaFeatureFlags.videoCapture)          featureList.push_back("video capture");
    if(mBetaFeatureFlags.realTimeRaytracing)    featureList.push_back("real-time raytracing render loop");

    for (vector<std::string>::iterator i = featureList.begin(); i != featureList.end(); ++i)
    {
        if (!featureString.empty())
            featureString += ", ";
        featureString += *i;
    }

    if (!featureString.empty())
        Warning("This rendering uses the following beta-test feature(s): %s.\n"
                "The implementation of these features is likely to change or be completely\n"
                "removed in subsequent beta-test versions of POV-Ray. There is no guarantee\n"
                "that they will be available in the next full release version.\n",
                featureString.c_str());

    if ((sceneData->bspMaxDepth != 0) ||
        (sceneData->bspObjectIsectCost != 0.0f) || (sceneData->bspBaseAccessCost != 0.0f) ||
        (sceneData->bspChildAccessCost != 0.0f) || (sceneData->bspMissChance != 0.0f))
    {
        Warning("You have overridden a default BSP tree cost constant. Note that these "
                "INI settings may be removed or changed without notice in future versions.\n");
    }

    // TODO FIXME - review whole if-statement and line after it below [trf]
    // we set this before resetting languageVersion since there's nothing to
    // be gained from disabling the defaulting of the noise generator to
    // something other than compatibilty mode.
    if (sceneData->explicitNoiseGenerator == false)
        sceneData->noiseGenerator = (sceneData->EffectiveLanguageVersion() < 350 ?
                                     kNoiseGen_Original : kNoiseGen_RangeCorrected);

    if((sceneData->gammaMode != kPOVList_GammaMode_AssumedGamma36) && (sceneData->gammaMode != kPOVList_GammaMode_AssumedGamma37))
    {
        if (sceneData->EffectiveLanguageVersion() < 370)
        {
            sceneData->gammaMode = kPOVList_GammaMode_None;
            sceneData->workingGamma.reset();
            sceneData->workingGammaToSRGB.reset();
            Warning("assumed_gamma not specified, so gamma_correction is turned off for compatibility\n"
                    "with this pre POV-Ray v3.7 scene. See the documentation for more details.");
        }
        else
        {
            sceneData->gammaMode = kPOVList_GammaMode_AssumedGamma37Implied;
            sceneData->workingGamma = GetGammaCurve(DEFAULT_WORKING_GAMMA_TYPE, DEFAULT_WORKING_GAMMA);
            sceneData->workingGammaToSRGB = TranscodingGammaCurve::Get(sceneData->workingGamma, SRGBGammaCurve::Get());
            PossibleError("assumed_gamma not specified in this POV-Ray v3.7 or later scene. Future\n"
                          "versions of POV-Ray may consider this a fatal error. To avoid this\n"
                          "warning, explicitly specify 'assumed_gamma " DEFAULT_WORKING_GAMMA_TEXT "' in the global_settings\n"
                          "section. See the documentation for more details.");
        }
    }

    if(sceneData->EffectiveLanguageVersion() < 350)
    {
        Warning("The scene finished parsing with a language version set to v3.1 or earlier. Full\n"
                "backward compatibility with scenes requiring support for bugs in POV-Ray\n"
                "version v3.1 or earlier is not guaranteed. Please use POV-Ray v3.5 or earlier if\n"
                "your scene depends on rendering defects caused by these bugs.");

        sceneData->languageVersion = 350;
    }

    if(sceneData->languageVersionLate)
    {
        Warning("This scene had other declarations preceding the first #version directive.\n"
                "Please be aware that as of POV-Ray v3.7, unless already specified via an INI\n"
                "option, a #version is expected as the first declaration in a scene file. If\n"
                "this is not done, POV-Ray may apply compatibility settings to some features\n"
                "that are intended to make pre-v3.7 scenes render as designed. You are strongly\n"
                "encouraged to add a #version statement to the scene to make your intent clear.\n"
                "Future versions of POV-Ray may make the presence of a #version mandatory.");
    }
    else if(sceneData->languageVersionSet == false)
    {
        Warning("This scene did not contain a #version directive. Please be aware that as of\n"
                "POV-Ray v3.7, unless already specified via an INI option, a #version is\n"
                "expected as the first declaration in a scene file. POV-Ray may apply settings\n"
                "to some features that are intended to maintain compatibility with pre-v3.7\n"
                "scenes. You are strongly encouraged to add a #version statement to the scene\n"
                "to make your intent clear. Future versions of POV-Ray may make the presence of\n"
                "a #version statement mandatory.");
    }

    sceneData->parsedMaxTraceLevel = Max_Trace_Level;

    if (sceneData->clocklessAnimation == true)
    {
        if (sceneData->cameras.size() < 2)
        {
            Warning("Need at least two cameras for a clockless animation loop - treating\nscene as single frame.");
            sceneData->clocklessAnimation = false;
        }
        else
        {
            Warning("Clockless animation: total of %d cameras will be used.", sceneData->cameras.size());
            sceneData->parsedCamera = sceneData->cameras[0];
        }
    }

    if (sceneData->radiositySettings.pretraceEnd > sceneData->radiositySettings.pretraceStart)
        Error("Radiosity pretrace end must be smaller than or equal to pretrace start.");

    if (sceneData->radiositySettings.minimumReuse > sceneData->radiositySettings.maximumReuse * 0.5)
    {
        if (!sceneData->radiositySettings.minimumReuseSet)
        {
            sceneData->radiositySettings.minimumReuse = sceneData->radiositySettings.maximumReuse * 0.5;
            Warning("Radiosity maximum_reuse should be significantly larger than minimum_reuse.\n"
                    "Decreasing minimum_reuse to %lf instead of the default.",
                    sceneData->radiositySettings.minimumReuse);
        }
        else if (!sceneData->radiositySettings.maximumReuseSet)
        {
            sceneData->radiositySettings.maximumReuse = sceneData->radiositySettings.minimumReuse * 2.0;
            Warning("Radiosity maximum_reuse should be significantly larger than minimum_reuse.\n"
                    "Increasing maximum_reuse to %lf instead of the default.",
                    sceneData->radiositySettings.maximumReuse);
        }
        else if (sceneData->radiositySettings.minimumReuse >= sceneData->radiositySettings.maximumReuse)
        {
            Error("Radiosity maximum_reuse must be larger than minimum_reuse.\n");
        }
        else
        {
            Warning("Radiosity maximum_reuse should be significantly larger than minimum_reuse.\n");
        }
    }
}

void Parser::Cleanup()
{
    // TODO FIXME - cleanup [trf]
    Terminate_Tokenizer();

    Destroy_Textures(Default_Texture);
    Default_Texture = nullptr;

    Destroy_Random_Generators();
}

void Parser::Stopped()
{
    RenderBackend::SendSceneFailedResult(backendSceneData->sceneId, kUserAbortErr, backendSceneData->frontendAddress);
}

void Parser::Finish()
{
    Cleanup();

    GetParserDataPtr()->timeType = TraceThreadData::kParseTime;
    GetParserDataPtr()->realTime = ConsumedRealTime();
    GetParserDataPtr()->cpuTime = ConsumedCPUTime();
}


/*****************************************************************************
*
* FUNCTION
*
* INPUT
*
* OUTPUT
*
* RETURNS
*
* AUTHOR
*
* DESCRIPTION
*
* CHANGES
*
******************************************************************************/

/* Set up the fields in the frame to default values. */
void Parser::Frame_Init()
{
    Destroying_Frame = false;
    sceneData->parsedCamera = Default_Camera;
    sceneData->lightSources.clear();
    sceneData->atmosphereIOR = 1.0;
    sceneData->atmosphereDispersion = 1.0;
    // TODO FIXME Frame.Antialias_Threshold = opts.Antialias_Threshold;

    /* Init atmospheric stuff. [DB 12/94] */

    sceneData->fog = nullptr;
    sceneData->rainbow = nullptr;
    sceneData->skysphere = nullptr;
}


/****************************************************************************/

void Parser::InitDefaults(int version)
{
    // Initialize defaults depending on version:
    // As of v3.8...
    //   - pigment defaults to `rgb <1,1,1>`
    //   - `ambient` defaults to 0.0.
    //   - Camera `right` length defaults to output image aspect ratio.
    // Prior to that...
    //   - pigment defaulted to `rgb <0,0,0>`
    //   - `ambient` defaulted to 0.1.
    //   - Camera `right` length defaulted to 1.33.

    unsigned short pigmentType;
    MathColour pigmentColour;
    double ambientLevel;
    double rightLength;
    if (version >= 380)
    {
        pigmentType = PLAIN_PATTERN;
        pigmentColour = MathColour(1.0);
        ambientLevel = 0.0;
        rightLength = sceneData->aspectRatio;
    }
    else
    {
        pigmentType = NO_PATTERN;
        pigmentColour = MathColour(0.0);
        ambientLevel = 0.1;
        rightLength = 1.33;
    }
    Default_Texture->Pigment->Type = pigmentType;
    Default_Texture->Pigment->colour = TransColour(pigmentColour, 0.0, 0.0);
    Default_Texture->Finish->Ambient = MathColour(ambientLevel);
    Default_Camera.Right = Vector3d(rightLength, 0.0, 0.0);
}


/*****************************************************************************
*
* FUNCTION
*
* INPUT
*
* OUTPUT
*
* RETURNS
*
* AUTHOR
*
* DESCRIPTION
*
* CHANGES
*
******************************************************************************/

void Parser::Destroy_Frame()
{
    FOG *Fog, *Next_Fog;
    RAINBOW *Rainbow, *Next_Rainbow;

    // This is necessary as a user who hits CANCEL during any IO performed
    // by this routine (e.g. Destroy_Object(), which can complain about
    // isosurface max_gradient), will cause this routine to be entered again
    // before the relevent data member has been set to nullptr (this is able
    // to happen since cancel will invoke a longjmp on most platforms).
    // This causes the currently-executing segment to be destroyed twice,
    // which is a Bad Thing(tm). [CJC 11/01]
    if (Destroying_Frame)
        return;
    Destroying_Frame = true;

    /* Destroy fogs. [DB 12/94] */

    for (Fog = sceneData->fog; Fog != nullptr;)
    {
        Next_Fog = Fog->Next;

        Destroy_Fog(Fog);

        Fog = Next_Fog;
    }

    sceneData->fog = nullptr;

    /* Destroy rainbows. [DB 12/94] */

    for (Rainbow = sceneData->rainbow; Rainbow != nullptr;)
    {
        Next_Rainbow = Rainbow->Next;

        Destroy_Rainbow(Rainbow);

        Rainbow = Next_Rainbow;
    }

    sceneData->rainbow = nullptr;

    /* Destroy skysphere. [DB 12/94] */
    Destroy_Skysphere(sceneData->skysphere);
    sceneData->skysphere = nullptr;

    if(!sceneData->objects.empty())
    {
        Destroy_Object(sceneData->objects);
        sceneData->objects.clear();
        sceneData->lightSources.clear();
    }

    if(!sceneData->lightGroupLightSources.empty())
    {
        for(vector<LightSource *>::iterator i = sceneData->lightGroupLightSources.begin(); i != sceneData->lightGroupLightSources.end(); i++)
            Destroy_Object(*i);
        sceneData->lightGroupLightSources.clear();
    }
}


/*****************************************************************************
*
* FUNCTION
*
* INPUT
*
* OUTPUT
*
* RETURNS
*
* AUTHOR
*
* DESCRIPTION
*
* CHANGES
*
******************************************************************************/

bool Parser::Parse_Begin (TokenId tokenId, bool mandatory)
{
    Get_Token();

    if(mToken.Token_Id == tokenId)
    {
        maBraceStack.emplace_back(mToken);
        return true;
    }
    else
    {
        if (mandatory)
            Expectation_Error(Get_Token_String(tokenId));
        else
            Unget_Token();

        return false;
    }
}


/*****************************************************************************
*
* FUNCTION
*
* INPUT
*
* OUTPUT
*
* RETURNS
*
* AUTHOR
*
* DESCRIPTION
*
* CHANGES
*
******************************************************************************/

void Parser::Parse_End(TokenId openTokenId, TokenId expectTokenId)
{
    Get_Token();

    if(mToken.Token_Id == expectTokenId)
    {
        POV_PARSER_ASSERT(!maBraceStack.empty());
        POV_PARSER_ASSERT(openTokenId == maBraceStack.back().openToken);
        maBraceStack.pop_back();
        return;
    }

    ErrorInfo(maBraceStack.back(), "Unmatched %s", Get_Token_String(maBraceStack.back().openToken));
    Error("No matching %s, %s found instead", Get_Token_String(expectTokenId), Get_Token_String(mToken.Token_Id));
}

/*****************************************************************************
*
* FUNCTION
*
* INPUT
*
* OUTPUT
*
* RETURNS
*
* AUTHOR
*
* DESCRIPTION
*
* CHANGES
*
******************************************************************************/

ObjectPtr Parser::Parse_Bicubic_Patch ()
{
    BicubicPatch *Object;
    int i, j;

    Parse_Begin ();

    if ( (Object = reinterpret_cast<BicubicPatch *>(Parse_Object_Id())) != nullptr)
    {
        return (reinterpret_cast<ObjectPtr>(Object));
    }

    Object = new BicubicPatch();

    EXPECT
        CASE_FLOAT
            VersionWarning(150, "Should use keywords for bicubic parameters.");
            Object->Patch_Type = (int)Parse_Float();
            if (Object->Patch_Type == 2 ||
                Object->Patch_Type == 3)
            {
                Object->Flatness_Value = Parse_Float();
            }
            else
            {
                Object->Flatness_Value = 0.1;
            }
            Object->U_Steps = (int)Parse_Float();
            Object->V_Steps = (int)Parse_Float();
            EXIT
        END_CASE

        CASE (TYPE_TOKEN)
            Object->Patch_Type = (int)Parse_Float();
        END_CASE

        CASE (FLATNESS_TOKEN)
            Object->Flatness_Value = Parse_Float();
        END_CASE

        CASE (V_STEPS_TOKEN)
            Object->V_Steps = (int)Parse_Float();
        END_CASE

        CASE (U_STEPS_TOKEN)
            Object->U_Steps = (int)Parse_Float();
        END_CASE

        CASE (ACCURACY_TOKEN)
            Object->accuracy = Parse_Float();
        END_CASE

        CASE(UV_VECTORS_TOKEN)
            /* Store 4 ST coords for quadrilateral  */
            Parse_UV_Vect(Object->ST[0]);  Parse_Comma();
            Parse_UV_Vect(Object->ST[1]);  Parse_Comma();
            Parse_UV_Vect(Object->ST[2]);  Parse_Comma();
            Parse_UV_Vect(Object->ST[3]);

            EXIT
        END_CASE

        OTHERWISE
            UNGET
            EXIT
        END_CASE
    END_EXPECT

    if (Object->Patch_Type > 1)
    {
        Object->Patch_Type = 1;
        Warning("Patch type no longer supported. Using type 1.");
    }

    if (Object->Patch_Type < 0)
    {
        Error("Undefined bicubic patch type.");
    }

    Parse_Comma();

    for (i=0;i<4;i++)
    {
        for (j=0;j<4;j++)
        {
            Parse_Vector(Object->Control_Points[i][j]);
            if(!((i == 3) && (j == 3)))
                Parse_Comma();
        }
    }

    Object->Precompute_Patch_Values(); /* interpolated mesh coords */

    Object->Compute_BBox();

    Parse_Object_Mods(reinterpret_cast<ObjectPtr>(Object));

    return (reinterpret_cast<ObjectPtr>(Object));
}


/*****************************************************************************
*
* FUNCTION
*
*   Parse_Blob
*
* INPUT
*
* OUTPUT
*
* RETURNS
*
* AUTHOR
*
*   Dieter Bayer
*
* DESCRIPTION
*
*   -
*
* CHANGES
*
*   Jul 1994 : Creation.
*
******************************************************************************/

ObjectPtr Parser::Parse_Blob()
{
    int npoints;
    DBL threshold;
    Vector3d Axis, Base, Apex;
    Blob *Object;
    Blob_List_Struct *blob_components, *blob_component;

    Parse_Begin();

    if ((Object = reinterpret_cast<Blob *>(Parse_Object_Id())) != nullptr)
    {
        return (reinterpret_cast<ObjectPtr>(Object));
    }

    Object = new Blob();

    blob_components = nullptr;

    npoints = 0;

    threshold = 1.0;

    EXPECT
        CASE (THRESHOLD_TOKEN)
            threshold = Parse_Float();
        END_CASE

        /*************************************************************************
         * Read sperical component (old syntax).
         *************************************************************************/

        CASE (COMPONENT_TOKEN)
            blob_component = Object->Create_Blob_List_Element();

            blob_component->elem.Type = BLOB_SPHERE;

            blob_component->elem.c[2] = Parse_Float();

            Parse_Comma();

            blob_component->elem.rad2 = Parse_Float();

            Parse_Comma();

            blob_component->elem.rad2 = Sqr(blob_component->elem.rad2);

            Parse_Vector(blob_component->elem.O);

            /* Next component. */

            blob_component->next = blob_components;

            blob_components = blob_component;

            npoints++;
        END_CASE

        /*************************************************************************
         * Read sperical component (new syntax).
         *************************************************************************/

        CASE (SPHERE_TOKEN)
            blob_component = Object->Create_Blob_List_Element();

            blob_component->elem.Type = BLOB_SPHERE;

            Parse_Begin();

            Parse_Vector(blob_component->elem.O);

            Parse_Comma();

            blob_component->elem.rad2 = Parse_Float();

            blob_component->elem.rad2 = Sqr(blob_component->elem.rad2);

            Parse_Comma();

            ALLOW(STRENGTH_TOKEN)

            blob_component->elem.c[2] = Parse_Float();

            Parse_Blob_Element_Mods(&blob_component->elem);

            /* Next component. */

            blob_component->next = blob_components;

            blob_components = blob_component;

            npoints++;
        END_CASE

        /*************************************************************************
         * Read cylindrical component.
         *************************************************************************/

        CASE (CYLINDER_TOKEN)
            blob_component = Object->Create_Blob_List_Element();

            blob_component->elem.Type = BLOB_CYLINDER;

            blob_component->elem.Trans = Create_Transform();

            Parse_Begin();

            Parse_Vector(Base);

            Parse_Comma();

            Parse_Vector(Apex);

            Parse_Comma();

            blob_component->elem.rad2 = Parse_Float();

            blob_component->elem.rad2 = Sqr(blob_component->elem.rad2);

            Parse_Comma();

            ALLOW(STRENGTH_TOKEN)

            blob_component->elem.c[2] = Parse_Float();

            /* Calculate cylinder's coordinate system. */

            Axis = Apex - Base;

            blob_component->elem.len = Axis.length();

            if (blob_component->elem.len < EPSILON)
            {
                Error("Degenerate cylindrical component in blob.");
            }

            Axis /= blob_component->elem.len;

            Compute_Coordinate_Transform(blob_component->elem.Trans, Base, Axis, 1.0, 1.0);

            Parse_Blob_Element_Mods(&blob_component->elem);

            /* Next component. */

            blob_component->next = blob_components;

            blob_components = blob_component;

            npoints++;
        END_CASE

        OTHERWISE
            UNGET
            EXIT
        END_CASE
    END_EXPECT

    Object->Create_Blob_Element_Texture_List(blob_components, npoints);

    Parse_Object_Mods(reinterpret_cast<ObjectPtr>(Object));

    /* The blob's texture has to be processed before Make_Blob() is called. */

    Post_Textures(Object->Texture);

    /* Finally, process the information */

    int components = Object->Make_Blob(threshold, blob_components, npoints, GetParserDataPtr());
    if (components > sceneData->Max_Blob_Components)
        sceneData->Max_Blob_Components = components;

    return (reinterpret_cast<ObjectPtr>(Object));
}



/*****************************************************************************
*
* FUNCTION
*
*   Parse_Blob_Element_Mods
*
* INPUT
*
* OUTPUT
*
* RETURNS
*
* AUTHOR
*
*   Dieter Bayer
*
* DESCRIPTION
*
*   -
*
* CHANGES
*
*   Sep 1994 : Creation.
*
******************************************************************************/

void Parser::Parse_Blob_Element_Mods(Blob_Element *Element)
{
    Vector3d Local_Vector;
    MATRIX Local_Matrix;
    TRANSFORM Local_Trans;
    TEXTURE *Local_Texture;

    EXPECT
        CASE (TRANSLATE_TOKEN)
            Parse_Vector (Local_Vector);
            Blob::Translate_Blob_Element (Element, Local_Vector);
        END_CASE

        CASE (ROTATE_TOKEN)
            Parse_Vector (Local_Vector);
            Blob::Rotate_Blob_Element (Element, Local_Vector);
        END_CASE

        CASE (SCALE_TOKEN)
            Parse_Scale_Vector (Local_Vector);
            Blob::Scale_Blob_Element (Element, Local_Vector);
        END_CASE

        CASE (TRANSFORM_TOKEN)
            Blob::Transform_Blob_Element (Element, Parse_Transform(&Local_Trans));
        END_CASE

        CASE (MATRIX_TOKEN)
            Parse_Matrix (Local_Matrix);
            Compute_Matrix_Transform(&Local_Trans, Local_Matrix);
            Blob::Transform_Blob_Element (Element, &Local_Trans);
        END_CASE

        CASE (TEXTURE_TOKEN)
            Parse_Begin ();
            Local_Texture = Parse_Texture();
            Parse_End ();
            Link_Textures(&Element->Texture, Local_Texture);
        END_CASE

        CASE3 (PIGMENT_TOKEN, NORMAL_TOKEN, FINISH_TOKEN)
            if (Element->Texture == nullptr)
            {
                Element->Texture = Copy_Textures(Default_Texture);
            }
            else
            {
                if (Element->Texture->Type != PLAIN_PATTERN)
                {
                    Link_Textures(&Element->Texture, Copy_Textures(Default_Texture));
                }
            }
            UNGET
            EXPECT
                CASE (PIGMENT_TOKEN)
                    Parse_Begin ();
                    Parse_Pigment(&Element->Texture->Pigment);
                    Parse_End ();
                END_CASE

                CASE (NORMAL_TOKEN)
                    Parse_Begin ();
                    Parse_Tnormal(&Element->Texture->Tnormal);
                    Parse_End ();
                END_CASE

                CASE (FINISH_TOKEN)
                    Parse_Finish(&Element->Texture->Finish);
                END_CASE

                OTHERWISE
                    UNGET
                    EXIT
                END_CASE
            END_EXPECT
        END_CASE

        OTHERWISE
            UNGET
            EXIT
        END_CASE
    END_EXPECT

    Parse_End();

    /* Postprocess to make sure that HAS_FILTER will be set correctly. */

    Post_Textures(Element->Texture);
}



/*****************************************************************************
*
* FUNCTION
*
* INPUT
*
* OUTPUT
*
* RETURNS
*
* AUTHOR
*
* DESCRIPTION
*
* CHANGES
*
******************************************************************************/

ObjectPtr Parser::Parse_Box ()
{
    Box *Object;
    DBL temp;

    Parse_Begin ();

    if ( (Object = reinterpret_cast<Box *>(Parse_Object_Id())) != nullptr)
        return (reinterpret_cast<ObjectPtr>(Object));

    Object = new Box();

    Parse_Vector(Object->bounds[0]);     Parse_Comma();
    Parse_Vector(Object->bounds[1]);

    if (Object->bounds[0][X] > Object->bounds[1][X]) {
        temp = Object->bounds[0][X];
        Object->bounds[0][X] = Object->bounds[1][X];
        Object->bounds[1][X] = temp;
    }
    if (Object->bounds[0][Y] > Object->bounds[1][Y]) {
        temp = Object->bounds[0][Y];
        Object->bounds[0][Y] = Object->bounds[1][Y];
        Object->bounds[1][Y] = temp;
    }
    if (Object->bounds[0][Z] > Object->bounds[1][Z]) {
        temp = Object->bounds[0][Z];
        Object->bounds[0][Z] = Object->bounds[1][Z];
        Object->bounds[1][Z] = temp;
    }

    Object->Compute_BBox();

    Parse_Object_Mods (reinterpret_cast<ObjectPtr>(Object));

    return (reinterpret_cast<ObjectPtr>(Object));
}

void Parser::Parse_Mesh_Camera (Camera& Cam)
{
    Cam.Type = MESH_CAMERA;
    Parse_Begin ();

    // Get the rays per pixel
    Cam.Rays_Per_Pixel = (unsigned int) Parse_Float();
    if (Cam.Rays_Per_Pixel == 0)
        Error("Rays per pixel may not be 0");

    // Now get the distribution type.
    Cam.Face_Distribution_Method = (unsigned int) Parse_Float();
    if (Cam.Face_Distribution_Method > 3)
        Error("Unrecognized distribution method");
    if (Cam.Face_Distribution_Method == 2 || Cam.Face_Distribution_Method == 3)
        if (Cam.Rays_Per_Pixel != 1)
            Error("Rays per pixel must be 1 for distribution method #2 or #3");

    // Now the optional maximum ray length
    Cam.Max_Ray_Distance = Allow_Float(0.0);

    EXPECT
        CASE2 (MESH_TOKEN, MESH2_TOKEN)
            Cam.Meshes.push_back(Parse_Mesh());
        END_CASE

        OTHERWISE
            UNGET
            EXIT
        END_CASE
    END_EXPECT

    ALLOW(SMOOTH_TOKEN);
    Cam.Smooth = mToken.Token_Id == SMOOTH_TOKEN;
    if (Cam.Smooth && Cam.Face_Distribution_Method != 3)
        Error("Smooth can only be used with distribution method #3");

    Parse_End ();

    if (Cam.Meshes.size() == 0)
        Expectation_Error("mesh or mesh2");
    if ((Cam.Face_Distribution_Method) == 0)
        if (Cam.Rays_Per_Pixel > Cam.Meshes.size())
            Error("Rays per pixel must be <= number of meshes for distribution method #0");

    unsigned int faces = 0;
    for (std::vector<ObjectPtr>::const_iterator it = Cam.Meshes.begin(); it != Cam.Meshes.end(); it++)
        Cam.Mesh_Index.push_back(faces += static_cast<const Mesh *>(*it)->Data->Number_Of_Triangles);

    if (Cam.Face_Distribution_Method == 3)
    {
        if (Cam.Meshes.size() > 1)
            Warning("Additional meshes after the first are ignored for distribution method #3");

        // build a 10 row and 10 column index relating faces to UV co-ordinates. each face is represented
        // by a single bit at each node of the index. to determine which faces cover a given pair of
        // co-ordinates, we just need to AND the two columns together.
        const Mesh *mesh = static_cast<const Mesh *>(Cam.Meshes[0]);
        unsigned int size = (mesh->Data->Number_Of_Triangles + 31) / 32;
        for (int i = 0; i < 10; i++) {
            Cam.U_Xref[i].resize(size);
            Cam.V_Xref[i].resize(size);
        }

        Mesh_Triangle_Struct *tr(mesh->Data->Triangles);
        for (int i = 0, idx = 0, bit = 1; i < mesh->Data->Number_Of_Triangles; i++, tr++)
        {
            int P1u(mesh->Data->UVCoords[tr->UV1][U] * 10);
            int P2u(mesh->Data->UVCoords[tr->UV2][U] * 10);
            int P3u(mesh->Data->UVCoords[tr->UV3][U] * 10);
            int P1v(mesh->Data->UVCoords[tr->UV1][V] * 10);
            int P2v(mesh->Data->UVCoords[tr->UV2][V] * 10);
            int P3v(mesh->Data->UVCoords[tr->UV3][V] * 10);

            int minU = min(min(P1u, min(P2u, P3u)), 9);
            int minV = min(min(P1v, min(P2v, P3v)), 9);
            int maxU = min(max(P1u, max(P2u, P3u)), 9);
            int maxV = min(max(P1v, max(P2v, P3v)), 9);

            for (int u = minU; u <= maxU; u++)
                Cam.U_Xref[u][idx] |= bit;
            for (int v = minV; v <= maxV; v++)
                Cam.V_Xref[v][idx] |= bit;

            if ((bit <<= 1) == 0)
            {
                idx++;
                bit = 1;
            }
        }
    }
}

void Parser::Parse_User_Defined_Camera (Camera& Cam)
{
    Cam.Type = USER_DEFINED_CAMERA;

    EXPECT
        CASE (LOCATION_TOKEN)
            if (Parse_Begin(false))
            {
                Cam.Location = Vector3d(0.0);
                Parse_FunctionOrContentList(Cam.Location_Fn, 3);
                Parse_End();
            }
            else
            {
                for(unsigned int i = 0; i < 3; ++i)
                {
                    if (Cam.Location_Fn[i] != nullptr)
                    {
                        delete Cam.Location_Fn[i];
                        Cam.Location_Fn[i] = nullptr;
                    }
                }
                Parse_Vector(Cam.Location);
            }
        END_CASE

        CASE (DIRECTION_TOKEN)
            if (Parse_Begin(false))
            {
                Cam.Direction = Vector3d(0.0);
                Parse_FunctionOrContentList(Cam.Direction_Fn, 3);
                Parse_End();
            }
            else
            {
                for(unsigned int i = 0; i < 3; ++i)
                {
                    if (Cam.Direction_Fn[i] != nullptr)
                    {
                        delete Cam.Direction_Fn[i];
                        Cam.Direction_Fn[i] = nullptr;
                    }
                }
                Parse_Vector(Cam.Direction);
            }
        END_CASE

        OTHERWISE
            UNGET
            EXIT
        END_CASE
    END_EXPECT
}

/*****************************************************************************
*
* FUNCTION
*
* INPUT
*
* OUTPUT
*
* RETURNS
*
* AUTHOR
*
* DESCRIPTION
*
* CHANGES
*
******************************************************************************/

void Parser::Parse_Camera (Camera& Cam)
{
    int i;
    DBL Direction_Length = 1.0, Up_Length, Right_Length, Handedness;
    DBL k1, k2, k3;
    Vector3d tempv;
    MATRIX Local_Matrix;
    TRANSFORM Local_Trans;
    bool only_mods = false;

    Parse_Begin ();

    EXPECT_ONE
        CASE (CAMERA_ID_TOKEN)
            Cam = *reinterpret_cast<Camera *>(mToken.Data);
            if (sceneData->EffectiveLanguageVersion() >= 350)
                only_mods = true;
        END_CASE

        OTHERWISE
            UNGET
        END_CASE
    END_EXPECT

    Camera& New = Cam;

    if ((sceneData->EffectiveLanguageVersion() >= 350) && (only_mods == true))
    {
        // keep a copy and clear it because this is a copy of a camera
        // and this will prevent that transforms are applied twice [trf]
        TRANSFORM Backup_Trans = *New.Trans;
        Destroy_Transform(New.Trans);
        New.Trans = Create_Transform();

        EXPECT
            CASE (TRANSLATE_TOKEN)
                Parse_Vector (tempv);
                Compute_Translation_Transform(&Local_Trans, tempv);
                Compose_Transforms(New.Trans, &Local_Trans);
            END_CASE

            CASE (ROTATE_TOKEN)
                Parse_Vector (tempv);
                Compute_Rotation_Transform(&Local_Trans, tempv);
                Compose_Transforms(New.Trans, &Local_Trans);
            END_CASE

            CASE (SCALE_TOKEN)
                Parse_Scale_Vector(tempv);
                Compute_Scaling_Transform(&Local_Trans, tempv);
                Compose_Transforms(New.Trans, &Local_Trans);
            END_CASE

            CASE (TRANSFORM_TOKEN)
                Parse_Transform(&Local_Trans);
                Compose_Transforms(New.Trans, &Local_Trans);
            END_CASE

            CASE (MATRIX_TOKEN)
                Parse_Matrix(Local_Matrix);
                Compute_Matrix_Transform(&Local_Trans, Local_Matrix);
                Compose_Transforms(New.Trans, &Local_Trans);
            END_CASE

            OTHERWISE
                UNGET
                EXIT
            END_CASE
        END_EXPECT

        // apply camera transformations
        New.Transform(New.Trans);
        Compose_Transforms(&Backup_Trans, New.Trans);
    }
    else if (sceneData->EffectiveLanguageVersion() >= 350)
    {

        /*
         * The camera statement in version v3.5 is a tiny bit more restrictive
         * than in previous versions (Note: Backward compatibility is available
         * with the version switch!).  It will always apply camera modifiers in
         * the same order, regardless of the order in which they appeared in the
         * camera statement.  The order is as follows:
         *
         * right
         * direction
         * angle (depends on right, changes direction-length)
         * up
         * sky
         * location
         * look_at (depends on location, right, direction, up, sky, changes right, up, direction)
         * focal_point (depends on location)
         *
         * VERIFY: Is there a need to modify look_at to consider angle, right, up and/or direction??? [trf]
         * VERIFY: Is there a need to modify angle to consider direction??? [trf]
         */

        bool had_angle = false, had_up = false, had_right = false;
        Vector3d old_look_at, old_up, old_right, old_focal_point;
        DBL old_angle;

        old_look_at     = New.Look_At;
        New.Look_At     = Vector3d(HUGE_VAL);
        old_up          = New.Up;
        New.Up          = Vector3d(HUGE_VAL);
        old_right       = New.Right;
        New.Right       = Vector3d(HUGE_VAL);
        old_focal_point = New.Focal_Point;
        New.Focal_Point = Vector3d(HUGE_VAL);
        old_angle       = New.Angle;
        New.Angle       = HUGE_VAL;

        EXPECT
            CASE (PERSPECTIVE_TOKEN)
                New.Type = PERSPECTIVE_CAMERA;
            END_CASE

            CASE (ORTHOGRAPHIC_TOKEN)
                New.Type = ORTHOGRAPHIC_CAMERA;
            END_CASE

            CASE (FISHEYE_TOKEN)
                New.Type = FISHEYE_CAMERA;
            END_CASE

            CASE (ULTRA_WIDE_ANGLE_TOKEN)
                New.Type = ULTRA_WIDE_ANGLE_CAMERA;
            END_CASE

            CASE (OMNIMAX_TOKEN)
                New.Type = OMNIMAX_CAMERA;
            END_CASE

            CASE (PANORAMIC_TOKEN)
                New.Type = PANORAMIC_CAMERA;
            END_CASE

            CASE (SPHERICAL_TOKEN)
                New.Type = SPHERICAL_CAMERA;
            END_CASE

            CASE (CYLINDER_TOKEN)
                i = (int)Parse_Float();
                switch (i)
                {
                    case 1: New.Type = CYL_1_CAMERA; break;
                    case 2: New.Type = CYL_2_CAMERA; break;
                    case 3: New.Type = CYL_3_CAMERA; break;
                    case 4: New.Type = CYL_4_CAMERA; break;
                    default: Error("Invalid cylinder camera type, valid are types 1 to 4."); break;
                }
            END_CASE

            CASE (MESH_CAMERA_TOKEN)
                mExperimentalFlags.meshCamera = true;
                Parse_Mesh_Camera(New);
            END_CASE

            CASE (USER_DEFINED_TOKEN)
                mExperimentalFlags.userDefinedCamera = true;
                Parse_User_Defined_Camera(New);
            END_CASE

            OTHERWISE
                UNGET
                EXIT
            END_CASE
        END_EXPECT

        switch(New.Type)
        {
            case PERSPECTIVE_CAMERA:
                EXPECT
                    CASE (ANGLE_TOKEN)
                        New.Angle = Parse_Float();
                        if (New.Angle < 0.0)
                            Error("Negative viewing angle.");
                    END_CASE

                    CASE5(ORTHOGRAPHIC_TOKEN, FISHEYE_TOKEN, ULTRA_WIDE_ANGLE_TOKEN, OMNIMAX_TOKEN, PANORAMIC_TOKEN)
                    CASE4(SPHERICAL_TOKEN, CYLINDER_TOKEN, MESH_CAMERA_TOKEN, USER_DEFINED_TOKEN)
                        Expectation_Error("perspective camera modifier");
                    END_CASE

                    OTHERWISE
                        UNGET
                        if(Parse_Camera_Mods(New) == false)
                            EXIT
                    END_CASE
                END_EXPECT
                break;
            case ORTHOGRAPHIC_CAMERA:
                EXPECT
                    CASE (ANGLE_TOKEN)
                        New.Angle = Allow_Float(0.0);
                        if (New.Angle < 0.0)
                            Error("Negative viewing angle.");
                    END_CASE

                    CASE5(PERSPECTIVE_TOKEN, FISHEYE_TOKEN, ULTRA_WIDE_ANGLE_TOKEN, OMNIMAX_TOKEN, PANORAMIC_TOKEN)
                    CASE4(SPHERICAL_TOKEN, CYLINDER_TOKEN, MESH_CAMERA_TOKEN, USER_DEFINED_TOKEN)
                        Expectation_Error("orthographic camera modifier");
                    END_CASE

                    OTHERWISE
                        UNGET
                        if(Parse_Camera_Mods(New) == false)
                            EXIT
                    END_CASE
                END_EXPECT
                break;
            case FISHEYE_CAMERA:
                EXPECT
                    CASE (ANGLE_TOKEN)
                        New.Angle = Parse_Float();
                        if (New.Angle < 0.0)
                            Error("Negative viewing angle.");
                    END_CASE

                    CASE5(PERSPECTIVE_TOKEN, ORTHOGRAPHIC_TOKEN, ULTRA_WIDE_ANGLE_TOKEN, OMNIMAX_TOKEN, PANORAMIC_TOKEN)
                    CASE4(SPHERICAL_TOKEN, CYLINDER_TOKEN, MESH_CAMERA_TOKEN, USER_DEFINED_TOKEN)
                        Expectation_Error("fisheye camera modifier");
                    END_CASE

                    OTHERWISE
                        UNGET
                        if(Parse_Camera_Mods(New) == false)
                            EXIT
                    END_CASE
                END_EXPECT
                break;
            case ULTRA_WIDE_ANGLE_CAMERA:
                EXPECT
                    CASE (ANGLE_TOKEN)
                        New.Angle = Parse_Float();
                        if (New.Angle < 0.0)
                            Error("Negative viewing angle.");
                    END_CASE

                    CASE5(PERSPECTIVE_TOKEN, ORTHOGRAPHIC_TOKEN, FISHEYE_TOKEN, OMNIMAX_TOKEN, PANORAMIC_TOKEN)
                    CASE4(SPHERICAL_TOKEN, CYLINDER_TOKEN, MESH_CAMERA_TOKEN, USER_DEFINED_TOKEN)
                        Expectation_Error("ultra_wide_angle camera modifier");
                    END_CASE

                    OTHERWISE
                        UNGET
                        if(Parse_Camera_Mods(New) == false)
                            EXIT
                    END_CASE
                END_EXPECT
                break;
            case OMNIMAX_CAMERA:
                EXPECT
                    CASE (ANGLE_TOKEN)
                        New.Angle = Parse_Float();
                        if (New.Angle < 0.0)
                            Error("Negative viewing angle.");
                    END_CASE

                    CASE5(PERSPECTIVE_TOKEN, ORTHOGRAPHIC_TOKEN, FISHEYE_TOKEN, ULTRA_WIDE_ANGLE_TOKEN, PANORAMIC_TOKEN)
                    CASE4(SPHERICAL_TOKEN, CYLINDER_TOKEN, MESH_CAMERA_TOKEN, USER_DEFINED_TOKEN)
                        Expectation_Error("omnimax camera modifier");
                    END_CASE

                    OTHERWISE
                        UNGET
                        if(Parse_Camera_Mods(New) == false)
                            EXIT
                    END_CASE
                END_EXPECT
                break;
            case PANORAMIC_CAMERA:
                EXPECT
                    CASE (ANGLE_TOKEN)
                        New.Angle = Parse_Float();
                        if (New.Angle < 0.0)
                            Error("Negative viewing angle.");
                    END_CASE

                    CASE5(PERSPECTIVE_TOKEN, ORTHOGRAPHIC_TOKEN, FISHEYE_TOKEN, ULTRA_WIDE_ANGLE_TOKEN, OMNIMAX_TOKEN)
                    CASE4(SPHERICAL_TOKEN, CYLINDER_TOKEN, MESH_CAMERA_TOKEN, USER_DEFINED_TOKEN)
                        Expectation_Error("panoramic camera modifier");
                    END_CASE

                    OTHERWISE
                        UNGET
                        if(Parse_Camera_Mods(New) == false)
                            EXIT
                    END_CASE
                END_EXPECT
                break;
            case CYL_1_CAMERA:
            case CYL_2_CAMERA:
            case CYL_3_CAMERA:
            case CYL_4_CAMERA:
                EXPECT
                    CASE (ANGLE_TOKEN)
                        New.Angle = Parse_Float();
                        if (New.Angle < 0.0)
                            Error("Negative viewing angle.");
                    END_CASE

                    CASE6(PERSPECTIVE_TOKEN, ORTHOGRAPHIC_TOKEN, FISHEYE_TOKEN, ULTRA_WIDE_ANGLE_TOKEN, OMNIMAX_TOKEN, PANORAMIC_TOKEN)
                    CASE3(SPHERICAL_TOKEN, MESH_CAMERA_TOKEN, USER_DEFINED_TOKEN)
                        Expectation_Error("cylinder camera modifier");
                    END_CASE

                    OTHERWISE
                        UNGET
                        if(Parse_Camera_Mods(New) == false)
                            EXIT
                    END_CASE
                END_EXPECT
                break;
            case SPHERICAL_CAMERA:
                EXPECT
                    CASE (ANGLE_TOKEN)
                        New.H_Angle = Parse_Float();
                        if (New.H_Angle < 0.0)
                            Error("Negative horizontal angle not allowed.");
                        Parse_Comma();
                        New.V_Angle = Allow_Float(New.H_Angle * 0.5);
                        if (New.V_Angle < 0.0)
                            Error("Negative vertical angle not allowed.");
                    END_CASE

                    CASE6(PERSPECTIVE_TOKEN, ORTHOGRAPHIC_TOKEN, FISHEYE_TOKEN, ULTRA_WIDE_ANGLE_TOKEN, OMNIMAX_TOKEN, PANORAMIC_TOKEN)
                    CASE3(CYLINDER_TOKEN, MESH_CAMERA_TOKEN, USER_DEFINED_TOKEN)
                        Expectation_Error("spherical camera modifier");
                    END_CASE

                    OTHERWISE
                        UNGET
                        if(Parse_Camera_Mods(New) == false)
                            EXIT
                    END_CASE
                END_EXPECT
                break;
            case MESH_CAMERA:
                EXPECT
                    CASE6(PERSPECTIVE_TOKEN, ORTHOGRAPHIC_TOKEN, FISHEYE_TOKEN, ULTRA_WIDE_ANGLE_TOKEN, OMNIMAX_TOKEN, PANORAMIC_TOKEN)
                    CASE3(SPHERICAL_TOKEN, CYLINDER_TOKEN, USER_DEFINED_TOKEN)
                        Expectation_Error("mesh camera modifier");
                    END_CASE

                    OTHERWISE
                        UNGET
                        if(Parse_Camera_Mods(New) == false)
                            EXIT
                    END_CASE
                END_EXPECT
                break;
            case USER_DEFINED_CAMERA:
                EXPECT
                    CASE (ANGLE_TOKEN)
                    CASE6(PERSPECTIVE_TOKEN, ORTHOGRAPHIC_TOKEN, FISHEYE_TOKEN, ULTRA_WIDE_ANGLE_TOKEN, OMNIMAX_TOKEN, PANORAMIC_TOKEN)
                    CASE3(SPHERICAL_TOKEN, CYLINDER_TOKEN, MESH_CAMERA_TOKEN)
                        Expectation_Error("user-defined camera modifier");
                    END_CASE

                    OTHERWISE
                        UNGET
                        if(Parse_Camera_Mods(New) == false)
                            EXIT
                    END_CASE
                END_EXPECT
                break;
        }

        // handle "up"
        if (New.Up[X] == HUGE_VAL)
        {
            New.Up = old_up; // restore default up
        }
        else
            had_up = true;

        // handle "right"
        if (New.Right[X] == HUGE_VAL)
        {
            New.Right = old_right; // restore default right
        }
        else
            had_right = true;

        // apply "angle"
        if (New.Angle != HUGE_VAL)
        {
            if ((New.Type == PERSPECTIVE_CAMERA) || (New.Type == ORTHOGRAPHIC_CAMERA))
            {
                if (New.Angle >= 180.0)
                    Error("Viewing angle has to be smaller than 180 degrees.");

                if (New.Angle > 0.0)
                {
                    New.Direction.normalize();
                    Right_Length = New.Right.length();
                    Direction_Length = Right_Length / tan(New.Angle * M_PI_360)/2.0;
                    New.Direction *= Direction_Length;
                }
            }

            had_angle = true;
        }
        else
            New.Angle = old_angle; // restore default angle

        // apply "look_at"
        if (New.Look_At[X] != HUGE_VAL)
        {
            Direction_Length = New.Direction.length();
            Up_Length        = New.Up.length();
            Right_Length     = New.Right.length();
            tempv            = cross(New.Up, New.Direction);
            Handedness       = dot(tempv, New.Right);

            New.Direction    = New.Look_At - New.Location;

            // Check for zero length direction vector.
            if (New.Direction.lengthSqr() < EPSILON)
                Error("Camera location and look_at point must be different.");

            New.Direction.normalize();

            // Save Right vector
            tempv = New.Right;

            New.Right = cross(New.Sky, New.Direction);

            // Avoid DOMAIN error (from Terry Kanakis)
            if((fabs(New.Right[X]) < EPSILON) &&
               (fabs(New.Right[Y]) < EPSILON) &&
               (fabs(New.Right[Z]) < EPSILON))
            {
                Warning("Camera location to look_at direction and sky direction should be different.\n"
                        "Using default/supplied right vector instead.");

                // Restore Right vector
                New.Right = tempv;
            }

            New.Right.normalize();
            New.Up = cross(New.Direction, New.Right);
            New.Direction *= Direction_Length;

            if (Handedness > 0.0)
            {
                New.Right *= Right_Length;
            }
            else
            {
                New.Right *= -Right_Length;
            }

            New.Up *= Up_Length;
        }
        else
            New.Look_At = old_look_at; // restore default look_at

        // apply "orthographic"
        if (New.Type == ORTHOGRAPHIC_CAMERA)
        {
            // only if neither up nor right have been specified
            // or if angle has been specified regardless if up or right have been specified
            if (((had_up == false) && (had_right == false)) || (had_angle == true))
            {
                // resize right and up vector to get the same image
                // area as we get with the perspective camera
                tempv = New.Look_At - New.Location;
                k1 = tempv.length();
                k2 = New.Direction.length();
                if ((k1 > EPSILON) && (k2 > EPSILON))
                {
                    New.Right *= (k1 / k2);
                    New.Up    *= (k1 / k2);
                }
            }
        }

        // apply "focal_point"
        if (New.Focal_Point[X] != HUGE_VAL)
        {
            tempv = New.Focal_Point - New.Location;
            New.Focal_Distance = tempv.length();
        }
        else
            New.Focal_Point = old_focal_point; // restore default focal_point

        // apply camera transformations
        New.Transform(New.Trans);
    }
    else // old style syntax [mesh camera and user-defined camera not supported]
    {
        EXPECT
            CASE (PERSPECTIVE_TOKEN)
                New.Type = PERSPECTIVE_CAMERA;
            END_CASE

            CASE (ORTHOGRAPHIC_TOKEN)
                New.Type = ORTHOGRAPHIC_CAMERA;
                // resize right and up vector to get the same image
                // area as we get with the perspective camera
                tempv = New.Look_At - New.Location;
                k1 = tempv.length();
                k2 = New.Direction.length();
                if ((k1 > EPSILON) && (k2 > EPSILON))
                {
                    New.Right *= (k1 / k2);
                    New.Up    *= (k1 / k2);
                }
            END_CASE

            CASE (FISHEYE_TOKEN)
                New.Type = FISHEYE_CAMERA;
            END_CASE

            CASE (ULTRA_WIDE_ANGLE_TOKEN)
                New.Type = ULTRA_WIDE_ANGLE_CAMERA;
            END_CASE

            CASE (OMNIMAX_TOKEN)
                New.Type = OMNIMAX_CAMERA;
            END_CASE

            CASE (PANORAMIC_TOKEN)
                New.Type = PANORAMIC_CAMERA;
            END_CASE

            CASE2 (MESH_CAMERA_TOKEN, USER_DEFINED_TOKEN)
                Error("This camera type not supported for language version < v3.5");
            END_CASE

            CASE (CYLINDER_TOKEN)
                i = (int)Parse_Float();
                switch (i)
                {
                    case 1: New.Type = CYL_1_CAMERA; break;
                    case 2: New.Type = CYL_2_CAMERA; break;
                    case 3: New.Type = CYL_3_CAMERA; break;
                    case 4: New.Type = CYL_4_CAMERA; break;
                }
            END_CASE

            CASE (ANGLE_TOKEN)
                New.Angle = Parse_Float();

                if (New.Angle < 0.0)
                    Error("Negative viewing angle.");

                if (New.Type == PERSPECTIVE_CAMERA)
                {
                    if (New.Angle >= 180.0)
                        Error("Viewing angle has to be smaller than 180 degrees.");

                    New.Direction.normalize();
                    Right_Length = New.Right.length();
                    Direction_Length = Right_Length / tan(New.Angle * M_PI_360)/2.0;
                    New.Direction *= Direction_Length;
                }
            END_CASE

            CASE (NORMAL_TOKEN)
                Parse_Begin ();
                Parse_Tnormal(&(New.Tnormal));
                Parse_End ();
            END_CASE

            CASE (LOCATION_TOKEN)
                Parse_Vector(New.Location);
            END_CASE

            CASE (DIRECTION_TOKEN)
                Parse_Vector(New.Direction);
            END_CASE

            CASE (UP_TOKEN)
                Parse_Vector(New.Up);
            END_CASE

            CASE (RIGHT_TOKEN)
                Parse_Vector(New.Right);
            END_CASE

            CASE (SKY_TOKEN)
                Parse_Vector(New.Sky);
            END_CASE

            CASE (LOOK_AT_TOKEN)
                Direction_Length = New.Direction.length();
                Up_Length        = New.Up.length();
                Right_Length     = New.Right.length();
                tempv            = cross(New.Up, New.Direction);
                Handedness       = dot(tempv, New.Right);

                Parse_Vector (New.Look_At);
                New.Direction = New.Look_At - New.Location;

                // Check for zero length direction vector.
                if (New.Direction.lengthSqr() < EPSILON)
                    Error("Camera location and look_at point must be different.");

                New.Direction.normalize();

                // Save Right vector
                tempv = New.Right;

                New.Right = cross(New.Sky, New.Direction);

                // Avoid DOMAIN error (from Terry Kanakis)
                if((fabs(New.Right[X]) < EPSILON) &&
                   (fabs(New.Right[Y]) < EPSILON) &&
                   (fabs(New.Right[Z]) < EPSILON))
                {
                    // Restore Right vector
                    New.Right = tempv;
                }

                New.Right.normalize();
                New.Up = cross(New.Direction, New.Right);
                New.Direction *= Direction_Length;

                if (Handedness > 0.0)
                {
                    New.Right *= Right_Length;
                }
                else
                {
                    New.Right *= -Right_Length;
                }

                New.Up *= Up_Length;
            END_CASE

            CASE (TRANSLATE_TOKEN)
                Parse_Vector (tempv);
                New.Translate (tempv);
            END_CASE

            CASE (ROTATE_TOKEN)
                Parse_Vector (tempv);
                New.Rotate (tempv);
            END_CASE

            CASE (SCALE_TOKEN)
                Parse_Scale_Vector (tempv);
                New.Scale (tempv);
            END_CASE

            CASE (TRANSFORM_TOKEN)
                New.Transform(Parse_Transform(&Local_Trans));
            END_CASE

            CASE (MATRIX_TOKEN)
                Parse_Matrix (Local_Matrix);
                Compute_Matrix_Transform(&Local_Trans, Local_Matrix);
                New.Transform(&Local_Trans);
            END_CASE

            CASE (BLUR_SAMPLES_TOKEN)
                New.Blur_Samples = Parse_Float();
                if (New.Blur_Samples <= 0)
                    Error("Illegal number of focal blur samples.");
            END_CASE

            CASE (CONFIDENCE_TOKEN)
                k1 = Parse_Float();
                if ((k1 > 0.0) && (k1 < 1.0))
                    New.Confidence = k1;
                else
                    Warning("Illegal confidence value. Default is used.");
            END_CASE

            CASE (VARIANCE_TOKEN)
                k1 = Parse_Float();
                if ((k1 >= 0.0) && (k1 <= 1.0))
                    New.Variance = k1;
                else
                    Warning("Illegal variance value. Default is used.");
            END_CASE

            CASE (APERTURE_TOKEN)
                New.Aperture = Parse_Float();
            END_CASE

            CASE (FOCAL_POINT_TOKEN)
                Parse_Vector(tempv);
                New.Focal_Point = tempv;
                tempv = New.Focal_Point - New.Location;
                New.Focal_Distance = tempv.length();
            END_CASE

            OTHERWISE
                UNGET
                EXIT
            END_CASE
        END_EXPECT
    }

    Parse_End ();

    // Make sure the focal distance hasn't been explicitly given
    if (New.Focal_Distance < 0.0)
        New.Focal_Distance = Direction_Length;
    if (New.Focal_Distance == 0.0)
        New.Focal_Distance = 1.0;

    // Print a warning message if vectors are not perpendicular. [DB 10/94]
    k1 = dot(New.Right, New.Up);
    k2 = dot(New.Right, New.Direction);
    k3 = dot(New.Up, New.Direction);

    if ((fabs(k1) > EPSILON) || (fabs(k2) > EPSILON) || (fabs(k3) > EPSILON))
    {
        Warning("Camera vectors are not perpendicular.\n"
                "Making look_at the last statement may help.");
    }
}

bool Parser::Parse_Camera_Mods(Camera& New)
{
    TRANSFORM Local_Trans;
    PIGMENT *Local_Pigment;
    MATRIX Local_Matrix;
    Vector3d tempv;
    DBL k1;

    EXPECT_ONE
        CASE (TRANSLATE_TOKEN)
            Parse_Vector (tempv);
            Compute_Translation_Transform(&Local_Trans, tempv);
            Compose_Transforms(New.Trans, &Local_Trans);
        END_CASE

        CASE (ROTATE_TOKEN)
            Parse_Vector (tempv);
            Compute_Rotation_Transform(&Local_Trans, tempv);
            Compose_Transforms(New.Trans, &Local_Trans);
        END_CASE

        CASE (SCALE_TOKEN)
            Parse_Scale_Vector(tempv);
            Compute_Scaling_Transform(&Local_Trans, tempv);
            Compose_Transforms(New.Trans, &Local_Trans);
        END_CASE

        CASE (TRANSFORM_TOKEN)
            Parse_Transform(&Local_Trans);
            Compose_Transforms(New.Trans, &Local_Trans);
        END_CASE

        CASE (MATRIX_TOKEN)
            Parse_Matrix(Local_Matrix);
            Compute_Matrix_Transform(&Local_Trans, Local_Matrix);
            Compose_Transforms(New.Trans, &Local_Trans);
        END_CASE

        CASE (NORMAL_TOKEN)
            Parse_Begin();
            Parse_Tnormal(&(New.Tnormal));
            Parse_End();
        END_CASE

        CASE (LOOK_AT_TOKEN)
            Parse_Vector(New.Look_At);
        END_CASE

        CASE (LOCATION_TOKEN)
            Parse_Vector(New.Location);
        END_CASE

        CASE (DIRECTION_TOKEN)
            Parse_Vector(New.Direction);
        END_CASE

        CASE (UP_TOKEN)
            Parse_Vector(New.Up);
        END_CASE

        CASE (RIGHT_TOKEN)
            Parse_Vector(New.Right);
        END_CASE

        CASE (SKY_TOKEN)
            Parse_Vector(New.Sky);
        END_CASE

        CASE (BLUR_SAMPLES_TOKEN)
            New.Blur_Samples_Min = Parse_Float();
            if (New.Blur_Samples_Min <= 0)
                Error("Illegal number of focal blur samples.");
            Parse_Comma();
            New.Blur_Samples = (int)Allow_Float(0.0);
            if (New.Blur_Samples == 0.0)
            {
                // oops, user specified no minimum blur samples
                New.Blur_Samples = New.Blur_Samples_Min;
                New.Blur_Samples_Min = 0;
            }
            else if (New.Blur_Samples_Min > New.Blur_Samples)
                Error("Focal blur samples minimum must not be larger than maximum.");
        END_CASE

        CASE (CONFIDENCE_TOKEN)
            k1 = Parse_Float();
            if ((k1 > 0.0) && (k1 < 1.0))
                New.Confidence = k1;
            else
                Warning("Illegal confidence value. Default is used.");
        END_CASE

        CASE (VARIANCE_TOKEN)
            k1 = Parse_Float();
            if ((k1 >= 0.0) && (k1 <= 1.0))
                New.Variance = k1;
            else
                Warning("Illegal variance value. Default is used.");
        END_CASE

        CASE (APERTURE_TOKEN)
            New.Aperture = Parse_Float();
        END_CASE

        CASE (FOCAL_POINT_TOKEN)
            Parse_Vector(New.Focal_Point);
        END_CASE

        CASE (BOKEH_TOKEN)
            Parse_Begin();

            EXPECT
                CASE (PIGMENT_TOKEN)
                    Local_Pigment = Copy_Pigment(Default_Texture->Pigment);
                    Parse_Begin();
                    Parse_Pigment(&Local_Pigment);
                    Parse_End();
                    Destroy_Pigment(New.Bokeh);
                    New.Bokeh = Local_Pigment;
                END_CASE
                OTHERWISE
                    UNGET
                    EXIT
                END_CASE
            END_EXPECT

            Parse_End();
        END_CASE

        OTHERWISE
            UNGET
            return false;
        END_CASE
    END_EXPECT

    return true;
}


/*****************************************************************************
*
* FUNCTION
*
* INPUT
*
* OUTPUT
*
* RETURNS
*
* AUTHOR
*
* DESCRIPTION
*
* CHANGES
*
******************************************************************************/

ObjectPtr Parser::Parse_CSG(int CSG_Type)
{
    CSG *Object;
    ObjectPtr Local;
    int Object_Count = 0;
    int Light_Source_Union = true;

    Parse_Begin();

    if((Object = reinterpret_cast<CSG *>(Parse_Object_Id())) != nullptr)
        return (reinterpret_cast<ObjectPtr>(Object));

    if(CSG_Type & CSG_UNION_TYPE)
        Object = new CSGUnion();
    else if(CSG_Type & CSG_MERGE_TYPE)
        Object = new CSGMerge();
    else
        Object = new CSGIntersection((CSG_Type & CSG_DIFFERENCE_TYPE) != 0);

    while((Local = Parse_Object()) != nullptr)
    {
        if((CSG_Type & CSG_INTERSECTION_TYPE) && (Local->Type & PATCH_OBJECT))
            Warning("Patch objects not allowed in intersection.");
        Object_Count++;

        if((CSG_Type & CSG_DIFFERENCE_TYPE) && (Object_Count > 1))
            // warning: Local->Invert will change the pointer if Object is CSG
            Local = Local->Invert();
        Object->Type |= (Local->Type & CHILDREN_FLAGS);
        if(!(Local->Type & LIGHT_SOURCE_OBJECT))
            Light_Source_Union = false;
        Local->Type |= IS_CHILD_OBJECT;
        Link(Local, Object->children);
    }

    if(Light_Source_Union)
        Object->Type |= LT_SRC_UNION_OBJECT;

    if(Object_Count < 2)
        VersionWarning(150, "Should have at least 2 objects in csg.");

    Object->Compute_BBox();

    // if the invert flag is in the object mods, the returned pointer will be
    // different than the passed one, though the object will still be an instance
    // of a CSG. we use dynamic_cast here to aid debugging since the overhead is small.
    Object = dynamic_cast<CSG *>(Parse_Object_Mods(reinterpret_cast<ObjectPtr>(Object)));
    POV_PARSER_ASSERT(Object != nullptr);

    if(CSG_Type & CSG_DIFFERENCE_TYPE)
        Object->Type |= CSG_DIFFERENCE_OBJECT;

    return (reinterpret_cast<ObjectPtr>(Object));
}

/*****************************************************************************
*
* FUNCTION
*
* INPUT
*
* OUTPUT
*
* RETURNS
*
* AUTHOR
*
* DESCRIPTION
*
* CHANGES
*
******************************************************************************/

ObjectPtr Parser::Parse_Cone ()
{
    Cone *Object;

    Parse_Begin ();

    if ( (Object = reinterpret_cast<Cone *>(Parse_Object_Id())) != nullptr)
        return (reinterpret_cast<ObjectPtr>(Object));

    Object = new Cone();

    Parse_Vector(Object->apex);  Parse_Comma ();
    Object->apex_radius = Parse_Float();  Parse_Comma ();

    Parse_Vector(Object->base);  Parse_Comma ();
    Object->base_radius = Parse_Float();

    EXPECT_ONE
        CASE(OPEN_TOKEN)
            Clear_Flag(Object, CLOSED_FLAG);
        END_CASE

        OTHERWISE
            UNGET
        END_CASE
    END_EXPECT

    /* Compute run-time values for the cone */
    Object->Compute_Cone_Data();

    Object->Compute_BBox();

    Parse_Object_Mods(reinterpret_cast<ObjectPtr>(Object));

    return (reinterpret_cast<ObjectPtr>(Object));
}


/*****************************************************************************
*
* FUNCTION
*
* INPUT
*
* OUTPUT
*
* RETURNS
*
* AUTHOR
*
* DESCRIPTION
*
* CHANGES
*
******************************************************************************/

ObjectPtr Parser::Parse_Cylinder ()
{
    Cone *Object;

    Parse_Begin ();

    if ( (Object = reinterpret_cast<Cone *>(Parse_Object_Id())) != nullptr)
        return (reinterpret_cast<ObjectPtr>(Object));

    Object = new Cone();
    Object->Cylinder();

    Parse_Vector(Object->apex);  Parse_Comma();
    Parse_Vector(Object->base);  Parse_Comma();
    Object->apex_radius = Parse_Float();
    Object->base_radius = Object->apex_radius;

    EXPECT_ONE
        CASE(OPEN_TOKEN)
            Clear_Flag(Object, CLOSED_FLAG);
        END_CASE

        OTHERWISE
            UNGET
        END_CASE
    END_EXPECT

    Object->Compute_Cylinder_Data();

    Object->Compute_BBox();

    Parse_Object_Mods(reinterpret_cast<ObjectPtr>(Object));

    return (reinterpret_cast<ObjectPtr>(Object));
}


/*****************************************************************************
*
* FUNCTION
*
* INPUT
*
* OUTPUT
*
* RETURNS
*
* AUTHOR
*
* DESCRIPTION
*
* CHANGES
*
******************************************************************************/

ObjectPtr Parser::Parse_Disc ()
{
    Disc *Object;
    DBL tmpf;

    Parse_Begin();

    if((Object = reinterpret_cast<Disc *>(Parse_Object_Id())) != nullptr)
        return (reinterpret_cast<ObjectPtr>(Object));

    Object = new Disc();

    Parse_Vector(Object->center); Parse_Comma ();
    Parse_Vector(Object->normal); Parse_Comma ();
    Object->normal.normalize();

    tmpf = Parse_Float(); Parse_Comma ();
    Object->oradius2 = tmpf * tmpf;

    EXPECT_ONE
        CASE_FLOAT
            tmpf = Parse_Float();
            Object->iradius2 = tmpf * tmpf;
        END_CASE

        OTHERWISE
            UNGET
        END_CASE
    END_EXPECT

    /* Calculate info needed for ray-disc intersections */
    tmpf = dot(Object->center, Object->normal);
    Object->d = -tmpf;

    Object->Compute_Disc();

    Parse_Object_Mods (reinterpret_cast<ObjectPtr>(Object));

    return (reinterpret_cast<ObjectPtr>(Object));
}



/*****************************************************************************
*
* FUNCTION
*
* INPUT
*
* OUTPUT
*
* RETURNS
*
* AUTHOR
*
* DESCRIPTION
*
* CHANGES
*
******************************************************************************/

ObjectPtr Parser::Parse_HField ()
{
    Vector3d Local_Vector;
    DBL Temp_Water_Level;
    HField *Object;
    ImageData *image;

    Parse_Begin ();

    if ( (Object = reinterpret_cast<HField *>(Parse_Object_Id())) != nullptr)
        return (reinterpret_cast<ObjectPtr>(Object));

    Object = new HField();

    image = Parse_Image (HF_FILE);
    image->Use = USE_NONE;

    Object->bounding_corner1 = Vector3d(0.0, 0.0, 0.0);
    Object->bounding_corner2 = Vector3d(image->width - 1.0, 65536.0, image->height - 1.0);

    Local_Vector = Vector3d(1.0) / Object->bounding_corner2;

    Compute_Scaling_Transform(Object->Trans, Local_Vector);

    EXPECT
        CASE (WATER_LEVEL_TOKEN)
            Temp_Water_Level = Parse_Float();
            if (sceneData->EffectiveLanguageVersion() < 200)
                Temp_Water_Level /=256.0;
            (reinterpret_cast<HField *>(Object))->bounding_corner1[Y] = 65536.0 * Temp_Water_Level;
        END_CASE

        CASE (SMOOTH_TOKEN)
            Set_Flag(Object, SMOOTHED_FLAG);
        END_CASE

        OTHERWISE
            UNGET
            EXIT
        END_CASE
    END_EXPECT

    Parse_Object_Mods(reinterpret_cast<ObjectPtr>(Object));

    Object->Compute_HField(image);

    Object->Compute_BBox();

    Destroy_Image(image);

    return (reinterpret_cast<ObjectPtr>(Object));
}



/*****************************************************************************
*
* FUNCTION    Parse_Isosurface
*
* INPUT
*
* OUTPUT
*
* RETURNS
*
* AUTHOR        R. Suzuki
*
* DESCRIPTION
*
* CHANGES
*
******************************************************************************/

ObjectPtr Parser::Parse_Isosurface()
{
    IsoSurface *Object;

    Parse_Begin();

    if ((Object = reinterpret_cast<IsoSurface *>(Parse_Object_Id())) != nullptr)
        return (reinterpret_cast<ObjectPtr>(Object));

    Object = new IsoSurface();

    Get_Token();
    if(mToken.Token_Id != FUNCTION_TOKEN)
        Parse_Error(FUNCTION_TOKEN);

    Object->Function = new FunctionVM::CustomFunction(fnVMContext->functionvm.get(), Parse_Function());

    EXPECT
        CASE(CONTAINED_BY_TOKEN)
            ParseContainedBy(Object->container, Object);
        END_CASE

        CASE(THRESHOLD_TOKEN)
            Object->threshold = Parse_Float();
        END_CASE

        CASE(ACCURACY_TOKEN)
            Object->accuracy = Parse_Float();
        END_CASE

        CASE(MAX_GRADIENT_TOKEN)
            Object->max_gradient = Parse_Float();
        END_CASE

        CASE(MAX_TRACE_TOKEN)
            Object->max_trace = Parse_Int_With_Range (1, ISOSURFACE_MAXTRACE, "isosurface max_trace");
        END_CASE

        CASE(EVALUATE_TOKEN)
            Object->eval = true;
            Object->eval_param[0] = Parse_Float();
            Parse_Comma();
            Object->eval_param[1] = Parse_Float();
            Parse_Comma();
            Object->eval_param[2] = Parse_Float();
        END_CASE

        CASE(OPEN_TOKEN)
            Object->closed = false;
        END_CASE

        CASE(ALL_INTERSECTIONS_TOKEN)
            Object->max_trace = ISOSURFACE_MAXTRACE;
        END_CASE

        CASE (POLARITY_TOKEN)
            Object->positivePolarity = (Parse_Float() > 0);
        END_CASE

        OTHERWISE
            UNGET
            EXIT
        END_CASE
    END_EXPECT

    if (Object->accuracy <= 0.0)
    {
        Warning("Isosurface 'accuracy' is not positive. Using 0.001 (default).");
        Object->accuracy = 0.001;
    }
    if (Object->max_gradient <= 0.0)
    {
        Warning("Isosurface 'max_gradient' is not positive. Using 1.1 (default).");
        Object->max_gradient = 1.1;
    }

    Parse_Object_Mods (reinterpret_cast<ObjectPtr>(Object));

    return (reinterpret_cast<ObjectPtr>(Object));
}

//******************************************************************************

void Parser::ParseContainedBy(shared_ptr<pov::ContainedByShape>& container, ObjectPtr obj)
{
    DBL temp;

    Parse_Begin();

    EXPECT_ONE
        CASE(BOX_TOKEN)
            {
                shared_ptr<ContainedByBox> box(new ContainedByBox());

                Parse_Begin();

                Parse_Vector(box->corner1);
                Parse_Comma();
                Parse_Vector(box->corner2);

                Parse_End();

                if (box->corner1.x() > box->corner2.x())
                {
                    temp = box->corner1.x();
                    box->corner1.x() = box->corner2.x();
                    box->corner2.x() = temp;
                }
                if (box->corner1.y() > box->corner2.y())
                {
                    temp = box->corner1.y();
                    box->corner1.y() = box->corner2.y();
                    box->corner2.y() = temp;
                }
                if (box->corner1.z() > box->corner2.z())
                {
                    temp = box->corner1.z();
                    box->corner1.z() = box->corner2.z();
                    box->corner2.z() = temp;
                }

                container = box;

                // TODO REVIEW - where is the bounding box computed when obj->Trans is nullptr?
                if (obj->Trans != nullptr)
                    obj->Compute_BBox();
            }
        END_CASE

        CASE(SPHERE_TOKEN)
            {
                shared_ptr<ContainedBySphere> sphere(new ContainedBySphere());

                Parse_Begin();

                Parse_Vector(sphere->center);
                Parse_Comma();
                sphere->radius = Parse_Float();

                Parse_End();

                Make_BBox(obj->BBox,
                          sphere->center.x() - sphere->radius,
                          sphere->center.y() - sphere->radius,
                          sphere->center.z() - sphere->radius,
                          2.0 * sphere->radius,
                          2.0 * sphere->radius,
                          2.0 * sphere->radius);

                container = sphere;

                if (obj->Trans != nullptr)
                    obj->Compute_BBox();
            }
        END_CASE

        OTHERWISE
            UNGET
        END_CASE
    END_EXPECT
    Parse_End();
}

/*****************************************************************************
*
* FUNCTION
*
*   Parse_Julia_Fractal
*
* INPUT None
*
* OUTPUT Fractal Object structure filled
*
* RETURNS
*
*   ObjectPtr  -
*
* AUTHOR
*
*   Pascal Massimino
*
* DESCRIPTION
*
*   -
*
* CHANGES
*
*   Dec 1994 : Adopted to version v3.0. [DB]
*   Sept 1995 : Total rewrite for new syntax [TW]
*
******************************************************************************/

ObjectPtr Parser::Parse_Julia_Fractal ()
{
    Fractal *Object;
    DBL P;

    Parse_Begin();

    if ( (Object = reinterpret_cast<Fractal *>(Parse_Object_Id())) != nullptr)
        return(reinterpret_cast<ObjectPtr>(Object));

    Object = new Fractal();

    Parse_Vector4D(Object->Julia_Parm);

    EXPECT

        CASE(MAX_ITERATION_TOKEN)
            Object->Num_Iterations = (int)floor(Parse_Float());

            if (Object->Num_Iterations <= 0)
            {
                Object->Num_Iterations = 1;
            }
        END_CASE

        CASE(SLICE_TOKEN)
            Parse_Vector4D(Object->Slice);
            Parse_Comma();
            Object->SliceDist = Parse_Float();

            /* normalize slice vector */
            V4D_Dot(P,Object->Slice, Object->Slice);
            if (fabs(P) < EPSILON)
            {
                Error("Slice vector is zero.");
            }
            if (fabs(Object->Slice[T]) < EPSILON)
            {
                Error("Slice t component is zero.");
            }
            P = sqrt(P);
            V4D_InverseScaleEq(Object->Slice, P);

        END_CASE

        CASE(PRECISION_TOKEN)
            P = Parse_Float();
            if ( P < 1.0 )
            {
                P = 1.0;
            }
            Object->Precision = 1.0 / P;
        END_CASE

        CASE(FLOAT_FUNCT_TOKEN)
            switch(mToken.Function_Id)
            {
                case EXP_TOKEN:
                    Object->Sub_Type = EXP_STYPE;
                    break;
                case LN_TOKEN:
                    Object->Sub_Type = LN_STYPE;
                    break;
                case SIN_TOKEN:
                    Object->Sub_Type = SIN_STYPE;
                    break;
                case ASIN_TOKEN:
                    Object->Sub_Type = ASIN_STYPE;
                    break;
                case COS_TOKEN:
                    Object->Sub_Type = COS_STYPE;
                    break;
                case ACOS_TOKEN:
                    Object->Sub_Type = ACOS_STYPE;
                    break;
                case TAN_TOKEN:
                    Object->Sub_Type = TAN_STYPE;
                    break;
                case ATAN_TOKEN:
                    Object->Sub_Type = ATAN_STYPE;
                    break;
                case COSH_TOKEN:
                    Object->Sub_Type = COSH_STYPE;
                    break;
                case SINH_TOKEN:
                    Object->Sub_Type = SINH_STYPE;
                    break;
                case TANH_TOKEN:
                    Object->Sub_Type = TANH_STYPE;
                    break;
                case ATANH_TOKEN:
                    Object->Sub_Type = ATANH_STYPE;
                    break;
                case ACOSH_TOKEN:
                    Object->Sub_Type = ACOSH_STYPE;
                    break;
                case ASINH_TOKEN:
                    Object->Sub_Type = ASINH_STYPE;
                    break;
                default: Expectation_Error ("fractal keyword");
            }
        END_CASE

        /* if any of the next become supported by the expression parser,
         * then their handling would need to move above to the FLOAT_FUNCT_TOKEN
         * case above.
         */

        CASE(SQR_TOKEN)
            Object->Sub_Type = SQR_STYPE;
        END_CASE

        CASE(PWR_TOKEN)
            Object->Sub_Type = PWR_STYPE;
            Parse_Float_Param2(&Object->exponent.x,&Object->exponent.y);
        END_CASE

        CASE(CUBE_TOKEN)
            Object->Sub_Type = CUBE_STYPE;
        END_CASE

        CASE(RECIPROCAL_TOKEN)
            Object->Sub_Type = RECIPROCAL_STYPE;
        END_CASE

        CASE(HYPERCOMPLEX_TOKEN)
            Object->Algebra = HYPERCOMPLEX_TYPE;
        END_CASE

        CASE(QUATERNION_TOKEN)
            Object->Algebra = QUATERNION_TYPE;
        END_CASE

        OTHERWISE
            UNGET
            EXIT
        END_CASE

    END_EXPECT

    Parse_Object_Mods(reinterpret_cast<ObjectPtr>(Object));

    int num_iterations = Object->SetUp_Fractal();
    if (num_iterations > sceneData->Fractal_Iteration_Stack_Length)
    {
        sceneData->Fractal_Iteration_Stack_Length = num_iterations;
        TraceThreadData *td = GetParserDataPtr();
        Fractal::Allocate_Iteration_Stack(td->Fractal_IStack, sceneData->Fractal_Iteration_Stack_Length);
    }

    return(reinterpret_cast<ObjectPtr>(Object));
}
/*****************************************************************************
*
* FUNCTION
*
*   Parse_Lathe
*
* INPUT
*
* OUTPUT
*
* RETURNS
*
*   ObjectPtr  -
*
* AUTHOR
*
*   Dieter Bayer
*
* DESCRIPTION
*
*   Read a lathe primitive.
*
* CHANGES
*
*   Jun 1994 : Creation.
*
******************************************************************************/

ObjectPtr Parser::Parse_Lathe()
{
    bool AlreadyWarned;
    int i;
    Lathe *Object;
    Vector2d *Points;

    Parse_Begin();

    if((Object = reinterpret_cast<Lathe *>(Parse_Object_Id())) != nullptr)
        return(reinterpret_cast<ObjectPtr>(Object));

    Object = new Lathe();

    /* Determine kind of spline used and aspect ratio. */

    EXPECT
        CASE(LINEAR_SPLINE_TOKEN)
            Object->Spline_Type = LINEAR_SPLINE;
        END_CASE

        CASE(QUADRATIC_SPLINE_TOKEN)
            Object->Spline_Type = QUADRATIC_SPLINE;
        END_CASE

        CASE(CUBIC_SPLINE_TOKEN)
            Object->Spline_Type = CUBIC_SPLINE;
        END_CASE

        CASE(BEZIER_SPLINE_TOKEN)
            Object->Spline_Type = BEZIER_SPLINE;
        END_CASE

        OTHERWISE
            UNGET
            EXIT
        END_CASE
    END_EXPECT

    /* Get number of points. */

    Object->Number = (int)Parse_Float();

    switch (Object->Spline_Type)
    {
        case LINEAR_SPLINE :

            if (Object->Number < 2)
            {
                Error("Lathe with linear splines must have at least two points.");
            }

            break;

        case QUADRATIC_SPLINE :

            if (Object->Number < 3)
            {
                Error("Lathe with quadratic splines must have at least three points.");
            }

            break;

        case CUBIC_SPLINE :

            if (Object->Number < 4)
            {
                Error("Prism with cubic splines must have at least four points.");
            }

            break;

        case BEZIER_SPLINE :

            if ((Object->Number & 3) != 0)
            {
                Error("Lathe with Bezier splines must have four points per segment.");
            }

            break;
    }

    /* Get temporary points describing the rotated curve. */

    Points = reinterpret_cast<Vector2d *>(POV_MALLOC(Object->Number*sizeof(Vector2d), "temporary lathe points"));

    /* Read points (x : radius; y : height; z : not used). */

    Parse_Comma();

    AlreadyWarned = false;
    for (i = 0; i < Object->Number; i++)
    {
        Parse_UV_Vect(Points[i]);

        switch (Object->Spline_Type)
        {
           case LINEAR_SPLINE :

              if (Points[i][X] < 0.0)
              {
                 if ((sceneData->EffectiveLanguageVersion() < 380) && ((i == 0) || (i == Object->Number - 1)))
                     Warning("Lathe with linear spline has a first or last point with an x value < 0.0.\n"
                             "Leads to artifacts, and would be considered an error in v3.8 and later scenes.");
                 else
                     Error("Lathe with linear spline has a point with an x value < 0.0.");
              }

              break;

           case QUADRATIC_SPLINE :

              if ((i > 0) && (Points[i][X] < 0.0))
              {
                 if ((sceneData->EffectiveLanguageVersion() < 380) && (i == Object->Number - 1))
                     Warning("Lathe with quadratic spline has last point with an x value < 0.0.\n"
                             "Leads to artifacts, and would be considered an error in v3.8 and later scenes.");
                 else
                     Error("Lathe with quadratic spline has a point with an x value < 0.0.");
              }

              break;

           case CUBIC_SPLINE :

              if ((i > 0) && (i < Object->Number - 1) && (Points[i][X] < 0.0))
              {
                 Error("Lathe with cubic spline has a point with an x value < 0.0.");
              }

              break;

           case BEZIER_SPLINE :

              if (((i%4 == 0) || (i%4 == 3)) && (Points[i][X] < 0.0))
              {
                 if ((sceneData->EffectiveLanguageVersion() < 380) && ((i == 0) || (i == Object->Number - 1)))
                     Warning("Lathe with Bezier spline has a first or last point with an x value < 0.0.\n"
                             "Leads to artifacts, and would be considered an error in v3.8 and later scenes.");
                 else
                     Error("Lathe with Bezier spline has a point with an x value < 0.0.");
              }
              else if (!AlreadyWarned && (i%4 != 0) && (i%4 != 3) && (Points[i][X] < 0.0))
              {
                 AlreadyWarned = true;
                 Warning("Lathe with negative Bezier spline control point potentially\n"
                         "an issue for normal calculation and shape bounding.");
              }

              break;
        }

        // NB we allow for a trailing comma at the end of the list,
        // to facilitate auto-generation of lists.
        Parse_Comma();
    }

    /* Compute spline segments. */

    Object->Compute_Lathe(Points, GetParserDataPtr());

    /* Compute bounding box. */

    Object->Compute_BBox();

    /* Parse object's modifiers. */

    Parse_Object_Mods(reinterpret_cast<ObjectPtr>(Object));

    /* Destroy temporary points. */

    POV_FREE(Points);

    if (Object->Spline->BCyl->number > sceneData->Max_Bounding_Cylinders)
    {
        TraceThreadData *td = GetParserDataPtr();
        sceneData->Max_Bounding_Cylinders = Object->Spline->BCyl->number;
        td->BCyl_Intervals.reserve(4*sceneData->Max_Bounding_Cylinders);
        td->BCyl_RInt.reserve(2*sceneData->Max_Bounding_Cylinders);
        td->BCyl_HInt.reserve(2*sceneData->Max_Bounding_Cylinders);
    }

    return (reinterpret_cast<ObjectPtr>(Object));
}

/*****************************************************************************
*
* FUNCTION
*
* INPUT
*
* OUTPUT
*
* RETURNS
*
* AUTHOR
*
* DESCRIPTION
*
* CHANGES
*
******************************************************************************/

ObjectPtr Parser::Parse_Lemon ()
{
    Lemon *Object;
    ObjectPtr ptr;

    Parse_Begin ();

    if ( (Object = reinterpret_cast<Lemon *>(Parse_Object_Id())) != nullptr)
        return (reinterpret_cast<ObjectPtr>(Object));

    Object = new Lemon();

    Parse_Vector(Object->apex);  Parse_Comma ();
    Object->apex_radius = Parse_Float();  Parse_Comma ();

    Parse_Vector(Object->base);  Parse_Comma ();
    Object->base_radius = Parse_Float();

    Parse_Comma ();

    Object->inner_radius = Parse_Float();

    if ((Object->apex_radius < 0)||(Object->base_radius < 0)||(Object->inner_radius < 0))
    {
        Error("All radii must be positive");
    }

    EXPECT_ONE
        CASE(OPEN_TOKEN)
            Clear_Flag(Object, CLOSED_FLAG);
        END_CASE

        OTHERWISE
            UNGET
        END_CASE
    END_EXPECT

    /* Compute run-time values for the lemon */
    Object->Compute_Lemon_Data(messageFactory, mToken);

    Object->Compute_BBox();
    ptr = reinterpret_cast<ObjectPtr>(Object);

    Parse_Object_Mods(ptr);

    return (ptr);
}


/*****************************************************************************
*
* FUNCTION
*
*   Parse_Light_Group
*
* INPUT
*
*   -
*
* OUTPUT
*
* RETURNS
*
*   Light group object
*
* AUTHOR
*
*   Thorsten Froehlich [trf]
*
* DESCRIPTION
*
*   Parse light_group object
*
* CHANGES
*
*   Jun 2000 : Creation.
*
******************************************************************************/

ObjectPtr Parser::Parse_Light_Group()
{
    CSG *Object;
    ObjectPtr Local;
    Vector3d Local_Vector;
    MATRIX Local_Matrix;
    TRANSFORM Local_Trans;

    Parse_Begin();

    Object = new CSGUnion();

    Object->Type |= LIGHT_GROUP_OBJECT;
    Set_Flag(Object, NO_GLOBAL_LIGHTS_FLAG);

    while((Local = Parse_Object()) != nullptr)
    {
        // prevent light sources from being added to Frame.Light_Sources
        if((Local->Type & LIGHT_SOURCE_OBJECT) == LIGHT_SOURCE_OBJECT)
            Local->Type |= LIGHT_GROUP_LIGHT_OBJECT;
        Local->Type |= IS_CHILD_OBJECT;
        Link(Local, Object->children);
    }

    Promote_Local_Lights(Object); // in core/lighting/lightgroup.cpp [trf]

    Object->Compute_BBox();

    // Note: We cannot use Parse_Object_Mods here because
    // it would allow all kinds of modifiers. However,
    // changing it to not allow those would slow it down,
    // so the bits of code needed are just duplicated
    // here. [trf]
    // Parse_Object_Mods(reinterpret_cast<ObjectPtr>(Object));

    EXPECT
        CASE (TRANSLATE_TOKEN)
            Parse_Vector (Local_Vector);
            Compute_Translation_Transform(&Local_Trans, Local_Vector);
            Translate_Object (reinterpret_cast<ObjectPtr>(Object), Local_Vector, &Local_Trans);
        END_CASE

        CASE (ROTATE_TOKEN)
            Parse_Vector (Local_Vector);
            Compute_Rotation_Transform(&Local_Trans, Local_Vector);
            Rotate_Object (reinterpret_cast<ObjectPtr>(Object), Local_Vector, &Local_Trans);
        END_CASE

        CASE (SCALE_TOKEN)
            Parse_Scale_Vector (Local_Vector);
            Compute_Scaling_Transform(&Local_Trans, Local_Vector);
            Scale_Object (reinterpret_cast<ObjectPtr>(Object), Local_Vector, &Local_Trans);
        END_CASE

        CASE (TRANSFORM_TOKEN)
            Transform_Object (reinterpret_cast<ObjectPtr>(Object), Parse_Transform(&Local_Trans));
        END_CASE

        CASE (MATRIX_TOKEN)
            Parse_Matrix (Local_Matrix);
            Compute_Matrix_Transform(&Local_Trans, Local_Matrix);
            Transform_Object (reinterpret_cast<ObjectPtr>(Object), &Local_Trans);
        END_CASE

        CASE (GLOBAL_LIGHTS_TOKEN)
            Bool_Flag (Object, NO_GLOBAL_LIGHTS_FLAG, !(Allow_Float(1.0) > 0.5));
            // TODO FIXME -- shouldn't we set NO_GLOBAL_LIGHTS_SET_FLAG here?
        END_CASE

        CASE(PHOTONS_TOKEN)
            Parse_Begin();
            EXPECT
                CASE(TARGET_TOKEN)
                    Object->Ph_Density = Allow_Float(1.0);
                    if (Object->Ph_Density > 0)
                    {
                        Set_Flag(Object,PH_TARGET_FLAG);
                        CheckPassThru(reinterpret_cast<ObjectPtr>(Object), PH_TARGET_FLAG);
                    }
                    else
                    {
                        Clear_Flag(Object, PH_TARGET_FLAG);
                    }
                END_CASE

                CASE(REFRACTION_TOKEN)
                    if((int)Parse_Float())
                    {
                        Set_Flag(Object, PH_RFR_ON_FLAG);
                        Clear_Flag(Object, PH_RFR_OFF_FLAG);
                        CheckPassThru(reinterpret_cast<ObjectPtr>(Object), PH_RFR_ON_FLAG);
                    }
                    else
                    {
                        Clear_Flag(Object, PH_RFR_ON_FLAG);
                        Set_Flag(Object, PH_RFR_OFF_FLAG);
                    }
                END_CASE

                CASE(REFLECTION_TOKEN)
                    if((int)Parse_Float())
                    {
                        Set_Flag(Object, PH_RFL_ON_FLAG);
                        Clear_Flag(Object, PH_RFL_OFF_FLAG);
                    }
                    else
                    {
                        Clear_Flag(Object, PH_RFL_ON_FLAG);
                        Set_Flag(Object, PH_RFL_OFF_FLAG);
                    }
                END_CASE

                CASE(PASS_THROUGH_TOKEN)
                    if((int)Allow_Float(1.0))
                    {
                        Set_Flag(Object, PH_PASSTHRU_FLAG);
                        CheckPassThru(reinterpret_cast<ObjectPtr>(Object), PH_PASSTHRU_FLAG);
                    }
                    else
                    {
                        Clear_Flag(Object, PH_PASSTHRU_FLAG);
                    }
                END_CASE

                CASE(COLLECT_TOKEN)
                    Bool_Flag (Object, PH_IGNORE_PHOTONS_FLAG, !(Allow_Float(1.0) > 0.0));
                END_CASE

                OTHERWISE
                    UNGET
                    EXIT
                END_CASE
            END_EXPECT
            Parse_End();
        END_CASE
        OTHERWISE
            UNGET
            EXIT
        END_CASE
    END_EXPECT

    Set_CSG_Children_Flag(Object, Test_Flag(Object, NO_GLOBAL_LIGHTS_FLAG),
                          NO_GLOBAL_LIGHTS_FLAG, NO_GLOBAL_LIGHTS_SET_FLAG);

    Parse_End();

    return (reinterpret_cast<ObjectPtr>(Object));
}



/*****************************************************************************
*
* FUNCTION
*
* INPUT
*
* OUTPUT
*
* RETURNS
*
* AUTHOR
*
* DESCRIPTION
*
* CHANGES
*
******************************************************************************/

ObjectPtr Parser::Parse_Light_Source ()
{
    DBL Len;
    Vector3d Local_Vector;
    MATRIX Local_Matrix;
    TRANSFORM Local_Trans;
    LightSource *Object;
    /* NK ---- */

    Parse_Begin ();

    if ( (Object = reinterpret_cast<LightSource *>(Parse_Object_Id())) != nullptr)
        return (reinterpret_cast<ObjectPtr>(Object));

    Object = new LightSource ();

    Parse_Vector(Object->Center);

    Parse_Comma();

    Parse_Colour(Object->colour);

    EXPECT
        /* NK phmap */
        CASE (COLOUR_MAP_TOKEN)
            // TODO - apparently this undocumented syntax was once intended to do something related to dispersion,
            //        but is currently dysfunctional, doing nothing except provide an undocumented means of averaging
            //        different colours. Can we safely drop it?
            Warning("Undocumented syntax ignored (colour_map in light_source);"
                    " future versions of POV-Ray may drop support for it entirely.");
            (void)Parse_Colour_Map<ColourBlendMap> ();
        END_CASE

        CASE(PHOTONS_TOKEN)
            Parse_Begin();
            EXPECT
#ifdef GLOBAL_PHOTONS
                // TODO -- if we ever revive this, we need to choose a different keyword for this
                CASE(GLOBAL_TOKEN)
                    Object->Ph_Density = Allow_Float(1.0);
                    if (Object->Ph_Density > 0)
                    {
                        Set_Flag(Object, PH_TARGET_FLAG);
                        /*CheckPassThru(Object, PH_TARGET_FLAG);*/
                    }
                    else
                    {
                        Clear_Flag(Object, PH_TARGET_FLAG);
                    }
                END_CASE
#endif

                CASE(REFRACTION_TOKEN)
                    if((int)Parse_Float())
                    {
                        Set_Flag(Object, PH_RFR_ON_FLAG);
                        Clear_Flag(Object, PH_RFR_OFF_FLAG);
                    }
                    else
                    {
                        Clear_Flag(Object, PH_RFR_ON_FLAG);
                        Set_Flag(Object, PH_RFR_OFF_FLAG);
                    }
                END_CASE

                CASE(REFLECTION_TOKEN)
                    if((int)Parse_Float())
                    {
                        Set_Flag(Object, PH_RFL_ON_FLAG);
                        Clear_Flag(Object, PH_RFL_OFF_FLAG);
                    }
                    else
                    {
                        Clear_Flag(Object, PH_RFL_ON_FLAG);
                        Set_Flag(Object, PH_RFL_OFF_FLAG);
                    }
                END_CASE

                CASE (AREA_LIGHT_TOKEN)
                    Object->Photon_Area_Light = true;
                END_CASE

                OTHERWISE
                    UNGET
                    EXIT
                END_CASE
            END_EXPECT
            Parse_End();
        END_CASE

        CASE (LOOKS_LIKE_TOKEN)
            if (!Object->children.empty())
                Error("Only one looks_like allowed per light_source.");
            Parse_Begin ();
            Object->Type &= ~(int)PATCH_OBJECT;
            Object->children.push_back(Parse_Object());
            if(Object->children.empty() || (Object->children[0] == nullptr))
                Expectation_Error("object");
            Compute_Translation_Transform(&Local_Trans, Object->Center);
            Translate_Object(Object->children[0], Object->Center, &Local_Trans);
            Object->children[0] = Parse_Object_Mods (Object->children[0]);
            Set_Flag(Object->children[0], NO_SHADOW_FLAG);
            Set_Flag(Object, NO_SHADOW_FLAG);
            Object->Type |= (Object->children[0]->Type & CHILDREN_FLAGS);
            Set_Flag(Object, PH_PASSTHRU_FLAG);
        END_CASE

        CASE (PROJECTED_THROUGH_TOKEN)
            if (Object->Projected_Through_Object != nullptr)
                Error("Only one projected through allowed per light_source.");
            Parse_Begin ();
            Object->Type &= ~(int)PATCH_OBJECT;
            if ((Object->Projected_Through_Object = Parse_Object ()) == nullptr)
                Expectation_Error ("object");
            Object->Projected_Through_Object = Parse_Object_Mods (Object->Projected_Through_Object);
            Set_Flag(Object, NO_SHADOW_FLAG);
            Set_Flag(Object, PH_PASSTHRU_FLAG);
        END_CASE

        CASE (SHADOWLESS_TOKEN)
            Object->Light_Type = FILL_LIGHT_SOURCE;
        END_CASE

        CASE (PARALLEL_TOKEN)
            Object->Parallel= true;
        END_CASE

        CASE (SPOTLIGHT_TOKEN)
            Object->Light_Type = SPOT_SOURCE;
            Object->Radius = cos(30 * M_PI_180);
            Object->Falloff = cos(45 * M_PI_180);
            Object->Coeff = 0;
        END_CASE

        CASE (CYLINDER_TOKEN)
            Object->Light_Type = CYLINDER_SOURCE;
            Object->Radius = 0.75;
            Object->Falloff = 1;
            Object->Coeff = 0;
            Object->Parallel = true;
        END_CASE

        CASE (POINT_AT_TOKEN)
            if ((Object->Light_Type == SPOT_SOURCE) || (Object->Light_Type == CYLINDER_SOURCE) ||
                Object->Parallel)
            {
                Parse_Vector(Object->Points_At);
            }
            else
            {
                Not_With ("point_at","standard light source");
            }
        END_CASE

        CASE (TIGHTNESS_TOKEN)
            if ((Object->Light_Type == SPOT_SOURCE) || (Object->Light_Type == CYLINDER_SOURCE))
                Object->Coeff = Parse_Float();
            else
                Not_With ("tightness","standard light source");
        END_CASE

        CASE (RADIUS_TOKEN)
            if ((Object->Light_Type == SPOT_SOURCE) || (Object->Light_Type == CYLINDER_SOURCE))
            {
                Object->Radius = Parse_Float();
                if (Object->Light_Type == SPOT_SOURCE)
                {
                    Object->Radius  = cos(Object->Radius * M_PI_180);
                }
            }
            else
                Not_With ("radius","standard light source");
        END_CASE

        CASE (FALLOFF_TOKEN)
            if ((Object->Light_Type == SPOT_SOURCE) || (Object->Light_Type == CYLINDER_SOURCE))
            {
                Object->Falloff = Parse_Float();
                if (Object->Light_Type == SPOT_SOURCE)
                {
                    Object->Falloff = cos(Object->Falloff * M_PI_180);
                }
            }
            else
                Not_With ("falloff","standard light source");
        END_CASE

        CASE (FADE_DISTANCE_TOKEN)
            Object->Fade_Distance = Parse_Float();
        END_CASE

        CASE (FADE_POWER_TOKEN)
            Object->Fade_Power = Parse_Float();
        END_CASE

        CASE (AREA_LIGHT_TOKEN)
            Object->Area_Light = true;
            Parse_Vector (Object->Axis1); Parse_Comma ();
            Parse_Vector (Object->Axis2); Parse_Comma ();
            Object->Area_Size1 = (int)Parse_Float();
            if (Object->Area_Size1 == 0)
                Error("Area size must be greater than zero.");
            Parse_Comma ();
            Object->Area_Size2 = (int)Parse_Float();
            if (Object->Area_Size2 == 0)
                Error("Area size must be greater than zero.");
        END_CASE

        CASE (JITTER_TOKEN)
            Object->Jitter = true;
        END_CASE

        /* Orient area lights to the point [ENB 9/97] */
        CASE (ORIENT_TOKEN)
            Object->Orient = true;
            if (!(Object->Area_Light))
            {
                Warning("Orient only affects area_light");
            }
        END_CASE

        /* Circular area lights [ENB 9/97] */
        CASE (CIRCULAR_TOKEN)
            Object->Circular = true;
            if (!(Object->Area_Light))
            {
                Warning("Circular only affects area_light");
            }
        END_CASE

        // JN2007: Full area lighting:
        CASE (AREA_ILLUMINATION_TOKEN)
            Object->Use_Full_Area_Lighting = Allow_Float(1.0) > 0.0;
            if (!(Object->Area_Light))
            {
                Warning("Area_illumination only affects area_light");
            }
        END_CASE

        CASE (ADAPTIVE_TOKEN)
            Object->Adaptive_Level = (int)Parse_Float();
        END_CASE

        CASE (MEDIA_ATTENUATION_TOKEN)
            Object->Media_Attenuation = Allow_Float(1.0) > 0.0;
        END_CASE

        CASE (MEDIA_INTERACTION_TOKEN)
            Object->Media_Interaction = Allow_Float(1.0) > 0.0;
        END_CASE

        CASE (TRANSLATE_TOKEN)
            Parse_Vector (Local_Vector);
            Compute_Translation_Transform(&Local_Trans, Local_Vector);
            Translate_Object (reinterpret_cast<ObjectPtr>(Object), Local_Vector, &Local_Trans);
        END_CASE

        CASE (ROTATE_TOKEN)
            Parse_Vector (Local_Vector);
            Compute_Rotation_Transform(&Local_Trans, Local_Vector);
            Rotate_Object (reinterpret_cast<ObjectPtr>(Object), Local_Vector, &Local_Trans);
        END_CASE

        CASE (SCALE_TOKEN)
            Parse_Scale_Vector (Local_Vector);
            Compute_Scaling_Transform(&Local_Trans, Local_Vector);
            Scale_Object (reinterpret_cast<ObjectPtr>(Object), Local_Vector, &Local_Trans);
        END_CASE

        CASE (TRANSFORM_TOKEN)
            Transform_Object (reinterpret_cast<ObjectPtr>(Object), Parse_Transform(&Local_Trans));
        END_CASE

        CASE (MATRIX_TOKEN)
            Parse_Matrix (Local_Matrix);
            Compute_Matrix_Transform(&Local_Trans, Local_Matrix);
            Transform_Object (reinterpret_cast<ObjectPtr>(Object), &Local_Trans);
        END_CASE

        OTHERWISE
            UNGET
            EXIT
        END_CASE
    END_EXPECT

    if ((Object->Fade_Power != 0) && (fabs(Object->Fade_Distance) < EPSILON) && (sceneData->EffectiveLanguageVersion() < 380))
    {
        Warning("fade_power with fade_distance 0 is not supported in legacy (pre-v3.8) scenes; fade_power is ignored.");
        Object->Fade_Power    = 0;
        Object->Fade_Distance = 0;
    }

    Parse_End ();


    Object->Direction = Object->Points_At - Object->Center;

    Len = Object->Direction.length();

    if (Len > EPSILON)
    {
        Object->Direction /= Len;
    }

    /* Make sure that circular light sources are larger than 1 by x [ENB 9/97] */
    if (Object->Circular)
    {
        if ((Object->Area_Size1 <= 1) || (Object->Area_Size2 <= 1))
        {
            Error("Circular area light must have more than 1 point per axis");
        }
    }

    return (reinterpret_cast<ObjectPtr>(Object));
}



/*****************************************************************************
*
* FUNCTION
*
*   Parse_Mesh
*
* INPUT
*
* OUTPUT
*
* RETURNS
*
*   OBJECT
*
* AUTHOR
*
*   Dieter Bayer
*
* DESCRIPTION
*
*   Read a triangle mesh.
*
* CHANGES
*
*   Feb 1995 : Creation.
*
******************************************************************************/

ObjectPtr Parser::Parse_Mesh()
{
    Mesh *Object;

    Parse_Begin();

    if ((Object = reinterpret_cast<Mesh *>(Parse_Object_Id())) != nullptr)
        return (reinterpret_cast<ObjectPtr>(Object));

    /* Create object. */

    Object = new Mesh();

#if POV_PARSER_EXPERIMENTAL_OBJ_IMPORT

    EXPECT_ONE

        CASE4 (VERTEX_VECTORS_TOKEN, NORMAL_VECTORS_TOKEN, UV_VECTORS_TOKEN, TEXTURE_LIST_TOKEN)
        // the following are currently not expected by mesh2 right away, but that may change in the future
        CASE3 (FACE_INDICES_TOKEN, UV_INDICES_TOKEN, NORMAL_INDICES_TOKEN)
            UNGET
            Parse_Mesh2 (Object);
        END_CASE

        CASE (OBJ_TOKEN)
            mExperimentalFlags.objImport = true;
            Parse_Obj (Object);
        END_CASE

        OTHERWISE
            UNGET
            Parse_Mesh1 (Object);
        END_CASE

    END_EXPECT

#else

    Parse_Mesh1 (Object);

#endif

    // Create bounding box.

    Object->Compute_BBox();

    // Parse object modifiers.

    Parse_Object_Mods (reinterpret_cast<ObjectPtr>(Object));

    // Create bounding box tree.

    Object->Build_Mesh_BBox_Tree();

    return Object;
}

void Parser::Parse_Mesh1 (Mesh* Object)
{
    /* NK 1998 - added all sorts of uv variables*/
    int i;
    int number_of_normals, number_of_textures, number_of_triangles, number_of_vertices, number_of_uvcoords;
    int max_normals, max_textures, max_triangles, max_vertices, max_uvcoords;
    DBL l1, l2, l3;
    Vector3d D1, D2, P1, P2, P3, N1, N2, N3, N;
    Vector2d UV1, UV2, UV3;
    MeshVector *Normals, *Vertices;
    TEXTURE **Textures;
    MeshUVVector *UVCoords;
    MESH_TRIANGLE *Triangles;
    bool fully_textured=true;
    /* NK 1998 */
    Vector3d Inside_Vect;
    TEXTURE *t2, *t3;
    bool foundZeroNormal=false;

    Inside_Vect = Vector3d(0.0, 0.0, 0.0);

    /* Allocate temporary normals, textures, triangles and vertices. */

    max_normals = 256;

    max_vertices = 256;

    max_textures = 16;

    max_triangles = 256;

    Normals = reinterpret_cast<MeshVector *>(POV_MALLOC(max_normals*sizeof(MeshVector), "temporary triangle mesh data"));

    Textures = reinterpret_cast<TEXTURE **>(POV_MALLOC(max_textures*sizeof(TEXTURE *), "temporary triangle mesh data"));

    Triangles = reinterpret_cast<MESH_TRIANGLE *>(POV_MALLOC(max_triangles*sizeof(MESH_TRIANGLE), "temporary triangle mesh data"));

    Vertices = reinterpret_cast<MeshVector *>(POV_MALLOC(max_vertices*sizeof(MeshVector), "temporary triangle mesh data"));

    /* Read raw triangle file. */

    number_of_normals = 0;

    number_of_textures = 0;

    number_of_triangles = 0;

    number_of_vertices = 0;

    max_uvcoords = 256;
    UVCoords = reinterpret_cast<MeshUVVector *>(POV_MALLOC(max_uvcoords*sizeof(MeshUVVector), "temporary triangle mesh data"));
    number_of_uvcoords = 0;

    /* Create hash tables. */

    Object->Create_Mesh_Hash_Tables();

    EXPECT
        CASE(TRIANGLE_TOKEN)
            Parse_Begin();

            Parse_Vector(P1);  Parse_Comma();
            Parse_Vector(P2);  Parse_Comma();
            Parse_Vector(P3);

            if (!Object->Degenerate(P1, P2, P3))
            {
                if (number_of_triangles >= max_triangles)
                {
                    if (max_triangles >= std::numeric_limits<int>::max()/2)
                    {
                        Error("Too many triangles in triangle mesh.");
                    }

                    max_triangles *= 2;

                    Triangles = reinterpret_cast<MESH_TRIANGLE *>(POV_REALLOC(Triangles, max_triangles*sizeof(MESH_TRIANGLE), "triangle triangle mesh data"));
                }

                /* Init triangle. */

                Object->Init_Mesh_Triangle(&Triangles[number_of_triangles]);

                Triangles[number_of_triangles].P1 = Object->Mesh_Hash_Vertex(&number_of_vertices, &max_vertices, &Vertices, P1);
                Triangles[number_of_triangles].P2 = Object->Mesh_Hash_Vertex(&number_of_vertices, &max_vertices, &Vertices, P2);
                Triangles[number_of_triangles].P3 = Object->Mesh_Hash_Vertex(&number_of_vertices, &max_vertices, &Vertices, P3);

                /* NK 1998 */
                Parse_Three_UVCoords(UV1,UV2,UV3);
                Triangles[number_of_triangles].UV1 = Object->Mesh_Hash_UV(&number_of_uvcoords, &max_uvcoords, &UVCoords, UV1);
                Triangles[number_of_triangles].UV2 = Object->Mesh_Hash_UV(&number_of_uvcoords, &max_uvcoords, &UVCoords, UV2);
                Triangles[number_of_triangles].UV3 = Object->Mesh_Hash_UV(&number_of_uvcoords, &max_uvcoords, &UVCoords, UV3);
                /* NK ---- */

                /* NK */
                /* read possibly three instead of only one texture */
                /* read these before compute!!! */
                t2 = t3 = nullptr;
                Triangles[number_of_triangles].Texture = Object->Mesh_Hash_Texture(&number_of_textures, &max_textures, &Textures, Parse_Mesh_Texture(&t2,&t3));
                if (t2) Triangles[number_of_triangles].Texture2 = Object->Mesh_Hash_Texture(&number_of_textures, &max_textures, &Textures, t2);
                if (t3) Triangles[number_of_triangles].Texture3 = Object->Mesh_Hash_Texture(&number_of_textures, &max_textures, &Textures, t3);
                if (t2 || t3) Triangles[number_of_triangles].ThreeTex = true;

                Object->Compute_Mesh_Triangle(&Triangles[number_of_triangles], false, P1, P2, P3, N);

                Triangles[number_of_triangles].Normal_Ind = Object->Mesh_Hash_Normal(&number_of_normals, &max_normals, &Normals, N);

                if(Triangles[number_of_triangles].Texture < 0)
                    fully_textured = false;

                number_of_triangles++;
            }
            /* NK degenerate fix */
            else
            {
                /* parse the uv and texture info - even though we'll just throw it
                   away.  why?  if not we get a parse error - we should just ignore the
                   degenerate triangle */
                t2=t3=nullptr;
                Parse_Three_UVCoords(UV1,UV2,UV3);
                Parse_Mesh_Texture(&t2,&t3);
            }

            Parse_End();
        END_CASE

        CASE(SMOOTH_TRIANGLE_TOKEN)
            Parse_Begin();

            Parse_Vector(P1);  Parse_Comma();
            Parse_Vector(N1);  Parse_Comma();
            if(fabs(N1[X])<EPSILON && fabs(N1[Y])<EPSILON && fabs(N1[Z])<EPSILON)
            {
                N1[X] = 1.0;  // make it nonzero
                if(!foundZeroNormal)
                    Warning("Normal vector in mesh cannot be zero - changing it to <1,0,0>.");
                foundZeroNormal = true;
            }

            Parse_Vector(P2);  Parse_Comma();
            Parse_Vector(N2);  Parse_Comma();
            if(fabs(N2[X])<EPSILON && fabs(N2[Y])<EPSILON && fabs(N2[Z])<EPSILON)
            {
                N2[X] = 1.0;  // make it nonzero
                if(!foundZeroNormal)
                    Warning("Normal vector in mesh cannot be zero - changing it to <1,0,0>.");
                foundZeroNormal = true;
            }

            Parse_Vector(P3);  Parse_Comma();
            Parse_Vector(N3);
            if(fabs(N3[X])<EPSILON && fabs(N3[Y])<EPSILON && fabs(N3[Z])<EPSILON)
            {
                N3[X] = 1.0;  // make it nonzero
                if(!foundZeroNormal)
                    Warning("Normal vector in mesh cannot be zero - changing it to <1,0,0>.");
                foundZeroNormal = true;
            }

            l1 = N1.length();
            l2 = N2.length();
            l3 = N3.length();

            if ((l1 != 0.0) && (l2 != 0.0) && (l3 != 0.0) && (!Object->Degenerate(P1, P2, P3)))
            {
                if (number_of_triangles >= max_triangles)
                {
                    if (max_triangles >= std::numeric_limits<int>::max()/2)
                        Error("Too many triangles in triangle mesh.");

                    max_triangles *= 2;

                    Triangles = reinterpret_cast<MESH_TRIANGLE *>(POV_REALLOC(Triangles, max_triangles*sizeof(MESH_TRIANGLE), "triangle triangle mesh data"));
                }

                N1 /= l1;
                N2 /= l2;
                N3 /= l3;

                /* Init triangle. */

                Object->Init_Mesh_Triangle(&Triangles[number_of_triangles]);

                Triangles[number_of_triangles].P1 = Object->Mesh_Hash_Vertex(&number_of_vertices, &max_vertices, &Vertices, P1);
                Triangles[number_of_triangles].P2 = Object->Mesh_Hash_Vertex(&number_of_vertices, &max_vertices, &Vertices, P2);
                Triangles[number_of_triangles].P3 = Object->Mesh_Hash_Vertex(&number_of_vertices, &max_vertices, &Vertices, P3);

                /* Check for equal normals. */

                D1 = N1 - N2;
                D2 = N1 - N3;

                l1 = D1.lengthSqr();
                l2 = D2.lengthSqr();

                /* NK 1998 */
                Parse_Three_UVCoords(UV1,UV2,UV3);
                Triangles[number_of_triangles].UV1 = Object->Mesh_Hash_UV(&number_of_uvcoords, &max_uvcoords, &UVCoords, UV1);
                Triangles[number_of_triangles].UV2 = Object->Mesh_Hash_UV(&number_of_uvcoords, &max_uvcoords, &UVCoords, UV2);
                Triangles[number_of_triangles].UV3 = Object->Mesh_Hash_UV(&number_of_uvcoords, &max_uvcoords, &UVCoords, UV3);

                /* read possibly three instead of only one texture */
                /* read these before compute!!! */
                t2 = t3 = nullptr;
                Triangles[number_of_triangles].Texture = Object->Mesh_Hash_Texture(&number_of_textures, &max_textures, &Textures, Parse_Mesh_Texture(&t2,&t3));
                if (t2) Triangles[number_of_triangles].Texture2 = Object->Mesh_Hash_Texture(&number_of_textures, &max_textures, &Textures, t2);
                if (t3) Triangles[number_of_triangles].Texture3 = Object->Mesh_Hash_Texture(&number_of_textures, &max_textures, &Textures, t3);
                if (t2 || t3) Triangles[number_of_triangles].ThreeTex = true;

                if ((fabs(l1) > EPSILON) || (fabs(l2) > EPSILON))
                {
                    /* Smooth triangle. */

                    Triangles[number_of_triangles].N1 = Object->Mesh_Hash_Normal(&number_of_normals, &max_normals, &Normals, N1);
                    Triangles[number_of_triangles].N2 = Object->Mesh_Hash_Normal(&number_of_normals, &max_normals, &Normals, N2);
                    Triangles[number_of_triangles].N3 = Object->Mesh_Hash_Normal(&number_of_normals, &max_normals, &Normals, N3);

                    Object->Compute_Mesh_Triangle(&Triangles[number_of_triangles], true, P1, P2, P3, N);
                }
                else
                {
                    /* Flat triangle. */

                    Object->Compute_Mesh_Triangle(&Triangles[number_of_triangles], false, P1, P2, P3, N);
                }

                Triangles[number_of_triangles].Normal_Ind = Object->Mesh_Hash_Normal(&number_of_normals, &max_normals, &Normals, N);

                if (Triangles[number_of_triangles].Texture < 0)
                {
                    fully_textured = false;
                }

                number_of_triangles++;
            }
            /* NK degenerate fix */
            else
            {
                /* parse the uv and texture info - even though we'll just throw it
                   away.  why?  if not we get a parse error - we should just ignore the
                   degenerate triangle */
                t2=t3=nullptr;
                Parse_Three_UVCoords(UV1,UV2,UV3);
                Parse_Mesh_Texture(&t2,&t3);
            }

            Parse_End();
        END_CASE

        /* NK 1998 */
        CASE(INSIDE_VECTOR_TOKEN)
            Parse_Vector(Inside_Vect);

        END_CASE
        /* NK ---- */

        OTHERWISE
            UNGET
            EXIT
        END_CASE
    END_EXPECT

    /* Destroy hash tables. */

    Object->Destroy_Mesh_Hash_Tables();

    /* If there are no triangles something went wrong. */

    if (number_of_triangles == 0)
    {
        Error("No triangles in triangle mesh.");
    }

    /* Init triangle mesh data. */

    Object->Data = reinterpret_cast<MESH_DATA *>(POV_MALLOC(sizeof(MESH_DATA), "triangle mesh data"));


    Object->Data->References = 1;

    Object->Data->Tree = nullptr;
    /* NK 1998 */

    if( (fabs(Inside_Vect[X]) < EPSILON) &&  (fabs(Inside_Vect[Y]) < EPSILON) &&  (fabs(Inside_Vect[Z]) < EPSILON))
    {
        Object->has_inside_vector=false;
        Object->Type |= PATCH_OBJECT;
    }
    else
    {
        Object->Data->Inside_Vect = Inside_Vect.normalized();
        Object->has_inside_vector=true;
        Object->Type &= ~PATCH_OBJECT;
    }

    Object->Data->Normals   = nullptr;

    /* [LSK] Removed "Data->" */
    Object->Textures  = nullptr;

    Object->Data->Triangles = nullptr;
    Object->Data->Vertices  = nullptr;

    /* Allocate memory for normals, textures, triangles and vertices. */

    Object->Number_Of_Textures = number_of_textures;

    Object->Data->Number_Of_Normals = number_of_normals;

    Object->Data->Number_Of_Triangles = number_of_triangles;

    Object->Data->Number_Of_Vertices = number_of_vertices;

    Object->Data->Normals = reinterpret_cast<MeshVector *>(POV_MALLOC(number_of_normals*sizeof(MeshVector), "triangle mesh data"));

    if (number_of_textures)
    {
        Set_Flag(Object, MULTITEXTURE_FLAG);

        /* [LSK] Removed "Data->" */
        Object->Textures = reinterpret_cast<TEXTURE **>(POV_MALLOC(number_of_textures*sizeof(TEXTURE *), "triangle mesh data"));
    }

    Object->Data->Triangles = reinterpret_cast<MESH_TRIANGLE *>(POV_MALLOC(number_of_triangles*sizeof(MESH_TRIANGLE), "triangle mesh data"));

    Object->Data->Vertices = reinterpret_cast<MeshVector *>(POV_MALLOC(number_of_vertices*sizeof(MeshVector), "triangle mesh data"));

    /* Copy normals, textures, triangles and vertices into mesh. */

    for (i = 0; i < number_of_normals; i++)
    {
        Object->Data->Normals[i] = Normals[i];
    }

    for (i = 0; i < number_of_textures; i++)
    {
        /* [LSK] Removed "Data->" */
        Object->Textures[i] = Copy_Textures(Textures[i]);
        Post_Textures(Object->Textures[i]);

        /* now free the texture, in order to decrement the reference count */
        Destroy_Textures(Textures[i]);
    }

    if (fully_textured)
    {
        Object->Type |= TEXTURED_OBJECT;
    }

    for (i = 0; i < number_of_triangles; i++)
    {
        Object->Data->Triangles[i] = Triangles[i];
    }

    for (i = 0; i < number_of_vertices; i++)
    {
        Object->Data->Vertices[i] = Vertices[i];
    }

    /* NK 1998 */
    /* do the four steps above, but for UV coordinates*/
    Object->Data->UVCoords  = nullptr;
    Object->Data->Number_Of_UVCoords = number_of_uvcoords;
    Object->Data->UVCoords = reinterpret_cast<MeshUVVector *>(POV_MALLOC(number_of_uvcoords*sizeof(MeshUVVector), "triangle mesh data"));
    for (i = 0; i < number_of_uvcoords; i++)
    {
        Object->Data->UVCoords[i] = UVCoords[i];
    }
    POV_FREE(UVCoords);
    /* NK ---- */

    /* Free temporary memory. */

    POV_FREE(Normals);
    POV_FREE(Textures);
    POV_FREE(Triangles);
    POV_FREE(Vertices);

/*
    Render_Info("Mesh: %ld bytes: %ld vertices, %ld normals, %ld textures, %ld triangles, %ld uv-coords\n",
        Object->Data->Number_Of_Normals*sizeof(MeshVector)+
        Object->Number_Of_Textures*sizeof(TEXTURE *)+
        Object->Data->Number_Of_Triangles*sizeof(MESH_TRIANGLE)+
        Object->Data->Number_Of_Vertices*sizeof(MeshVector)+
        Object->Data->Number_Of_UVCoords*sizeof(MeshUVVector),
        Object->Data->Number_Of_Vertices,
        Object->Data->Number_Of_Normals,
        Object->Number_Of_Textures,
        Object->Data->Number_Of_Triangles,
        Object->Data->Number_Of_UVCoords);
*/
}

/*****************************************************************************
*
* FUNCTION
*
*   Parse_Mesh2
*
* INPUT
*
* OUTPUT
*
* RETURNS
*
*   OBJECT
*
* AUTHOR
*
*   Nathan Kopp
*
* DESCRIPTION
*
*   Read a triangle mesh - syntax version 2.
*
* CHANGES
*
*   Feb 1998 : Creation.
*
******************************************************************************/

ObjectPtr Parser::Parse_Mesh2()
{
    Mesh *Object;

    Parse_Begin();

    if ((Object = reinterpret_cast<Mesh *>(Parse_Object_Id())) != nullptr)
        return (reinterpret_cast<ObjectPtr>(Object));

    /* Create object. */

    Object = new Mesh();

    Parse_Mesh2 (Object);

    // Create bounding box.

    Object->Compute_BBox();

    // Parse object modifiers.

    Parse_Object_Mods (reinterpret_cast<ObjectPtr>(Object));

    // Create bounding box tree.

    Object->Build_Mesh_BBox_Tree();

    return Object;
}

void Parser::Parse_Mesh2 (Mesh* Object)
{
    int i;
    int number_of_normals, number_of_textures, number_of_triangles, number_of_vertices, number_of_uvcoords;
    int number_of_normal_indices;
    int a,b,c;
    int n1, n2, n3;
    bool found_normal_indices = false;
    bool found_uv_indices = false;
    bool fully_textured = true;
    bool foundZeroNormal = false;

    DBL l1, l2;
    Vector3d D1, D2, P1, P2, P3, N1, N;
    Vector3d Inside_Vect;

    Vector2d UV1;
    MeshVector *Normals = nullptr;
    MeshVector *Vertices = nullptr;
    TEXTURE **Textures = nullptr;
    MeshUVVector *UVCoords = nullptr;
    MESH_TRIANGLE *Triangles;

    Inside_Vect = Vector3d(0.0, 0.0, 0.0);

    /* normals, uvcoords, and textures are optional */
    number_of_vertices = 0;
    number_of_uvcoords = 0;
    number_of_textures = 0;
    number_of_normals = 0;
    number_of_normal_indices = 0;


    /* -----------------  Get the Normals & UV Vectors & Textures ------------ */
    EXPECT
        /* -------------------  Get the Vertices ------------------- */
        CASE(VERTEX_VECTORS_TOKEN)
            if (number_of_vertices>0)
            {
                Warning("Duplicate vertex_vectors block; ignoring previous block.");
                POV_FREE(Vertices);
            }

            Parse_Begin();

            number_of_vertices = (int)Parse_Float(); Parse_Comma();

            if (number_of_vertices<=0)
                Error("No vertices in triangle mesh.");

            /* allocate memory for vertices */
            Vertices = reinterpret_cast<MeshVector *>(POV_MALLOC(number_of_vertices*sizeof(MeshVector), "triangle mesh data"));

            for(i=0; i<number_of_vertices; i++)
            {
                Parse_Vector(P1); Parse_Comma();
                Vertices[i] = MeshVector(P1);
            }
            Parse_End();
        END_CASE

        CASE(NORMAL_VECTORS_TOKEN)
            if (number_of_normals>0)
            {
                Warning("Duplicate normal_vectors block; ignoring previous block.");
                POV_FREE(Normals);
            }

            Parse_Begin();
            number_of_normals = (int)Parse_Float(); Parse_Comma();

            if (number_of_normals>0)
            {
                Normals = reinterpret_cast<MeshVector *>(POV_MALLOC(number_of_normals*sizeof(MeshVector), "triangle mesh data"));

                /* leave space in the array for the raw triangle normals */
                for(i=0; i<number_of_normals; i++)
                {
                    Parse_Vector(N1); Parse_Comma();
                    if(fabs(N1[X])<EPSILON && fabs(N1[Y])<EPSILON && fabs(N1[Z])<EPSILON)
                    {
                        N1[X] = 1.0;  // make it nonzero
                        if(!foundZeroNormal)
                            Warning("Normal vector in mesh2 cannot be zero - changing it to <1,0,0>.");
                        foundZeroNormal = true;
                    }
                    N1.normalize();
                    Normals[i] = MeshVector(N1);
                }
            }

            Parse_End();
        END_CASE

        CASE(UV_VECTORS_TOKEN)
            if (number_of_uvcoords>0)
            {
                Warning("Duplicate uv_vectors block; ignoring previous block.");
                POV_FREE(UVCoords);
            }

            Parse_Begin();
            number_of_uvcoords = (int)Parse_Float(); Parse_Comma();

            if (number_of_uvcoords>0)
            {
                UVCoords = reinterpret_cast<MeshUVVector *>(POV_MALLOC(number_of_uvcoords*sizeof(MeshUVVector), "triangle mesh data"));

                for(i=0; i<number_of_uvcoords; i++)
                {
                    Parse_UV_Vect(UV1); Parse_Comma();
                    UVCoords[i] = MeshUVVector(UV1);
                }
            }

            Parse_End();
        END_CASE

        /*OTHERWISE
            UNGET
            EXIT
        END_CASE
    END_EXPECT

    EXPECT*/
        CASE(TEXTURE_LIST_TOKEN)
            Parse_Begin();

            number_of_textures = (int)Parse_Float();  Parse_Comma();

            if (number_of_textures>0)
            {
                Textures = reinterpret_cast<TEXTURE **>(POV_MALLOC(number_of_textures*sizeof(TEXTURE *), "triangle mesh data"));

                for(i=0; i<number_of_textures; i++)
                {
                    /*
                    GET(TEXTURE_ID_TOKEN)
                    Textures[i] = Copy_Texture_Pointer((reinterpret_cast<EXTURE *>(mToken.Data));
                    */
                    GET(TEXTURE_TOKEN);
                    Parse_Begin();
                    Textures[i] = Parse_Texture();
                    Post_Textures(Textures[i]);
                    Parse_End();
                    Parse_Comma();
                }
            }

            Parse_End();
            EXIT
        END_CASE

        OTHERWISE
            UNGET
            EXIT
        END_CASE

    END_EXPECT

    if (number_of_vertices == 0)
        Error("Vertex vectors not found in mesh2");

    /* first make sure we at least have one UV coordinate */
    if (number_of_uvcoords == 0)
    {
        number_of_uvcoords = 1;
        UVCoords = reinterpret_cast<MeshUVVector *>(POV_MALLOC(number_of_uvcoords*sizeof(MeshUVVector), "triangle mesh data"));
        UVCoords[0][U] = 0;
        UVCoords[0][V] = 0;
    }

    /* -------------------  Get the Faces ------------------- */
    GET(FACE_INDICES_TOKEN)
            Parse_Begin();

    /* number faces is mandatory, so we ask how many there are */
    number_of_triangles = Parse_Float(); Parse_Comma();

    if (number_of_triangles == 0)
    {
        Error("No triangles in triangle mesh.");
    }

    /* allocate memory for triangles */
    Triangles = reinterpret_cast<MESH_TRIANGLE *>(POV_MALLOC(number_of_triangles*sizeof(MESH_TRIANGLE), "triangle mesh data"));

    /* start reading triangles */

    for(i=0; i<number_of_triangles; i++)
    {
        /* read in the indices vector */
        Parse_Vector(P1); Parse_Comma();

        /* convert the vector to integers */
        a = (int)P1[X];
        b = (int)P1[Y];
        c = (int)P1[Z];

        /* a--;b--;c--; use this to start external stuff at 1 */
        if ( a<0 || b<0 || c<0 ||
             a>=number_of_vertices || b>=number_of_vertices ||
             c>=number_of_vertices)
        {
            Error("Mesh face index out of range.");
        }

        /* Init triangle. */
        Object->Init_Mesh_Triangle(&Triangles[i]);

        /* assign the vertices */
        Triangles[i].P1 = a;
        Triangles[i].P2 = b;
        Triangles[i].P3 = c;

        /* look for a texture index */
        EXPECT_ONE
            CASE_FLOAT
                Triangles[i].Texture = Parse_Float(); Parse_Comma();
                if (Triangles[i].Texture >= number_of_textures ||
                    Triangles[i].Texture < 0)
                    Error("Texture index out of range in mesh2.");
            END_CASE

            OTHERWISE
                Triangles[i].Texture = -1;
                fully_textured = false;
                UNGET
            END_CASE
        END_EXPECT
        /* look for a texture index */
        EXPECT_ONE
            CASE_FLOAT
                Triangles[i].Texture2 = Parse_Float(); Parse_Comma();
                if (Triangles[i].Texture2 >= number_of_textures ||
                    Triangles[i].Texture2 < 0)
                    Error("Texture index out of range in mesh2.");
                Triangles[i].ThreeTex = true;
            END_CASE
            OTHERWISE
                Triangles[i].Texture2 = -1;
                UNGET
            END_CASE
        END_EXPECT
        /* look for a texture index */
        EXPECT_ONE
            CASE_FLOAT
                Triangles[i].Texture3 = Parse_Float(); Parse_Comma();
                if (Triangles[i].Texture3 >= number_of_textures ||
                    Triangles[i].Texture3 < 0)
                    Error("Texture index out of range in mesh2.");
                Triangles[i].ThreeTex = true;
            END_CASE
            OTHERWISE
                Triangles[i].Texture3 = -1;
                UNGET
            END_CASE
        END_EXPECT

    }

    Parse_End();

    /* now we get the uv_indices & normal_indices in either order */

    EXPECT
        CASE(UV_INDICES_TOKEN)
            if (found_uv_indices)
            {
                Error("Only one uv_indices section is allowed in mesh2");
            }
            found_uv_indices = true;
            Parse_Begin();

            if (Parse_Float() != number_of_triangles)
                Error("Number of uv indices must equal number of faces.");
            Parse_Comma();

            for (i=0; i<number_of_triangles; i++)
            {
                /* read in the indices vector */
                Parse_Vector(P1); Parse_Comma();

                /* convert the vector to integers */
                a = (int)P1[X];
                b = (int)P1[Y];
                c = (int)P1[Z];

                /* a--;b--;c--; use this to start external stuff at 1 */
                if ( a<0 || b<0 || c<0 ||
                     a>=number_of_uvcoords || b>=number_of_uvcoords ||
                     c>=number_of_uvcoords)
                {
                    Error("Mesh UV index out of range.");
                }

                /* assign the uv coordinate */
                Triangles[i].UV1 = a;
                Triangles[i].UV2 = b;
                Triangles[i].UV3 = c;
            }
            Parse_End();
            /*EXIT*/
        END_CASE

    /*
        OTHERWISE
            UNGET
            EXIT
        END_CASE
    END_EXPECT

    EXPECT
    */
        CASE(NORMAL_INDICES_TOKEN)
            if (found_normal_indices)
            {
                Error("Only one normal_indices section is allowed in mesh2");
            }
            found_normal_indices = true;
            Parse_Begin();

            /*
            Change - if fewer normals than triangles, then no problem - the
            rest will be flat triangles.

            if (Parse_Float() != number_of_triangles)
                Error("Number of normal indices must equal number of faces.");
            */
            number_of_normal_indices = Parse_Float();
            if (number_of_normal_indices > number_of_triangles)
                Error("Number of normal indices cannot be more than the number of faces.");

            Parse_Comma();

            for (i=0; i<number_of_normal_indices; i++)
            {
                /* read in the indices vector */
                Parse_Vector(P1); Parse_Comma();

                /* convert the vector to integers */
                a = (int)P1[X];
                b = (int)P1[Y];
                c = (int)P1[Z];

                /* a--;b--;c--; use this to start external stuff at 1 */
                if ( a<0 || b<0 ||
                     c<0 ||
                     a>=number_of_normals || b>=number_of_normals ||
                     c>=number_of_normals)
                {
                    Error("Mesh normal index out of range.");
                }

                /* assign the uv coordinate */
                Triangles[i].N1 = a;
                Triangles[i].N2 = b;
                Triangles[i].N3 = c;
            }
            Parse_End();
            /*EXIT*/
        END_CASE

        OTHERWISE
            UNGET
            EXIT
        END_CASE
    END_EXPECT

    /* ----------------------------------------------------- */
    /* ----------------------------------------------------- */

    EXPECT
        CASE(INSIDE_VECTOR_TOKEN)
            Parse_Vector(Inside_Vect);
        END_CASE

        OTHERWISE
            UNGET
            EXIT
        END_CASE
    END_EXPECT

    if (fully_textured)
        Object->Type |= TEXTURED_OBJECT;

    if (!found_uv_indices)
    {
        if (number_of_uvcoords==number_of_vertices)
        {
            for (i=0; i<number_of_triangles; i++)
            {
                Triangles[i].UV1 = Triangles[i].P1;
                Triangles[i].UV2 = Triangles[i].P2;
                Triangles[i].UV3 = Triangles[i].P3;
            }
        }
        else if (number_of_uvcoords==1)
        {
            for (i=0; i<number_of_triangles; i++)
            {
                Triangles[i].UV1 = 0;
                Triangles[i].UV2 = 0;
                Triangles[i].UV3 = 0;
            }
        }
        else
        {
            Error("Missing uv_indicies section in mesh2.");
        }
    }

    if (!found_normal_indices)
    {
        if (number_of_normals==number_of_vertices)
        {
            /* If number of normals matches number of vertices, then assume
               that the normal_indices are the same as the triangle indices
               (left out for file size reasons).
               So, we pretend that we read in some normal_indices
            */
            number_of_normal_indices = number_of_triangles;

            for (i=0; i<number_of_triangles; i++)
            {
                Triangles[i].N1 = Triangles[i].P1;
                Triangles[i].N2 = Triangles[i].P2;
                Triangles[i].N3 = Triangles[i].P3;
            }
        }
        else if (number_of_normals)
        {
            Error("Missing normal_indicies section in mesh2.");
        }
    }

    /* ---------------- Compute Triangle Normals ---------------- */

    /* reallocate the normals stuff */
    if (!number_of_normals)
        Normals = reinterpret_cast<MeshVector *>(POV_MALLOC(number_of_triangles*sizeof(MeshVector), "triangle mesh data"));
    else
        Normals = reinterpret_cast<MeshVector *>(POV_REALLOC(Normals, (number_of_normals+number_of_triangles)*sizeof(MeshVector), "triangle mesh data"));

    for (i=0; i<number_of_triangles; i++)
    {
        a = (int) Triangles[i].P1;
        b = (int) Triangles[i].P2;
        c = (int) Triangles[i].P3;
        n1 = (int) Triangles[i].N1;
        n2 = (int) Triangles[i].N2;
        n3 = (int) Triangles[i].N3;

        P1 = Vector3d(Vertices[a]);
        P2 = Vector3d(Vertices[b]);
        P3 = Vector3d(Vertices[c]);

        Triangles[i].Smooth = false;

        /* compute the normal (check for smoothness) */
        /* if number_of_normal_indices > 0, then the first triangles
           are smooth and the rest are flat */
        if (i<number_of_normal_indices)
        {
            /* Check for equal normals. */
            D1 = Vector3d(Normals[n1]) - Vector3d(Normals[n2]);
            D2 = Vector3d(Normals[n1]) - Vector3d(Normals[n3]);

            l1 = D1.lengthSqr();
            l2 = D2.lengthSqr();

            if ((fabs(l1) > EPSILON) || (fabs(l2) > EPSILON))
            {
                /* Smooth triangle. */
                Object->Compute_Mesh_Triangle(&Triangles[i], true, P1, P2, P3, N);
                Triangles[i].Smooth = true;
            }
            else
            {
                /* Flat triangle. */
                Object->Compute_Mesh_Triangle(&Triangles[i], false, P1, P2, P3, N);
            }
        }
        else
        {
            /* Flat triangle. */
            Object->Compute_Mesh_Triangle(&Triangles[i], false, P1, P2, P3, N);
        }

        /* assign the triangle normal that we just computed */
        Triangles[i].Normal_Ind = i+number_of_normals;
        Normals[i+number_of_normals] = MeshVector(N);
    }

    /* now remember how many normals we really have */
    number_of_normals += number_of_triangles;

    /* ----------------------------------------------------- */

    /* Init triangle mesh data. */
    Object->Data = reinterpret_cast<MESH_DATA *>(POV_MALLOC(sizeof(MESH_DATA), "triangle mesh data"));
    Object->Data->References = 1;
    Object->Data->Tree = nullptr;
    /* NK 1998 */
    /*YS* 31/12/1999 */

    if( (fabs(Inside_Vect[X]) < EPSILON) &&  (fabs(Inside_Vect[Y]) < EPSILON) &&  (fabs(Inside_Vect[Z]) < EPSILON))
    {
        Object->has_inside_vector=false;
        Object->Type |= PATCH_OBJECT;
    }
    else
    {
        Object->Data->Inside_Vect = Inside_Vect.normalized();
        Object->has_inside_vector=true;
        Object->Type &= ~PATCH_OBJECT;
    }
    /*YS*/

    /* copy pointers to normals, triangles, textures, and vertices. */
    Object->Data->Normals   = Normals;
    Object->Data->Triangles = Triangles;
    Object->Data->Vertices  = Vertices;
    Object->Data->UVCoords  = UVCoords;
    /* [LSK] Removed "Data->" */
    Object->Textures  = Textures;

    /* copy number of for normals, textures, triangles and vertices. */
    Object->Data->Number_Of_Normals = number_of_normals;
    Object->Data->Number_Of_Triangles = number_of_triangles;
    Object->Data->Number_Of_Vertices = number_of_vertices;
    Object->Data->Number_Of_UVCoords  = number_of_uvcoords;
    Object->Number_Of_Textures = number_of_textures;

    if (number_of_textures)
    {
        Set_Flag(Object, MULTITEXTURE_FLAG);
    }

/*
    Render_Info("Mesh2: %ld bytes: %ld vertices, %ld normals, %ld textures, %ld triangles, %ld uv-coords\n",
        Object->Data->Number_Of_Normals*sizeof(MeshVector)+
        Object->Number_Of_Textures*sizeof(TEXTURE *)+
        Object->Data->Number_Of_Triangles*sizeof(MESH_TRIANGLE)+
        Object->Data->Number_Of_Vertices*sizeof(MeshVector)+
        Object->Data->Number_Of_UVCoords*sizeof(MeshUVVector),
        Object->Data->Number_Of_Vertices,
        Object->Data->Number_Of_Normals,
        Object->Number_Of_Textures,
        Object->Data->Number_Of_Triangles,
        Object->Data->Number_Of_UVCoords);
*/
}


/*****************************************************************************
*
* FUNCTION
*
*   Parse_Mesh_Texture
*
* INPUT
*
* OUTPUT
*
* RETURNS
*
*   OBJECT
*
* AUTHOR
*
*   Dieter Bayer
*
* DESCRIPTION
*
*   Read an individual triangle mesh texture.
*
* CHANGES
*
*   Feb 1995 : Creation.
*
******************************************************************************/

TEXTURE *Parser::Parse_Mesh_Texture (TEXTURE **t2, TEXTURE **t3)
{
    TEXTURE *Texture;

    Texture = nullptr;

    EXPECT
        CASE(TEXTURE_TOKEN)
            Parse_Begin();

            GET(TEXTURE_ID_TOKEN);

            Texture = reinterpret_cast<TEXTURE *>(mToken.Data);

            Parse_End();
        END_CASE

        /* NK */
        CASE(TEXTURE_LIST_TOKEN)
            Parse_Begin();

            GET(TEXTURE_ID_TOKEN);
            Texture = reinterpret_cast<TEXTURE *>(mToken.Data);

            Parse_Comma();

            GET(TEXTURE_ID_TOKEN);
            *t2 = reinterpret_cast<TEXTURE *>(mToken.Data);

            Parse_Comma();

            GET(TEXTURE_ID_TOKEN);
            *t3 = reinterpret_cast<TEXTURE *>(mToken.Data);

            Parse_End();
            EXIT
        END_CASE

        OTHERWISE
            UNGET
            EXIT
        END_CASE
    END_EXPECT

    return(Texture);
}


/*****************************************************************************
*
* FUNCTION
*
*   Parse_Ovus
*
* INPUT
*
* OUTPUT
*
* RETURNS
*
*   OBJECT
*
* AUTHOR
*
*   Jerome Grimbert
*
* DESCRIPTION
*
*   -
*
* CHANGES
*
*   Jul 2010 : Creation.
*   Jul 2016 : extension with distance & radius
*
******************************************************************************/

ObjectPtr Parser::Parse_Ovus()
{
    Ovus *Object;

    Parse_Begin();

    if ((Object = reinterpret_cast<Ovus *>(Parse_Object_Id())) != nullptr)
    {
        return(reinterpret_cast<ObjectPtr>(Object));
    }

    Object = new Ovus();


    Object->BottomRadius = Parse_Float(); /* Bottom radius */
    Parse_Comma();
    Object->TopRadius = Parse_Float(); /* Top radius */
    // default values, for backward compatibility
    Object->VerticalSpherePosition = Object->BottomRadius;
    Object->ConnectingRadius = 2.0 * std::max(Object->BottomRadius, Object->TopRadius);
    EXPECT
        CASE(RADIUS_TOKEN)
            Object->ConnectingRadius = Parse_Float();
        END_CASE
        CASE(DISTANCE_TOKEN)
            Object->VerticalSpherePosition = Parse_Float();
        END_CASE
        CASE(PRECISION_TOKEN)
            Object->RootTolerance = Parse_Float();
        END_CASE
        OTHERWISE
            UNGET
            EXIT
        END_CASE
    END_EXPECT

    /*
     ** Pre-compute the important values
     */
    if ((Object->TopRadius < 0)||(Object->BottomRadius <= 0))
    {
        Error("Both Ovus radii must be positive, and bottom radius must be strictly positive");
    }
    if (Object->VerticalSpherePosition < Object->BottomRadius)
    {
        Error("distance of Ovus must be greater or equal to bottom radius");
        // in theory, it would be possible to allow VerticalSpherePosition + TopRadius >= BottomRadius
        // (with VerticalSpherePosition > 0)
        // but the computation of BottomVertical & TopVertical would need more work, as the current formula
        // use a simplification based on VerticalSpherePosition >= BottomRadius
    }
    if ( Object->TopRadius + Object->BottomRadius + Object->VerticalSpherePosition > 2*Object->ConnectingRadius)
    {
        Error("Connecting radius of Ovus is too small. Should be at least half the sum of the three other distances. sphere or lemon object could also be considered.");
    }
    /*
     *  b : BottomRadius
     *  r : ConnectingRadius
     *  t : TopRadius
     *  v : VerticalSpherePosition
     *
     * solve (x^2+y^2)=(r-b)^2, (x^2+(y-v)^2)=(r-t)^2, v>=b, t>=0, b>0, 2r>=(b+t+v) for x,y
     *  intersection of two circles:
     *   from the origin (center of bottom sphere), connecting radius - bottom radius
     *   from the center of top sphere, connecting radius - top radius
     *
     * x = +/- 1/2 sqrt( - (b^2-2bt+t^2-v^2)(b^2-4br+2bt+4r^2-4rt+t^2-v^2)/v^2)
     * remaining code expect x >= 0
     */

    Object->HorizontalPosition = sqrt(
            -(Sqr(Object->BottomRadius)-2.0*Object->BottomRadius*Object->TopRadius+Sqr(Object->TopRadius)-Sqr(Object->VerticalSpherePosition))
            *(Sqr(Object->BottomRadius)-4.0*Object->BottomRadius*Object->ConnectingRadius+2.0*Object->BottomRadius*Object->TopRadius+4.0*Sqr(Object->ConnectingRadius)-4.0*Object->ConnectingRadius*Object->TopRadius+Sqr(Object->TopRadius) -Sqr(Object->VerticalSpherePosition))
            )
        /(Object->VerticalSpherePosition*2.0);

    /*
     * for t=b+v and r> (b^2-t^2-v^2)/(2(b-t))
     *
     * y = sqrt( r^2-2rt+t^2-x^2)
     *
     *
     * for t>b+v and r = (b+v+t)/2
     * for b<t<b+v and r> (b^2-t^2-v^2)/(2(b-t))
     * for t=b+v and r> (b^2-t^2-v^2)/(2(b-t))
     *
     * y = sqrt( r^2-2rt+t^2-x^2) +v
     *
     *
     * else
     *
     * y = v- sqrt( r^2-2rt+t^2-x^2)
     */
    if ((Object->TopRadius == (Object->BottomRadius+Object->VerticalSpherePosition))&&(Object->ConnectingRadius > ((Sqr(Object->BottomRadius)-Sqr(Object->TopRadius)-Sqr(Object->VerticalSpherePosition))/(2.0*Object->VerticalSpherePosition))))
    {
        Object->VerticalPosition = sqrt(Sqr(Object->ConnectingRadius-Object->TopRadius)-Sqr(Object->HorizontalPosition));
    }
    else if
        (
         (( Object->TopRadius > (Object->BottomRadius + Object->VerticalSpherePosition ) ) && ( Object->ConnectingRadius == ((Object->BottomRadius+Object->TopRadius+Object->VerticalSpherePosition)/2.0)))
         ||((Object->BottomRadius < Object->TopRadius) && (Object->TopRadius < (Object->BottomRadius+Object->VerticalSpherePosition))&&(Object->ConnectingRadius > ((Sqr(Object->BottomRadius)-Sqr(Object->TopRadius)-Sqr(Object->VerticalSpherePosition))/(2.0*Object->VerticalSpherePosition))))
         ||( (Object->TopRadius == (Object->BottomRadius+Object->VerticalSpherePosition))&&(Object->ConnectingRadius > ((Sqr(Object->BottomRadius)-Sqr(Object->TopRadius)-Sqr(Object->VerticalSpherePosition))/(2.0*Object->VerticalSpherePosition))))
        )
    {
        Object->VerticalPosition = Object->VerticalSpherePosition+sqrt(Sqr(Object->ConnectingRadius-Object->TopRadius)-Sqr(Object->HorizontalPosition));
    }
    else
    {
        Object->VerticalPosition = Object->VerticalSpherePosition-sqrt(Sqr(Object->ConnectingRadius-Object->TopRadius)-Sqr(Object->HorizontalPosition));
    }
    // if not a degenerated sphere, HorizontalPosition is a square root, test only against 0, as negative is not possible
    if (Object->HorizontalPosition != 0.0)
    {
        Object->BottomVertical = -Object->VerticalPosition*Object->BottomRadius/(Object->ConnectingRadius-Object->BottomRadius);
        Object->TopVertical = -( Object->VerticalPosition-Object->VerticalSpherePosition)* Object->TopRadius / (Object->ConnectingRadius - Object->TopRadius)  + Object->VerticalSpherePosition;
    }
    else
    { // replace the ovus with the top sphere, keeping the parsing of option compatible with ovus (sturm)
        Object->VerticalSpherePosition = Object->VerticalPosition;
        Object->TopRadius = Object->ConnectingRadius;
        Object->TopVertical = Object->VerticalSpherePosition-Object->ConnectingRadius;
        Object->BottomVertical = -Object->ConnectingRadius;// low enough
        Object->BottomRadius = 0.0;
        Object->ConnectingRadius = 0.0;
        Warning("Ovus is reduced to a sphere, consider using a real sphere instead");
    }

    Object->Compute_BBox();
    Parse_Object_Mods (reinterpret_cast<ObjectPtr>(Object));
    return (reinterpret_cast<ObjectPtr>(Object));
}

/*****************************************************************************
*
* FUNCTION
*
*   Parse_Parametric
*
* INPUT
*
* OUTPUT
*
* RETURNS
*
* AUTHOR
*
* DESCRIPTION
*
* CHANGES
*
******************************************************************************/

ObjectPtr Parser::Parse_Parametric(void)
{
    Parametric  *Object;
    DBL         temp;
    char        PrecompFlag = 0;
    int         PrecompDepth = 1;
    Vector2d    tempUV;

    Parse_Begin();

    if((Object = reinterpret_cast<Parametric *>(Parse_Object_Id())) != nullptr)
        return (reinterpret_cast<ObjectPtr>(Object));

    Object = new Parametric();

    Parse_FunctionOrContentList(Object->Function, 3);

    Parse_UV_Vect(tempUV);
    Object->umin = tempUV[U];
    Object->vmin = tempUV[V];
    Parse_Comma();

    Parse_UV_Vect(tempUV);
    Object->umax = tempUV[U];
    Object->vmax = tempUV[V];

    if(Object->umin>Object->umax)
    {
        temp = Object->umin;
        Object->umin = Object->umax;
        Object->umax = temp;
    }
    if(Object->vmin>Object->vmax)
    {
        temp = Object->vmin;
        Object->vmin = Object->vmax;
        Object->vmax = temp;
    }

    EXPECT
        CASE(ACCURACY_TOKEN)
            Object->accuracy= Parse_Float();
        END_CASE

        CASE(MAX_GRADIENT_TOKEN)
            Object->max_gradient = Parse_Float();
        END_CASE

        CASE(PRECOMPUTE_TOKEN)
            PrecompDepth= Parse_Float();
            Parse_Comma();

            EXPECT_ONE
                CASE(VECTOR_FUNCT_TOKEN)
                    if(mToken.Function_Id != X_TOKEN)
                    {
                        UNGET
                    }
                    else
                        PrecompFlag |= 1;
                END_CASE

                OTHERWISE
                    UNGET
                END_CASE
            END_EXPECT

            Parse_Comma();

            EXPECT_ONE
                CASE(VECTOR_FUNCT_TOKEN)
                    if(mToken.Function_Id != Y_TOKEN)
                    {
                        UNGET
                    }
                    else
                        PrecompFlag |= 2;
                END_CASE

                OTHERWISE
                    UNGET
                END_CASE
            END_EXPECT

            Parse_Comma();

            EXPECT_ONE
                CASE(VECTOR_FUNCT_TOKEN)
                    if(mToken.Function_Id != Z_TOKEN)
                    {
                        UNGET
                    }
                    else
                        PrecompFlag |= 4;
                END_CASE

                OTHERWISE
                    UNGET
                END_CASE
            END_EXPECT
        END_CASE

        CASE(CONTAINED_BY_TOKEN)
            ParseContainedBy(Object->container, Object);
        END_CASE

        OTHERWISE
            UNGET
            EXIT
        END_CASE
    END_EXPECT

    Parse_Object_Mods(reinterpret_cast<ObjectPtr>(Object));

    if(PrecompFlag != 0)
        Object->Precompute_Parametric_Values(PrecompFlag, PrecompDepth, GetParserDataPtr());

    return (reinterpret_cast<ObjectPtr>(Object));
}


/*****************************************************************************
*
* FUNCTION
*
* INPUT
*
* OUTPUT
*
* RETURNS
*
* AUTHOR
*
* DESCRIPTION
*
* CHANGES
*
******************************************************************************/

ObjectPtr Parser::Parse_Plane ()
{
    DBL len;
    Plane *Object;

    Parse_Begin ();

    if ( (Object = reinterpret_cast<Plane *>(Parse_Object_Id())) != nullptr)
        return (reinterpret_cast<ObjectPtr>(Object));

    Object = new Plane();

    Parse_Vector(Object->Normal_Vector);   Parse_Comma();
    len = Object->Normal_Vector.length();
    if (len < EPSILON)
    {
        Error("Degenerate plane normal.");
    }
    Object->Normal_Vector /= len;
    Object->Distance = -Parse_Float();

    Object->Compute_BBox();

    Parse_Object_Mods (reinterpret_cast<ObjectPtr>(Object));

    return (reinterpret_cast<ObjectPtr>(Object));
}



/*****************************************************************************
*
* FUNCTION
*
* INPUT
*
* OUTPUT
*
* RETURNS
*
* AUTHOR
*
* DESCRIPTION
*
* CHANGES
*
******************************************************************************/

ObjectPtr Parser::Parse_Poly (int order)
{
    Poly *Object;

    Parse_Begin ();

    if ( (Object = reinterpret_cast<Poly *>(Parse_Object_Id())) != nullptr)
        return (reinterpret_cast<ObjectPtr>(Object));

    if (order == 0)
    {
        order = (int)Parse_Float();      Parse_Comma();
        if (order < 2 || order > MAX_ORDER)
            Error("Order of poly is out of range.");
    }

    Object = new Poly(order);

    Parse_Coeffs(Object->Order, &(Object->Coeffs[0]));

    Object->Compute_BBox();

    Parse_Object_Mods (reinterpret_cast<ObjectPtr>(Object));

    return (reinterpret_cast<ObjectPtr>(Object));
}

/*****************************************************************************
*
* FUNCTION
*
* INPUT
*
* OUTPUT
*
* RETURNS
*
* AUTHOR
*
* DESCRIPTION
*
* CHANGES
*
******************************************************************************/

ObjectPtr Parser::Parse_Polynom ()
{
    Poly *Object;
    unsigned int x,y,z;
    int order;
    DBL value;

    Parse_Begin ();

    if ( (Object = reinterpret_cast<Poly *>(Parse_Object_Id())) != nullptr)
        return (reinterpret_cast<ObjectPtr>(Object));

    order = (int)Parse_Float();      Parse_Comma();
    if (order < 2 || order > MAX_ORDER)
    {
        Error("Order of polynom is out of range.");
    }

    Object = new Poly(order);

    EXPECT
        CASE (XYZ_TOKEN)
            Parse_Paren_Begin();
            x = (unsigned int)Parse_Float();
            Parse_Comma();
            y = (unsigned int)Parse_Float();
            Parse_Comma();
            z = (unsigned int)Parse_Float();
            Parse_Paren_End();
            GET (COLON_TOKEN);
            value = Parse_Float();
            if (!Object->Set_Coeff(x,y,z,value))
            {
                Error("Coefficient of polynom is out of range.");
            }
            Parse_Comma();
        END_CASE

        OTHERWISE
            UNGET
            EXIT
        END_CASE
    END_EXPECT

    Object->Compute_BBox();

    Parse_Object_Mods (reinterpret_cast<ObjectPtr>(Object));

    return (reinterpret_cast<ObjectPtr>(Object));
}

/*****************************************************************************
*
* FUNCTION
*
*   Parse_Polygon
*
* INPUT
*
* OUTPUT
*
* RETURNS
*
*   ObjectPtr  -
*
* AUTHOR
*
*   Dieter Bayer
*
* DESCRIPTION
*
*   -
*
* CHANGES
*
*   May 1994 : Creation.
*
*   Oct 1994 : Modified to use new polygon data structure. [DB]
*
******************************************************************************/

ObjectPtr Parser::Parse_Polygon()
{
    int i, closed = false;
    int Number;
    Polygon *Object;
    Vector3d *Points;
    Vector3d P;

    Parse_Begin();

    if ((Object = reinterpret_cast<Polygon *>(Parse_Object_Id())) != nullptr)
    {
        return(reinterpret_cast<ObjectPtr>(Object));
    }

    Object = new Polygon();

    Number = (int)Parse_Float();

    if (Number < 3)
    {
        Error("Polygon needs at least three points.");
    }

    Points = reinterpret_cast<Vector3d *>(POV_MALLOC((Number+1)*sizeof(Vector3d), "temporary polygon points"));

    Parse_Comma();

    for (i = 0; i < Number; i++)
    {
        Parse_Vector(Points[i]);

        // NB we allow for a trailing comma at the end of the list,
        // to facilitate auto-generation of lists.
        Parse_Comma();
    }

    /* Check for closed polygons. */

    P = Points[0];

    for (i = 1; i < Number; i++)
    {
        closed = false;

        if ((fabs(P[X] - Points[i][X]) < EPSILON) &&
            (fabs(P[Y] - Points[i][Y]) < EPSILON) &&
            (fabs(P[Z] - Points[i][Z]) < EPSILON))
        {
            // force almost-identical vertices to be /exactly/ identical,
            // to make processing easier later
            Points[i] = P;

            i++;

            if (i < Number)
            {
                P = Points[i];
            }

            closed = true;
        }
    }

    if (!closed)
    {
        Warning("Polygon not closed. Closing it.");

        Points[Number] = P;

        Number++;
    }

    Object->Compute_Polygon(Number, Points);

    POV_FREE (Points);

    Parse_Object_Mods (reinterpret_cast<ObjectPtr>(Object));

    return(reinterpret_cast<ObjectPtr>(Object));
}



/*****************************************************************************
*
* FUNCTION
*
*   Parse_Prism
*
* INPUT
*
* OUTPUT
*
* RETURNS
*
*   ObjectPtr  -
*
* AUTHOR
*
*   Dieter Bayer
*
* DESCRIPTION
*
*   -
*
* CHANGES
*
*   May 1994 : Creation.
*
******************************************************************************/

ObjectPtr Parser::Parse_Prism()
{
    int i, closed = false;
    DBL h;
    int loopStart = 0;

    Prism *Object;
    Vector2d *Points;
    Vector2d P;

    Parse_Begin();

    if ((Object = reinterpret_cast<Prism *>(Parse_Object_Id())) != nullptr)
    {
        return(reinterpret_cast<ObjectPtr>(Object));
    }

    Object = new Prism();

    /*
     * Determine kind of spline used (linear, quadratic, cubic)
     * and type of sweeping (linear, conic).
     */

    EXPECT
        CASE(LINEAR_SPLINE_TOKEN)
            Object->Spline_Type = LINEAR_SPLINE;
        END_CASE

        CASE(QUADRATIC_SPLINE_TOKEN)
            Object->Spline_Type = QUADRATIC_SPLINE;
        END_CASE

        CASE(CUBIC_SPLINE_TOKEN)
            Object->Spline_Type = CUBIC_SPLINE;
        END_CASE

        CASE(BEZIER_SPLINE_TOKEN)
            Object->Spline_Type = BEZIER_SPLINE;
        END_CASE

        CASE(LINEAR_SWEEP_TOKEN)
            Object->Sweep_Type = LINEAR_SWEEP;
        END_CASE

        CASE(CONIC_SWEEP_TOKEN)
            Object->Sweep_Type = CONIC_SWEEP;
        END_CASE

        OTHERWISE
            UNGET
            EXIT
        END_CASE
    END_EXPECT

    /* Read prism heights. */

    Object->Height1 = Parse_Float(); Parse_Comma();
    Object->Height2 = Parse_Float(); Parse_Comma();

    if (Object->Height1 > Object->Height2)
    {
        h = Object->Height1;
        Object->Height1 = Object->Height2;
        Object->Height2 = h;
    }

    /* Get number of points = number of segments. */

    Object->Number = (int)Parse_Float();

    switch (Object->Spline_Type)
    {
        case LINEAR_SPLINE :

            if (Object->Number < 3)
            {
                Error("Prism with linear splines must have at least three points.");
            }

            break;

        case QUADRATIC_SPLINE :

            if (Object->Number < 5)
            {
                Error("Prism with quadratic splines must have at least five points.");
            }

            break;

        case CUBIC_SPLINE :

            if (Object->Number < 6)
            {
                Error("Prism with cubic splines must have at least six points.");
            }

            break;

        case BEZIER_SPLINE :

            if ((Object->Number & 3) != 0)
            {
                Error("Prism with Bezier splines must have four points per segment.");
            }

            break;
    }

    /* Allocate Object->Number points for the prism. */

    Points = reinterpret_cast<Vector2d *>(POV_MALLOC((Object->Number+1) * sizeof(Vector2d), "temporary prism points"));

    /* Read points (x, y : coordinate of 2d point; z : not used). */

    Parse_Comma();

    for (i = 0; i < Object->Number; i++)
    {
        Parse_UV_Vect(Points[i]);

        // NB we allow for a trailing comma at the end of the list,
        // to facilitate auto-generation of lists.
        Parse_Comma();
    }

    /* Closed or not closed that's the question. */

    EXPECT_ONE
        CASE(OPEN_TOKEN)
            Clear_Flag(Object, CLOSED_FLAG);
        END_CASE

        OTHERWISE
            UNGET
        END_CASE
    END_EXPECT

    /* Check for closed prism. */

    if ((Object->Spline_Type == LINEAR_SPLINE) ||
        (Object->Spline_Type == QUADRATIC_SPLINE) ||
        (Object->Spline_Type == CUBIC_SPLINE))
    {
        switch (Object->Spline_Type)
        {
            case LINEAR_SPLINE :

                i = 1;

                P = Points[0];

                break;

            case QUADRATIC_SPLINE :
            case CUBIC_SPLINE :

                i = 2;

                P = Points[1];

                break;
        }

        for (; i < Object->Number; i++)
        {
            closed = false;

            if ((fabs(P[X] - Points[i][X]) < EPSILON) &&
                (fabs(P[Y] - Points[i][Y]) < EPSILON))
            {
                switch (Object->Spline_Type)
                {
                    case LINEAR_SPLINE :

                        i++;

                        if (i < Object->Number)
                        {
                            P = Points[i];
                        }

                        break;

                    case QUADRATIC_SPLINE :

                        i += 2;

                        if (i < Object->Number)
                        {
                            P = Points[i];
                        }

                        break;

                    case CUBIC_SPLINE :

                        i += 3;

                        if (i < Object->Number)
                        {
                            P = Points[i];
                        }

                        break;
                }

                closed = true;
            }
        }
    }
    else
    {
        closed = true;

        loopStart = 0;

        for (i = 4; i < Object->Number; i += 4)
        {
            if ((fabs(Points[i][X] - Points[i-1][X]) > EPSILON) ||
                (fabs(Points[i][Y] - Points[i-1][Y]) > EPSILON))
            {
                //. this is a different point.  Check if we have a loop.
                if ((fabs(Points[i-1][X] - Points[loopStart][X]) > EPSILON) ||
                    (fabs(Points[i-1][Y] - Points[loopStart][Y]) > EPSILON))
                {
                    closed = false;
                    break;
                }

                loopStart = i;
            }
        }
        if ((fabs(Points[Object->Number-1][X] - Points[loopStart][X]) > EPSILON) ||
            (fabs(Points[Object->Number-1][Y] - Points[loopStart][Y]) > EPSILON))
        {
            closed = false;
        }
    }

    if (!closed)
    {
        if (Object->Spline_Type == LINEAR_SPLINE)
        {
            Points[Object->Number] = P;

            Object->Number++;

            Warning("Linear prism not closed. Closing it.");
        }
        else
        {
            Set_Flag(Object, DEGENERATE_FLAG);

            Warning("Prism not closed. Ignoring it.");
        }
    }

    /* Compute spline segments. */

    Object->Compute_Prism(Points, GetParserDataPtr());

    /* Compute bounding box. */

    Object->Compute_BBox();

    /* Parse object's modifiers. */

    Parse_Object_Mods(reinterpret_cast<ObjectPtr>(Object));

    /* Destroy temporary points. */

    POV_FREE (Points);

    return(reinterpret_cast<ObjectPtr>(Object));
}



/*****************************************************************************
*
* FUNCTION
*
* INPUT
*
* OUTPUT
*
* RETURNS
*
* AUTHOR
*
* DESCRIPTION
*
* CHANGES
*
******************************************************************************/

ObjectPtr Parser::Parse_Quadric ()
{
    Vector3d Min, Max;
    Quadric *Object;

    Parse_Begin ();

    if ( (Object = reinterpret_cast<Quadric *>(Parse_Object_Id())) != nullptr)
        return (reinterpret_cast<ObjectPtr>(Object));

    Object = new Quadric();

    Parse_Vector(Object->Square_Terms);     Parse_Comma();
    Parse_Vector(Object->Mixed_Terms);      Parse_Comma();
    Parse_Vector(Object->Terms);            Parse_Comma();
    Object->Constant = Parse_Float();

    Min = Vector3d(-BOUND_HUGE);
    Max = Vector3d(BOUND_HUGE);

    Object->Compute_BBox(Min, Max);

    Parse_Object_Mods (reinterpret_cast<ObjectPtr>(Object));

    return (reinterpret_cast<ObjectPtr>(Object));
}



/*****************************************************************************
*
* FUNCTION
*
* INPUT
*
* OUTPUT
*
* RETURNS
*
* AUTHOR
*
* DESCRIPTION
*
* CHANGES
*
******************************************************************************/

ObjectPtr Parser::Parse_Smooth_Triangle ()
{
    SmoothTriangle *Object;
    short degen;
    DBL vlen;

    degen=false;

    Parse_Begin ();

    if ( (Object = reinterpret_cast<SmoothTriangle *>(Parse_Object_Id())) != nullptr)
        return (reinterpret_cast<ObjectPtr>(Object));

    Object = new SmoothTriangle();

    Parse_Vector (Object->P1);    Parse_Comma();
    Parse_Vector (Object->N1);    Parse_Comma();

    vlen = Object->N1.length();

    if (vlen == 0.0)
        degen=true;
    else
        Object->N1 /= vlen;

    Parse_Vector (Object->P2);    Parse_Comma();
    Parse_Vector (Object->N2);    Parse_Comma();

    vlen = Object->N2.length();

    if(vlen == 0.0)
        degen=true;
    else
        Object->N2 /= vlen;

    Parse_Vector (Object->P3);    Parse_Comma();
    Parse_Vector (Object->N3);

    vlen = Object->N3.length();

    if(vlen == 0.0)
        degen=true;
    else
        Object->N3.normalize();

    if(!degen)
        degen = !Object->Compute_Triangle();

    if(degen)
        Warning("Degenerate triangle. Please remove.");

    Object->Compute_BBox();

    Parse_Object_Mods(reinterpret_cast<ObjectPtr>(Object));

    return (reinterpret_cast<ObjectPtr>(Object));
}



/*****************************************************************************
*
* FUNCTION
*
*   Parse_Sor
*
* INPUT
*
* OUTPUT
*
* RETURNS
*
*   ObjectPtr  -
*
* AUTHOR
*
*   Dieter Bayer
*
* DESCRIPTION
*
*   Read a surface of revolution primitive.
*
* CHANGES
*
*   May 1994 : Creation.
*
******************************************************************************/

ObjectPtr Parser::Parse_Sor()
{
    int i;
    Sor *Object;
    Vector2d *Points;

    Parse_Begin();

    if ((Object = reinterpret_cast<Sor *>(Parse_Object_Id())) != nullptr)
    {
        return(reinterpret_cast<ObjectPtr>(Object));
    }

    Object = new Sor();

    /* Get number of points. */

    Object->Number = (int)Parse_Float();

    if (Object->Number <4)
    {
        Error("Surface of revolution must have at least four points.");
    }

    /* Get temporary points describing the rotated curve. */

    Points = reinterpret_cast<Vector2d *>(POV_MALLOC(Object->Number*sizeof(Vector2d), "temporary surface of revolution points"));

    /* Read points (x : radius; y : height; z : not used). */

    Parse_Comma();

    for (i = 0; i < Object->Number; i++)
    {
        Parse_UV_Vect(Points[i]);

        if ((Points[i][X] < 0.0) ||
            ((i > 1 ) && (i < Object->Number - 1) && (Points[i][Y] <= Points[i-1][Y])))
        {
            Error("Incorrect point in surface of revolution.");
        }

        // NB we allow for a trailing comma at the end of the list,
        // to facilitate auto-generation of lists.
        Parse_Comma();
    }

    /* Closed or not closed that's the question. */

    EXPECT_ONE
        CASE(OPEN_TOKEN)
            Clear_Flag(Object, CLOSED_FLAG);
        END_CASE

        OTHERWISE
            UNGET
        END_CASE
    END_EXPECT

    /* There are Number-3 segments! */

    Object->Number -= 3;

    /* Compute spline segments. */

    Object->Compute_Sor(Points, GetParserDataPtr());

    /* Compute bounding box. */

    Object->Compute_BBox();

    /* Parse object's modifiers. */

    Parse_Object_Mods(reinterpret_cast<ObjectPtr>(Object));

    /* Destroy temporary points. */

    POV_FREE (Points);

    if (Object->Spline->BCyl->number > sceneData->Max_Bounding_Cylinders)
    {
        TraceThreadData *td = GetParserDataPtr();
        sceneData->Max_Bounding_Cylinders = Object->Spline->BCyl->number;
        td->BCyl_Intervals.reserve(4*sceneData->Max_Bounding_Cylinders);
        td->BCyl_RInt.reserve(2*sceneData->Max_Bounding_Cylinders);
        td->BCyl_HInt.reserve(2*sceneData->Max_Bounding_Cylinders);
    }

    return (reinterpret_cast<ObjectPtr>(Object));
}



/*****************************************************************************
*
* FUNCTION
*
* INPUT
*
* OUTPUT
*
* RETURNS
*
* AUTHOR
*
* DESCRIPTION
*
* CHANGES
*
******************************************************************************/

ObjectPtr Parser::Parse_Sphere()
{
    Sphere *Object;

    Parse_Begin();

    if ((Object = reinterpret_cast<Sphere *>(Parse_Object_Id())) != nullptr)
    {
        return (reinterpret_cast<ObjectPtr>(Object));
    }

    Object = new Sphere();

    Parse_Vector(Object->Center);

    Parse_Comma();

    Object->Radius = Parse_Float();

    Object->Compute_BBox();

    Parse_Object_Mods(reinterpret_cast<ObjectPtr>(Object));

    return(reinterpret_cast<ObjectPtr>(Object));
}



/*****************************************************************************
*
* FUNCTION
*
*       Parse_Sphere_Sweep
*
* INPUT
*
*   -
*
* OUTPUT
*
*   -
*
* RETURNS
*
*   Object
*
* AUTHOR
*
*       Jochen Lippert
*
* DESCRIPTION
*
* CHANGES
*
******************************************************************************/

ObjectPtr Parser::Parse_Sphere_Sweep()
{
    SphereSweep *Object;
    int i;

    Parse_Begin();

    if ((Object = reinterpret_cast<SphereSweep *>(Parse_Object_Id())) != nullptr)
        return (reinterpret_cast<ObjectPtr>(Object));

    Object = new SphereSweep();

    /* Get type of interpolation */
    EXPECT_ONE
        CASE(LINEAR_SPLINE_TOKEN)
            Object->Interpolation = LINEAR_SPHERE_SWEEP;
        END_CASE
        CASE(CUBIC_SPLINE_TOKEN)
            Object->Interpolation = CATMULL_ROM_SPLINE_SPHERE_SWEEP;
        END_CASE
        CASE(B_SPLINE_TOKEN)
            Object->Interpolation = B_SPLINE_SPHERE_SWEEP;
        END_CASE
        OTHERWISE
            UNGET
        END_CASE
    END_EXPECT

    if (Object->Interpolation == -1)
    {
            Error("Invalid type of interpolation.");
    }

    Parse_Comma();

    /* Get number of modeling spheres */
    Object->Num_Modeling_Spheres = (int)Parse_Float();

    if ((Object->Num_Modeling_Spheres < 2) || (Object->Interpolation != LINEAR_SPHERE_SWEEP && Object->Num_Modeling_Spheres < 4))
        Error("Too few modeling spheres for interpolation type.");

    Object->Modeling_Sphere =
        reinterpret_cast<SPHSWEEP_SPH *>(POV_MALLOC(Object->Num_Modeling_Spheres * sizeof(SPHSWEEP_SPH),
        "sphere sweep modeling spheres"));

    Parse_Comma();

    for (i = 0; i < Object->Num_Modeling_Spheres; i++)
    {
        Parse_Vector(Object->Modeling_Sphere[i].Center);
        Parse_Comma();
        Object->Modeling_Sphere[i].Radius = Parse_Float();

        // NB we allow for a trailing comma at the end of the list,
        // to facilitate auto-generation of lists.
        Parse_Comma();
    }

    EXPECT_ONE
        CASE(TOLERANCE_TOKEN)
            Object->Depth_Tolerance = Parse_Float();
        END_CASE
        OTHERWISE
            UNGET
        END_CASE
    END_EXPECT

    Object->Compute();

    Object->Compute_BBox();

    Parse_Object_Mods(reinterpret_cast<ObjectPtr>(Object));

    return (reinterpret_cast<ObjectPtr>(Object));
}



/*****************************************************************************
*
* FUNCTION
*
*   Parse_Superellipsoid
*
* INPUT
*
* OUTPUT
*
* RETURNS
*
*   ObjectPtr  -
*
* AUTHOR
*
*   Dieter Bayer
*
* DESCRIPTION
*
*   Read a superellipsoid primitive.
*
* CHANGES
*
*   Oct 1994 : Creation.
*
******************************************************************************/

ObjectPtr Parser::Parse_Superellipsoid()
{
    Vector2d V1;
    Superellipsoid *Object;

    Parse_Begin();

    if ((Object = reinterpret_cast<Superellipsoid *>(Parse_Object_Id())) != nullptr)
    {
        return(reinterpret_cast<ObjectPtr>(Object));
    }

    Object = new Superellipsoid();

    Parse_UV_Vect(V1);

    /* The x component is e, the y component is n. */

    Object->Power[X] = 2.0  / V1[X];
    Object->Power[Y] = V1[X] / V1[Y];
    Object->Power[Z] = 2.0  / V1[Y];

    /* Compute bounding box. */

    Object->Compute_BBox();

    /* Parse object's modifiers. */

    Parse_Object_Mods(reinterpret_cast<ObjectPtr>(Object));

    return(reinterpret_cast<ObjectPtr>(Object));
}


/*****************************************************************************
*
* FUNCTION
*
*   Parse_Torus
*
* INPUT
*
* OUTPUT
*
* RETURNS
*
*   OBJECT
*
* AUTHOR
*
*   Dieter Bayer
*
* DESCRIPTION
*
*   -
*
* CHANGES
*
*   Jul 1994 : Creation.
*
******************************************************************************/

ObjectPtr Parser::Parse_Torus()
{
    Torus *Object;
    DBL majorRadius, minorRadius;
    bool invert = false;
    SpindleTorus::SpindleMode spindleMode = SpindleTorus::UnionSpindle;
    bool spindleModeSet = false;

    Parse_Begin();

    if ((Object = reinterpret_cast<Torus *>(Parse_Object_Id())) != nullptr)
    {
        return(reinterpret_cast<ObjectPtr>(Object));
    }

    /* Read in the two radii. */

    majorRadius = Parse_Float(); /* Big radius */
    if (majorRadius < 0)
    {
        Warning("Negative torus major radius has the effect of inverting the object; if this is intentional, use the 'inverse' keyword instead.");
        majorRadius = -majorRadius;
        invert = !invert;
    }

    Parse_Comma();

    minorRadius = Parse_Float(); /* Little radius */
    if (minorRadius < 0)
    {
        Warning("Negative torus minor radius has the effect of inverting the object; if this is intentional, use the 'inverse' keyword instead.");
        minorRadius = -minorRadius;
        invert = !invert;
    }

    bool spindleTorus = (majorRadius < minorRadius);

    EXPECT_ONE
        CASE(DIFFERENCE_TOKEN)
            spindleMode = SpindleTorus::DifferenceSpindle;
        END_CASE
        CASE(INTERSECTION_TOKEN)
            spindleMode = SpindleTorus::IntersectionSpindle;
            if (!spindleTorus)
            {
                PossibleError("Intersection spindle mode specified on non-spindle torus.");
                spindleTorus = true;
            }
        END_CASE
        CASE(MERGE_TOKEN)
            spindleMode = SpindleTorus::MergeSpindle;
        END_CASE
        CASE(UNION_TOKEN)
            spindleMode = SpindleTorus::UnionSpindle;
        END_CASE
        OTHERWISE
            UNGET
        END_CASE
    END_EXPECT

    if (spindleTorus)
    {
        SpindleTorus* temp = new SpindleTorus();
        temp->mSpindleMode = spindleMode;
        Object = temp;
    }
    else
    {
        Object = new Torus();
    }

    Object->MajorRadius = majorRadius;
    Object->MinorRadius = minorRadius;

    Object->Compute_BBox();

    Parse_Object_Mods (reinterpret_cast<ObjectPtr>(Object));

    if (invert)
        Object = reinterpret_cast<Torus *>(Object->Invert());

    return (reinterpret_cast<ObjectPtr>(Object));
}



/*****************************************************************************
*
* FUNCTION
*
* INPUT
*
* OUTPUT
*
* RETURNS
*
* AUTHOR
*
* DESCRIPTION
*
* CHANGES
*
******************************************************************************/

ObjectPtr Parser::Parse_Triangle()
{
    Triangle *Object;

    Parse_Begin();

    if ((Object = reinterpret_cast<Triangle *>(Parse_Object_Id())) != nullptr)
    {
        return(reinterpret_cast<ObjectPtr>(Object));
    }

    Object = new Triangle();

    Parse_Vector(Object->P1);    Parse_Comma();
    Parse_Vector(Object->P2);    Parse_Comma();
    Parse_Vector(Object->P3);

    /* Note that Compute_Triangle also computes the bounding box. */

    if(!Object->Compute_Triangle())
        Warning("Degenerate triangle. Please remove.");

    Parse_Object_Mods(reinterpret_cast<ObjectPtr>(Object));

    return(reinterpret_cast<ObjectPtr>(Object));
}



/*****************************************************************************
*
* FUNCTION
*
* INPUT
*
* OUTPUT
*
* RETURNS
*
* AUTHOR
*
* DESCRIPTION
*
* CHANGES
*
******************************************************************************/

ObjectPtr Parser::Parse_TrueType ()
{
    ObjectPtr Object;
    char *filename = nullptr;
    UCS2 *text_string;
    DBL depth;
    Vector3d offset;
    int builtin_font = 0;
    TRANSFORM Local_Trans;

    if((sceneData->EffectiveLanguageVersion() < 350) && (sceneData->stringEncoding == kStringEncoding_ASCII))
    {
        PossibleError("Text may not be displayed as expected.\n"
                      "Please refer to the user manual regarding changes\n"
                      "in POV-Ray v3.5 and later.");
    }

    Parse_Begin ();

    if ( (Object = reinterpret_cast<ObjectPtr>(Parse_Object_Id())) != nullptr)
        return (reinterpret_cast<ObjectPtr>(Object));

    EXPECT_ONE
        CASE(TTF_TOKEN)
            filename = Parse_C_String(true);
        END_CASE
        CASE(INTERNAL_TOKEN)
            builtin_font = (int)Parse_Float();
        END_CASE
        OTHERWISE
            Expectation_Error ("ttf or internal");
        END_CASE
    END_EXPECT


    /*** Object = Create_TTF(); */
    Parse_Comma();

    /* Parse the text string to be rendered */
    text_string = Parse_String();
    Parse_Comma();

    /* Get the extrusion depth */
    depth = Parse_Float(); Parse_Comma ();

    /* Get the offset vector */
    Parse_Vector(offset);

    /* Open the font file */
    TrueTypeFont* font = OpenFontFile(filename, builtin_font);

    /* Process all this good info */
    Object = new CSGUnion();
    TrueType::ProcessNewTTF(reinterpret_cast<CSG *>(Object), font, text_string, depth, offset);
    if (filename)
    {
        /* Free up the filename  */
        POV_FREE (filename);
    }

    /* Free up the text string memory */
    POV_FREE (text_string);

    /**** Compute_TTF_BBox(Object); */
    Object->Compute_BBox();

    /* This tiny rotation should fix cracks in text that lies along an axis */
    offset = Vector3d(0.001, 0.001, 0.001); // TODO - try to find a different solution to this hack
    Compute_Rotation_Transform(&Local_Trans, offset);
    Rotate_Object (reinterpret_cast<ObjectPtr>(Object), offset, &Local_Trans);

    /* Get any rotate/translate or texturing stuff */
    Object = Parse_Object_Mods (reinterpret_cast<ObjectPtr>(Object));

    return (reinterpret_cast<ObjectPtr>(Object));
}


/*****************************************************************************
*
* FUNCTION
*
*   OpenFontFile
*
* INPUT
*
* OUTPUT
*
* RETURNS
*
* AUTHOR
*
*   Alexander Ennzmann
*
* DESCRIPTION
*
*   -
*
* CHANGES
*
*   Added support for builtin fonts - Oct 2012 [JG]
*
******************************************************************************/
TrueTypeFont *Parser::OpenFontFile(const char *asciifn, const int font_id)
{
    TrueTypeFont *font = nullptr;
    UCS2String ign;
    UCS2String formalFilename;

    if (asciifn)
    {
        formalFilename = ASCIItoUCS2String(asciifn);

        /* First look to see if we have already opened this font */

        for(vector<TrueTypeFont*>::iterator iFont = sceneData->TTFonts.begin(); iFont != sceneData->TTFonts.end(); ++iFont)
            if(formalFilename == (*iFont)->filename)
            {
                font = *iFont;
                break;
            }

    }
    if(font != nullptr)
    {
        if(font->file == nullptr)
        {
            /* We have a match, use the previous information */
            font->file = Locate_File(font->filename,POV_File_Font_TTF,ign,true);
            if(font->file == nullptr)
            {
                throw POV_EXCEPTION(kCannotOpenFileErr, "Cannot open font file.");
            }
        }
        else
        {
            #ifdef TTF_DEBUG
            Debug_Info("Using cached font info for %s\n", font->filename.c_str());
            #endif
        }
    }
    else
    {
        /*
         * We haven't looked at this font before, let's allocate a holder for the
         * information and set some defaults
         */

        shared_ptr<IStream> file;

        if (asciifn)
        {
            if((file = Locate_File(formalFilename,POV_File_Font_TTF,ign,true)) == nullptr)
            {
                throw POV_EXCEPTION(kCannotOpenFileErr, "Cannot open font file.");
            }
        }
        else
        {
            file = shared_ptr<IStream>(Internal_Font_File(font_id));
        }

        font = new TrueTypeFont(formalFilename, file, sceneData->stringEncoding);

        sceneData->TTFonts.push_back(font);
    }

    return font;
}


/*****************************************************************************
*
* FUNCTION
*
* INPUT
*
* OUTPUT
*
* RETURNS
*
* AUTHOR
*
* DESCRIPTION
*
* CHANGES
*
******************************************************************************/

ObjectPtr Parser::Parse_Object ()
{
    ObjectPtr Object = nullptr;

    EXPECT_ONE

        CASE (ISOSURFACE_TOKEN)
            Object = Parse_Isosurface ();
        END_CASE

        CASE (PARAMETRIC_TOKEN)
            Object = Parse_Parametric ();
        END_CASE

        CASE (JULIA_FRACTAL_TOKEN)
            Object = Parse_Julia_Fractal ();
        END_CASE

        CASE (SPHERE_TOKEN)
            Object = Parse_Sphere ();
        END_CASE

        CASE (SPHERE_SWEEP_TOKEN)
            Object = Parse_Sphere_Sweep ();
        END_CASE

        CASE (PLANE_TOKEN)
            Object = Parse_Plane ();
        END_CASE

        CASE (CONE_TOKEN)
            Object = Parse_Cone ();
        END_CASE

        CASE (CYLINDER_TOKEN)
            Object = Parse_Cylinder ();
        END_CASE

        CASE (DISC_TOKEN)
            Object = Parse_Disc ();
        END_CASE

        CASE (QUADRIC_TOKEN)
            Object = Parse_Quadric ();
        END_CASE

        CASE (CUBIC_TOKEN)
            Object = Parse_Poly (3);
        END_CASE

        CASE (QUARTIC_TOKEN)
            Object = Parse_Poly (4);
        END_CASE

        CASE (POLY_TOKEN)
            Object = Parse_Poly (0);
        END_CASE

        CASE (POLYNOMIAL_TOKEN)
            Object = Parse_Polynom();
        END_CASE

        CASE (OVUS_TOKEN)
            Object = Parse_Ovus();
        END_CASE

        CASE (TORUS_TOKEN)
            Object = Parse_Torus ();
        END_CASE

        /* Parse lathe primitive. [DB 8/94] */

        CASE (LATHE_TOKEN)
            Object = Parse_Lathe();
        END_CASE

        CASE (LEMON_TOKEN)
            Object = Parse_Lemon();
        END_CASE

        /* Parse polygon primitive. [DB 8/94] */

        CASE (POLYGON_TOKEN)
            Object = Parse_Polygon();
        END_CASE

        /* Parse prism primitive. [DB 8/94] */

        CASE (PRISM_TOKEN)
            Object = Parse_Prism();
        END_CASE

        /* Parse surface of revolution primitive. [DB 8/94] */

        CASE (SOR_TOKEN)
            Object = Parse_Sor();
        END_CASE

        /* Parse superellipsoid primitive. [DB 11/94] */

        CASE (SUPERELLIPSOID_TOKEN)
            Object = Parse_Superellipsoid();
        END_CASE

        /* Parse triangle mesh primitive. [DB 2/95] */

        CASE (MESH_TOKEN)
            Object = Parse_Mesh();
        END_CASE

        /* NK 1998 Parse triangle mesh primitive - syntax version 2. */
        CASE (MESH2_TOKEN)
            Object = Parse_Mesh2();
        END_CASE
        /* NK ---- */

        CASE (TEXT_TOKEN)
            Object = Parse_TrueType ();
        END_CASE

        CASE (OBJECT_ID_TOKEN)
            Object = Copy_Object(reinterpret_cast<ObjectPtr>(mToken.Data));
        END_CASE

        CASE (UNION_TOKEN)
            Object = Parse_CSG (CSG_UNION_TYPE);
        END_CASE

        CASE (LIGHT_GROUP_TOKEN)
            Object = Parse_Light_Group ();
        END_CASE

        CASE (COMPOSITE_TOKEN)
            VersionWarning(150, "Use union instead of composite.");
            Object = Parse_CSG (CSG_UNION_TYPE);
        END_CASE

        CASE (MERGE_TOKEN)
            Object = Parse_CSG (CSG_MERGE_TYPE);
        END_CASE

        CASE (INTERSECTION_TOKEN)
            Object = Parse_CSG (CSG_INTERSECTION_TYPE);
        END_CASE

        CASE (DIFFERENCE_TOKEN)
            Object = Parse_CSG (CSG_DIFFERENCE_TYPE+CSG_INTERSECTION_TYPE);
        END_CASE

        CASE (BICUBIC_PATCH_TOKEN)
            Object = Parse_Bicubic_Patch ();
        END_CASE

        CASE (TRIANGLE_TOKEN)
            Object = Parse_Triangle ();
        END_CASE

        CASE (SMOOTH_TRIANGLE_TOKEN)
            Object = Parse_Smooth_Triangle ();
        END_CASE

        CASE (HEIGHT_FIELD_TOKEN)
            Object = Parse_HField ();
        END_CASE

        CASE (BOX_TOKEN)
            Object = Parse_Box ();
        END_CASE

        CASE (BLOB_TOKEN)
            Object = Parse_Blob ();
        END_CASE

        CASE (LIGHT_SOURCE_TOKEN)
            Object = Parse_Light_Source ();
        END_CASE

        CASE (OBJECT_TOKEN)
            Parse_Begin ();
            Object = Parse_Object ();
            if (!Object)
                Expectation_Error ("object");
            Object = Parse_Object_Mods (reinterpret_cast<ObjectPtr>(Object));
        END_CASE

        OTHERWISE
            UNGET
        END_CASE
    END_EXPECT

    if (Object && !Object->Precompute())
        PossibleError("Inconsistent object parameters.");

    return Object;
}



/*****************************************************************************
*
* FUNCTION
*
* INPUT
*
* OUTPUT
*
* RETURNS
*
* AUTHOR
*
* DESCRIPTION
*
* CHANGES
*
******************************************************************************/

void Parser::Parse_Default ()
{
    TEXTURE *Local_Texture;
    PIGMENT *Local_Pigment;
    TNORMAL *Local_Tnormal;
    FINISH  *Local_Finish;

    Not_In_Default = false;
    Parse_Begin();

    EXPECT
        CASE (TEXTURE_TOKEN)
            Local_Texture = Default_Texture;
            Parse_Begin ();
            Default_Texture = Parse_Texture();
            Parse_End ();
            if (Default_Texture->Type != PLAIN_PATTERN)
                Error("Default texture cannot be material map or tiles.");
            if (Default_Texture->Next != nullptr)
                Error("Default texture cannot be layered.");
            Destroy_Textures(Local_Texture);
        END_CASE

        CASE (PIGMENT_TOKEN)
            Local_Pigment = Copy_Pigment((Default_Texture->Pigment));
            Parse_Begin ();
            Parse_Pigment (&Local_Pigment);
            Parse_End ();
            Destroy_Pigment(Default_Texture->Pigment);
            Default_Texture->Pigment = Local_Pigment;
        END_CASE

        CASE (NORMAL_TOKEN)
            Local_Tnormal = Copy_Tnormal((Default_Texture->Tnormal));
            Parse_Begin ();
            Parse_Tnormal (&Local_Tnormal);
            Parse_End ();
            Destroy_Tnormal(Default_Texture->Tnormal);
            Default_Texture->Tnormal = Local_Tnormal;
        END_CASE

        CASE (FINISH_TOKEN)
            Local_Finish = Copy_Finish((Default_Texture->Finish));
            Parse_Finish (&Local_Finish);
            if (Default_Texture->Finish)
                delete Default_Texture->Finish;
            Default_Texture->Finish = Local_Finish;
        END_CASE

        CASE (RADIOSITY_TOKEN)
            Parse_Begin ();
            EXPECT
                CASE (IMPORTANCE_TOKEN)
                    sceneData->radiositySettings.defaultImportance = Parse_Float ();
                    if ( (sceneData->radiositySettings.defaultImportance <= 0.0) ||
                         (sceneData->radiositySettings.defaultImportance >  1.0) )
                        Error("Radiosity importance must be greater than 0.0 and at most 1.0.");
                END_CASE
                OTHERWISE
                    UNGET
                    EXIT
                END_CASE
            END_EXPECT
            Parse_End ();
        END_CASE

        CASE (CAMERA_TOKEN)
            Parse_Camera (Default_Camera);
        END_CASE

        OTHERWISE
            UNGET
            EXIT
        END_CASE
    END_EXPECT

    Parse_End();

    Not_In_Default = true;
}



/*****************************************************************************
*
* FUNCTION
*
* INPUT
*
* OUTPUT
*
* RETURNS
*
* AUTHOR
*
* DESCRIPTION
*
* CHANGES
*
******************************************************************************/

void Parser::Parse_Frame ()
{
    ObjectPtr Object;
    RAINBOW  *Local_Rainbow;
    FOG  *Local_Fog;
    SKYSPHERE  *Local_Skysphere;
    bool had_camera = false;

    EXPECT
        CASE (RAINBOW_TOKEN)
            Local_Rainbow = Parse_Rainbow();
            Local_Rainbow->Next = sceneData->rainbow;
            sceneData->rainbow = Local_Rainbow;
        END_CASE

        CASE (SKYSPHERE_TOKEN)
            Local_Skysphere = Parse_Skysphere();
            if (sceneData->skysphere != nullptr)
            {
                Warning("Only one sky-sphere allowed (last one will be used).");
                Destroy_Skysphere(sceneData->skysphere);
            }
            sceneData->skysphere = Local_Skysphere;
            for (vector<PIGMENT*>::iterator i = Local_Skysphere->Pigments.begin(); i != Local_Skysphere->Pigments.end(); ++ i)
            {
                Post_Pigment(*i);
            }
        END_CASE

        CASE (FOG_TOKEN)
            Local_Fog = Parse_Fog();
            Local_Fog->Next = sceneData->fog;
            sceneData->fog = Local_Fog;
        END_CASE

        CASE (MEDIA_TOKEN)
            Parse_Media(sceneData->atmosphere);
        END_CASE

        CASE (BACKGROUND_TOKEN)
            Parse_Begin();
            Parse_Colour (sceneData->backgroundColour);
            if (sceneData->EffectiveLanguageVersion() < 370)
            {
                if (sceneData->outputAlpha)
                    sceneData->backgroundColour.SetFT(0.0f, 1.0f);
                else
                    sceneData->backgroundColour.SetFT(0.0f, 0.0f);
            }
            else
            {
                if (!sceneData->outputAlpha)
                {
                    // if we're not outputting an alpha channel, precompose the scene background against a black "background behind the background"
                    sceneData->backgroundColour.colour() *= sceneData->backgroundColour.Opacity();
                    sceneData->backgroundColour.SetFT(0.0f, 0.0f);
                }
            }
            Parse_End();
        END_CASE

        CASE (CAMERA_TOKEN)
            if (sceneData->EffectiveLanguageVersion() >= 350)
            {
                if (sceneData->clocklessAnimation == false)
                {
                    if (had_camera == true)
                        Warning("More than one camera in scene. Ignoring previous camera(s).");
                }
                had_camera = true;
                sceneData->parsedCamera = Default_Camera;
            }

            Parse_Camera(sceneData->parsedCamera);
            if (sceneData->clocklessAnimation == true)
                sceneData->cameras.push_back(sceneData->parsedCamera);
        END_CASE

        CASE (DECLARE_TOKEN)
            UNGET
            VersionWarning(295,"Should have '#' before 'declare'.");
            Parse_Directive (false);
        END_CASE

        CASE (INCLUDE_TOKEN)
            UNGET
            VersionWarning(295,"Should have '#' before 'include'.");
            Parse_Directive (false);
        END_CASE

<<<<<<< HEAD
        CASE (FLOAT_FUNCT_TOKEN)
            switch(mToken.Function_Id)
            {
                case VERSION_TOKEN:
                    UNGET
                    Parse_Directive (false);
                    UNGET
                    break;
=======
            CASE (FLOAT_FUNCT_TOKEN)
                switch(Token.Function_Id)
                {
                    case VERSION_TOKEN:
                        UNGET
                        VersionWarning(295,"Should have '#' before 'version'.");
                        Parse_Directive (false);
                        break;
>>>>>>> 72cf1a73

                default:
                    UNGET
                    Expectation_Error ("object or directive");
                    break;
            }
        END_CASE

        CASE (MAX_TRACE_LEVEL_TOKEN)
            if (sceneData->EffectiveLanguageVersion() >= 350)
            {
                PossibleError("'max_trace_level' should be in global_settings block.\n"
                                "Future versions may not support 'max_trace_level' outside global_settings.");
            }
            Global_Setting_Warn();
            Max_Trace_Level = (int)Parse_Float();
            Max_Trace_Level = max(1, Max_Trace_Level);
            Had_Max_Trace_Level = true;
            if(Max_Trace_Level > MAX_TRACE_LEVEL_LIMIT)
            {
                Warning("Maximum max_trace_level is %d but %d was specified.\n"
                            "Going to use max_trace_level %d.",
                            MAX_TRACE_LEVEL_LIMIT, Max_Trace_Level, MAX_TRACE_LEVEL_LIMIT);
                Max_Trace_Level = MAX_TRACE_LEVEL_LIMIT;
            }
        END_CASE

        CASE (MAX_INTERSECTIONS_TOKEN)
            Parse_Float();
            VersionWarning(370, "'max_intersections' is no longer needed and has no effect in POV-Ray v3.7 or later.");
        END_CASE

        CASE (DEFAULT_TOKEN)
            Parse_Default();
        END_CASE

        CASE (END_OF_FILE_TOKEN)
            EXIT
        END_CASE

        CASE (GLOBAL_SETTINGS_TOKEN)
            Parse_Global_Settings();
        END_CASE

        OTHERWISE
            UNGET
            Object = Parse_Object();
            if (Object == nullptr)
                Expectation_Error ("object or directive");
            Post_Process (Object, nullptr);
            Link_To_Frame (Object);
        END_CASE
    END_EXPECT
}



/*****************************************************************************
*
* FUNCTION
*
* INPUT
*
* OUTPUT
*
* RETURNS
*
* AUTHOR
*
* DESCRIPTION
*
* CHANGES
*
******************************************************************************/

void Parser::Parse_Global_Settings()
{
    Parse_Begin();
    EXPECT
        CASE (IRID_WAVELENGTH_TOKEN)
            Parse_Wavelengths (sceneData->iridWavelengths);
        END_CASE

        CASE (CHARSET_TOKEN)
            EXPECT_ONE
                CASE (ASCII_TOKEN)
                    sceneData->stringEncoding = kStringEncoding_ASCII;
                    mTokenizer.SetStringEncoding(kStringEncoding_ASCII);
                END_CASE
                CASE (UTF8_TOKEN)
                    sceneData->stringEncoding = kStringEncoding_UTF8;
                    mTokenizer.SetStringEncoding(kStringEncoding_UTF8);
                END_CASE
                CASE (SYS_TOKEN)
                    sceneData->stringEncoding = kStringEncoding_System;
                    mTokenizer.SetStringEncoding(kStringEncoding_System);
                END_CASE
                OTHERWISE
                    Expectation_Error ("charset type");
                END_CASE
            END_EXPECT
        END_CASE

        CASE (ASSUMED_GAMMA_TOKEN)
        {
            switch (sceneData->gammaMode)
            {
                case kPOVList_GammaMode_AssumedGamma36:
                case kPOVList_GammaMode_AssumedGamma37:
                    // they have explicitly set assumed_gamma, so we
                    // don't do any of the compatibility checks we normally do. issue a
                    // warning and continue on our way.
                    Warning("New instance of assumed_gamma ignored");
                    Parse_Gamma();
                    break;
                default:
                    if (sceneData->EffectiveLanguageVersion() < 370)
                        sceneData->gammaMode = kPOVList_GammaMode_AssumedGamma36;
                    else
                        sceneData->gammaMode = kPOVList_GammaMode_AssumedGamma37;
                    sceneData->workingGamma = Parse_Gamma();
                    sceneData->workingGammaToSRGB = TranscodingGammaCurve::Get(sceneData->workingGamma, SRGBGammaCurve::Get());
                    break;
            }
        }
        END_CASE

        CASE (MAX_TRACE_LEVEL_TOKEN)
        {
            int Trace_Level = (int)Parse_Float();
            Max_Trace_Level = max(1, Trace_Level);
            Had_Max_Trace_Level = true;
            if(Max_Trace_Level > MAX_TRACE_LEVEL_LIMIT)
            {
                Warning("Maximum max_trace_level is %d but %d was specified.\n"
                        "Going to use max_trace_level %d.",
                        MAX_TRACE_LEVEL_LIMIT, Max_Trace_Level, MAX_TRACE_LEVEL_LIMIT);
                Max_Trace_Level = MAX_TRACE_LEVEL_LIMIT;
            }
        }
        END_CASE

        CASE (ADC_BAILOUT_TOKEN)
            sceneData->parsedAdcBailout = Parse_Float ();
        END_CASE

        CASE (NUMBER_OF_WAVES_TOKEN)
            {
                int numberOfWaves = (int) Parse_Float ();
                if(numberOfWaves <=0)
                {
                    Warning("Illegal Value: number_of_waves must be greater than 0.\nChanged to 1.");
                    numberOfWaves = 1;
                }
                sceneData->numberOfWaves = numberOfWaves;
            }
        END_CASE

        CASE (MAX_INTERSECTIONS_TOKEN)
            Parse_Float();
            VersionWarning(370, "'max_intersections' is no longer needed and has no effect in POV-Ray v3.7 or later.");
        END_CASE

        CASE (NOISE_GENERATOR_TOKEN)
            sceneData->noiseGenerator = (int) Parse_Float();
            if (sceneData->noiseGenerator < kNoiseGen_Min || sceneData->noiseGenerator > kNoiseGen_Max)
                Error ("Value for noise_generator in global_settings must be between %i (inclusive) and %i (inclusive).", kNoiseGen_Min, kNoiseGen_Max);
            sceneData->explicitNoiseGenerator = true;
        END_CASE

        CASE (AMBIENT_LIGHT_TOKEN)
            Parse_Colour (sceneData->ambientLight);
        END_CASE

        CASE (PHOTONS_TOKEN)
            // TODO FIXME PHOTONS
            sceneData->photonSettings.minGatherCount = 20;
            sceneData->photonSettings.maxGatherCount = 100;
            sceneData->photonSettings.adcBailout = -1;  // use the normal adc bailout
            sceneData->photonSettings.Max_Trace_Level = -1; // use the normal max_trace_level

            sceneData->photonSettings.jitter = 0.4;
            sceneData->photonSettings.autoStopPercent = 0.5;

            sceneData->photonSettings.expandTolerance = 0.2;
            sceneData->photonSettings.minExpandCount = 35;

            sceneData->photonSettings.fileName.clear();
            sceneData->photonSettings.loadFile = false;

            sceneData->photonSettings.surfaceSeparation = 1.0;
            sceneData->photonSettings.globalSeparation = 1.0;

            sceneData->photonSettings.maxMediaSteps = 0;  // disable media photons by default
            sceneData->photonSettings.mediaSpacingFactor = 1.0;

            //  sceneData->photonSettings.photonReflectionBlur = false; // off by default

            sceneData->photonSettings.surfaceCount = 0;
            //  sceneData->photonSettings.globalCount = 0;

            sceneData->surfacePhotonMap.minGatherRad = -1;

            Parse_Begin();
            EXPECT
                CASE(RADIUS_TOKEN)
                    sceneData->surfacePhotonMap.minGatherRad = Allow_Float(-1.0);
                    Parse_Comma();
                    sceneData->surfacePhotonMap.minGatherRadMult = Allow_Float(1.0);
                    Parse_Comma();
                    sceneData->mediaPhotonMap.minGatherRad = Allow_Float(-1.0);
                    Parse_Comma();
                    sceneData->mediaPhotonMap.minGatherRadMult = Allow_Float(1.0);
                END_CASE

                CASE(SPACING_TOKEN)
                    sceneData->photonSettings.surfaceSeparation = Parse_Float();
                END_CASE

#ifdef GLOBAL_PHOTONS
                // TODO -- if we ever revive this, we need to choose a different keyword for this
                CASE(GLOBAL_TOKEN)
                    sceneData->photonSettings.globalCount = (int)Parse_Float();
                END_CASE
#endif

                CASE (EXPAND_THRESHOLDS_TOKEN)
                    sceneData->photonSettings.expandTolerance = Parse_Float(); Parse_Comma();
                    sceneData->photonSettings.minExpandCount = Parse_Float();
                    if (sceneData->photonSettings.expandTolerance < 0.0)
                    {
                        VersionWarning(100,"The first parameter of expand_thresholds must be greater than or equal to 0.\nSetting it to 0 now.");
                        sceneData->photonSettings.expandTolerance = 0.0;
                    }
                    if (sceneData->photonSettings.minExpandCount < 0)
                    {
                        VersionWarning(100,"The second parameter of expand_thresholds must be greater than or equal to 0.\nSetting it to 0 now.");
                        sceneData->photonSettings.minExpandCount = 0;
                    }
                END_CASE

                CASE (GATHER_TOKEN)
                    sceneData->photonSettings.minGatherCount = (int)Parse_Float();
                    Parse_Comma();
                    sceneData->photonSettings.maxGatherCount = (int)Parse_Float();
                END_CASE

                CASE (JITTER_TOKEN)
                    sceneData->photonSettings.jitter = Parse_Float();
                END_CASE

                CASE (COUNT_TOKEN)
                    sceneData->photonSettings.surfaceCount = (int)Parse_Float();
                END_CASE

                CASE (AUTOSTOP_TOKEN)
                    sceneData->photonSettings.autoStopPercent = Parse_Float();
                END_CASE

                CASE (ADC_BAILOUT_TOKEN)
                    sceneData->photonSettings.adcBailout = Parse_Float ();
                END_CASE

                CASE (MAX_TRACE_LEVEL_TOKEN)
                    sceneData->photonSettings.Max_Trace_Level = Parse_Float();
                END_CASE

                CASE(LOAD_FILE_TOKEN)
                    if (!sceneData->photonSettings.fileName.empty())
                    {
                        if(sceneData->photonSettings.loadFile)
                            VersionWarning(100,"Filename already given, using new name");
                        else
                            VersionWarning(100,"Cannot both load and save photon map. Now switching to load mode.");
                    }
                    sceneData->photonSettings.fileName = Parse_ASCIIString(true);
                    sceneData->photonSettings.loadFile = true;
                END_CASE

                CASE(SAVE_FILE_TOKEN)
                    if (!sceneData->photonSettings.fileName.empty())
                    {
                        if(!sceneData->photonSettings.loadFile)
                            VersionWarning(100,"Filename already given, using new name");
                        else
                            VersionWarning(100,"Cannot both load and save photon map. Now switching to save mode.");
                    }
                    sceneData->photonSettings.fileName = Parse_ASCIIString(true);
                    sceneData->photonSettings.loadFile = false;
                END_CASE

                CASE(MEDIA_TOKEN)
                    sceneData->photonSettings.maxMediaSteps = (int)Parse_Float(); Parse_Comma();
                    if (sceneData->photonSettings.maxMediaSteps<0)
                        Error("max media steps must be non-negative.");

                    sceneData->photonSettings.mediaSpacingFactor = Allow_Float(1.0);
                    if (sceneData->photonSettings.mediaSpacingFactor <= 0.0)
                        Error("media spacing factor must be greater than zero.");
                END_CASE

                OTHERWISE
                    UNGET
                    EXIT
                END_CASE
            END_EXPECT

            // max_gather_count = 0  means no photon maps
            if (sceneData->photonSettings.maxGatherCount > 0)
                sceneData->photonSettings.photonsEnabled = true;
            else
                sceneData->photonSettings.photonsEnabled = false;

            if(sceneData->photonSettings.photonsEnabled)
            {
                // check for range errors
                if (sceneData->photonSettings.minGatherCount < 0)
                    Error("min_gather_count cannot be negative.");
                if (sceneData->photonSettings.maxGatherCount < 0)
                    Error("max_gather_count cannot be negative.");
                if (sceneData->photonSettings.minGatherCount > sceneData->photonSettings.maxGatherCount)
                    Error("min_gather_count must be less than max_gather_count.");
            }

            Parse_End();

            if(sceneData->photonSettings.photonsEnabled == false)
            {
                sceneData->photonSettings.photonsEnabled = false;
                Warning("A photons{}-block has been found but photons remain disabled because\n"
                        "the output quality is set to 8 or less.");
            }
        END_CASE


        CASE (RADIOSITY_TOKEN)
            // enable radiosity only if the user includes a "radiosity" token
            if((sceneData->radiositySettings.radiosityEnabled == false) && (sceneData->EffectiveLanguageVersion() < 350))
            {
                Warning("In POV-Ray v3.5 and later a radiosity{}-block will automatically\n"
                        "turn on radiosity if the output quality is set to 9 or higher.\n"
                        "Read the documentation to find out more about radiosity changes!");
            }
            sceneData->radiositySettings.radiosityEnabled = true;

            Parse_Begin();
            EXPECT
                CASE(LOAD_FILE_TOKEN)
                    PossibleError("In POV-Ray v3.7 and later 'load_file' has to be specified as\n"
                                  "an option on the command-line, in an INI file or in a dialog\n"
                                  "(on some platforms). The 'load_file' setting here will be ignored!\n"
                                  "Read the documentation to find out more about radiosity changes!");
                    {
                        char *tstr = Parse_C_String(true);
                        POV_FREE(tstr);
                    }
                END_CASE

                CASE(SAVE_FILE_TOKEN)
                    PossibleError("In POV-Ray v3.7 and later 'save_file' has to be specified as\n"
                                  "an option on the command-line, in an INI file or in a dialog\n"
                                  "(on some platforms). The 'save_file' setting here will be ignored!\n"
                                  "Read the documentation to find out more about radiosity changes!");
                    {
                        char *tstr = Parse_C_String(true);
                        POV_FREE(tstr);
                    }
                END_CASE

                CASE(ALWAYS_SAMPLE_TOKEN)
                    sceneData->radiositySettings.alwaysSample = ((int)Parse_Float() != 0);
                END_CASE

                CASE (PRETRACE_START_TOKEN)
                    sceneData->radiositySettings.pretraceStart = Parse_Float();
                    if ((sceneData->radiositySettings.pretraceStart <= 0.0) ||
                        (sceneData->radiositySettings.pretraceStart >  1.0))
                    {
                        Error("Radiosity pretrace start must be greater than 0 and no higher than 1.");
                    }
                END_CASE

                CASE (PRETRACE_END_TOKEN)
                    sceneData->radiositySettings.pretraceEnd = Parse_Float();
                    if ((sceneData->radiositySettings.pretraceEnd <= 0.0) ||
                        (sceneData->radiositySettings.pretraceEnd >  1.0))
                    {
                        Error("Radiosity pretrace end must be greater than 0 and no higher than 1.");
                    }
                END_CASE

                CASE (BRIGHTNESS_TOKEN)
                    if ((sceneData->radiositySettings.brightness = Parse_Float()) <= 0.0)
                    {
                        Error("Radiosity brightness must be a positive number.");
                    }
                END_CASE

                CASE (COUNT_TOKEN)
                    if (( sceneData->radiositySettings.count = (int)Parse_Float()) <= 0)
                    {
                        Error("Radiosity count must be a positive number.");
                    }
                    Parse_Comma();
                    sceneData->radiositySettings.directionPoolSize = (int)Allow_Float(max((long)RADIOSITY_MAX_SAMPLE_DIRECTIONS,sceneData->radiositySettings.count));
                    if (sceneData->radiositySettings.directionPoolSize < sceneData->radiositySettings.count)
                    {
                        Error("Radiosity count can not be more than direction pool size (count 2nd value).");
                    }
                END_CASE

                CASE (ERROR_BOUND_TOKEN)
                    if (( sceneData->radiositySettings.errorBound = Parse_Float()) <= 0.0)
                    {
                        Error("Radiosity error bound must be a positive number.");
                    }
                END_CASE

                CASE (GRAY_THRESHOLD_TOKEN)
                    sceneData->radiositySettings.grayThreshold = Parse_Float();
                    if (( sceneData->radiositySettings.grayThreshold < 0.0) || ( sceneData->radiositySettings.grayThreshold > 1.0))
                    {
                        Error("Radiosity gray threshold must be from 0.0 to 1.0.");
                    }
                END_CASE

                CASE (LOW_ERROR_FACTOR_TOKEN)
                    if (( sceneData->radiositySettings.lowErrorFactor = Parse_Float()) <= 0.0)
                    {
                        Error("Radiosity low error factor must be a positive number.");
                    }
                END_CASE

                CASE (MAXIMUM_REUSE_TOKEN)
                    sceneData->radiositySettings.maximumReuseSet = true;
                    if (( sceneData->radiositySettings.maximumReuse = Parse_Float()) <= 0.0)
                    {
                        Error("Radiosity maximum reuse must be a positive number.");
                    }
                END_CASE

                CASE (MINIMUM_REUSE_TOKEN)
                    sceneData->radiositySettings.minimumReuseSet = true;
                    if (( sceneData->radiositySettings.minimumReuse = Parse_Float()) < 0.0)
                    {
                        Error("Radiosity minimum reuse can not be a negative number.");
                    }
                END_CASE

                CASE (NEAREST_COUNT_TOKEN)
                    sceneData->radiositySettings.nearestCount = (int)Parse_Float();
                    if (( sceneData->radiositySettings.nearestCount < 1) ||
                        ( sceneData->radiositySettings.nearestCount > RadiosityFunction::MAX_NEAREST_COUNT))
                    {
                        Error("Radiosity nearest count must be a value from 1 to %d.", RadiosityFunction::MAX_NEAREST_COUNT);
                    }
                    Parse_Comma();
                    sceneData->radiositySettings.nearestCountAPT = (int)Allow_Float(0.0);
                    if (( sceneData->radiositySettings.nearestCountAPT < 0) ||
                        ( sceneData->radiositySettings.nearestCountAPT >= sceneData->radiositySettings.nearestCount))
                    {
                        Error("Radiosity nearest count for adaptive pretrace must be non-negative and smaller than general nearest count.");
                    }
                END_CASE

                CASE (RECURSION_LIMIT_TOKEN)
                    sceneData->radiositySettings.recursionLimit = (int)Parse_Float();
                    if ((sceneData->radiositySettings.recursionLimit < 1) || (sceneData->radiositySettings.recursionLimit > RadiosityFunction::DEPTH_MAX))
                    {
                        Error("Radiosity recursion limit must be in the range 1 to %d.", RadiosityFunction::DEPTH_MAX);
                    }
                END_CASE

                CASE (MAX_SAMPLE_TOKEN)
                    sceneData->radiositySettings.maxSample = Parse_Float();
                END_CASE

                CASE (ADC_BAILOUT_TOKEN)
                    if (( sceneData->radiositySettings.adcBailout = Parse_Float()) <= 0)
                    {
                        Error("ADC Bailout must be a positive number.");
                    }
                END_CASE

                CASE (NORMAL_TOKEN)
                    sceneData->radiositySettings.normal = ((int)Parse_Float() != 0);
                END_CASE

                CASE (MEDIA_TOKEN)
                    sceneData->radiositySettings.media = ((int)Parse_Float() != 0);
                END_CASE

                CASE (SUBSURFACE_TOKEN)
                    sceneData->radiositySettings.subsurface = ((int)Parse_Float() != 0);
                END_CASE

                CASE (BRILLIANCE_TOKEN)
                    sceneData->radiositySettings.brilliance = ((int)Parse_Float() != 0);
                END_CASE

                OTHERWISE
                    UNGET
                    EXIT
                END_CASE
            END_EXPECT
            Parse_End();
        END_CASE
        CASE (HF_GRAY_16_TOKEN)
            Allow_Float(1.0);
            PossibleError("In POV-Ray v3.7 and later 'hf_gray_16' has to be specified as\n"
                          "an option on the command-line (e.g. '+FNg'), in an INI file\n"
                          "(e.g. 'Grayscale_Output=true'), or (on some platforms) in a dialog.\n"
                          "The 'hf_gray_16' setting here is ignored. See the documentation\n"
                          "for more details.");
        END_CASE

        CASE (MM_PER_UNIT_TOKEN)
            sceneData->mmPerUnit = Parse_Float ();
        END_CASE

        CASE (SUBSURFACE_TOKEN)
            sceneData->useSubsurface = true;
            Parse_Begin();
            EXPECT
                CASE(SAMPLES_TOKEN)
                    sceneData->subsurfaceSamplesDiffuse = (int)Parse_Float(); Parse_Comma();
                    sceneData->subsurfaceSamplesSingle = (int)Parse_Float();
                END_CASE

                CASE (RADIOSITY_TOKEN)
                    sceneData->subsurfaceUseRadiosity = ((int)Parse_Float() != 0);
                END_CASE

                OTHERWISE
                    UNGET
                    EXIT
                END_CASE
            END_EXPECT
            Parse_End();
        END_CASE

        OTHERWISE
            UNGET
            EXIT
        END_CASE
    END_EXPECT
    Parse_End();
}



/*****************************************************************************
*
* FUNCTION
*
* INPUT
*
* OUTPUT
*
* RETURNS
*
* AUTHOR
*
* DESCRIPTION
*
* CHANGES
*
******************************************************************************/

// be aware that this method may change the address of Object
// (this will only happen if Object is CSG and the invert_object keyword is parsed)
ObjectPtr Parser::Parse_Object_Mods (ObjectPtr Object)
{
    DBL V1, V2;
    Vector3d Min, Max;
    Vector3d Local_Vector;
    MATRIX Local_Matrix;
    TRANSFORM Local_Trans;
    BoundingBox BBox;
    TEXTURE *Local_Texture;
    TEXTURE *Local_Int_Texture;
    MATERIAL Local_Material;
    TransColour Local_Colour;
    char *s;

    EXPECT
        CASE(UV_MAPPING_TOKEN)
            /* if no texture than allow uv_mapping
               otherwise, warn user */
            if (Object->Texture == nullptr)
            {
                Set_Flag(Object, UV_FLAG);
            }
            else
            {
                Error ("uv_mapping must be specified before texture.");
            }
        END_CASE

        CASE(SPLIT_UNION_TOKEN)
            if(dynamic_cast<CSGUnion *>(Object) == nullptr) // FIXME
                Error("split_union found in non-union object.\n");

            (reinterpret_cast<CSG *>(Object))->do_split = (int)Parse_Float();
        END_CASE

        CASE(PHOTONS_TOKEN)
            Parse_Begin();
            EXPECT
                CASE(TARGET_TOKEN)
                    Object->Ph_Density = Allow_Float(1.0);
                    if (Object->Ph_Density > 0)
                    {
                        Set_Flag(Object,PH_TARGET_FLAG);
                        CheckPassThru(Object, PH_TARGET_FLAG);
                    }
                    else
                    {
                        Clear_Flag(Object, PH_TARGET_FLAG);
                    }
                END_CASE

                CASE(REFRACTION_TOKEN)
                    if((int)Parse_Float())
                    {
                        Set_Flag(Object, PH_RFR_ON_FLAG);
                        Clear_Flag(Object, PH_RFR_OFF_FLAG);
                        CheckPassThru(Object, PH_RFR_ON_FLAG);
                    }
                    else
                    {
                        Clear_Flag(Object, PH_RFR_ON_FLAG);
                        Set_Flag(Object, PH_RFR_OFF_FLAG);
                    }
                END_CASE

                CASE(REFLECTION_TOKEN)
                    if((int)Parse_Float())
                    {
                        Set_Flag(Object, PH_RFL_ON_FLAG);
                        Clear_Flag(Object, PH_RFL_OFF_FLAG);
                    }
                    else
                    {
                        Clear_Flag(Object, PH_RFL_ON_FLAG);
                        Set_Flag(Object, PH_RFL_OFF_FLAG);
                    }
                END_CASE

                CASE(PASS_THROUGH_TOKEN)
                    if((int)Allow_Float(1.0))
                    {
                        Set_Flag(Object, PH_PASSTHRU_FLAG);
                        CheckPassThru(Object, PH_PASSTHRU_FLAG);
                    }
                    else
                    {
                        Clear_Flag(Object, PH_PASSTHRU_FLAG);
                    }
                END_CASE

                CASE(COLLECT_TOKEN)
                    Bool_Flag (Object, PH_IGNORE_PHOTONS_FLAG, !(Allow_Float(1.0) > 0.0));
                END_CASE

                OTHERWISE
                    UNGET
                    EXIT
                END_CASE
            END_EXPECT
            Parse_End();

        END_CASE

        CASE(CUTAWAY_TEXTURES_TOKEN)
            if(dynamic_cast<CSGIntersection *>(Object) == nullptr) // FIXME
                Error("cutaway_textures can only be used with intersection and difference.");
            Set_Flag(Object, CUTAWAY_TEXTURES_FLAG);
        END_CASE

        CASE_COLOUR
            Parse_Colour (Local_Colour);
            if (sceneData->EffectiveLanguageVersion() < 150)
            {
                if (Object->Texture != nullptr)
                {
                    if (Object->Texture->Type == PLAIN_PATTERN)
                    {
                        Object->Texture->Pigment->Quick_Colour = Local_Colour;
                        END_CASE
                    }
                }
            }
            Warning("Quick color belongs in texture. Color ignored.");
        END_CASE

        CASE (TRANSLATE_TOKEN)
            Parse_Vector (Local_Vector);
            Compute_Translation_Transform(&Local_Trans, Local_Vector);
            Translate_Object (Object, Local_Vector, &Local_Trans);
        END_CASE

        CASE (ROTATE_TOKEN)
            Parse_Vector (Local_Vector);
            Compute_Rotation_Transform(&Local_Trans, Local_Vector);
            Rotate_Object (Object, Local_Vector, &Local_Trans);
        END_CASE

        CASE (SCALE_TOKEN)
            Parse_Scale_Vector (Local_Vector);
            Compute_Scaling_Transform(&Local_Trans, Local_Vector);
            Scale_Object (Object, Local_Vector, &Local_Trans);
        END_CASE

        CASE (TRANSFORM_TOKEN)
            Transform_Object(Object, Parse_Transform(&Local_Trans));
        END_CASE

        CASE (MATRIX_TOKEN)
            Parse_Matrix (Local_Matrix);
            Compute_Matrix_Transform(&Local_Trans, Local_Matrix);
            Transform_Object (Object, &Local_Trans);
        END_CASE

        CASE (BOUNDED_BY_TOKEN)
            Parse_Begin ();
            if(!Object->Bound.empty())
                if(Object->Clip == Object->Bound)
                    Error ("Cannot add bounds after linking bounds and clips.");

            EXPECT_ONE
                CASE (CLIPPED_BY_TOKEN)
                    if(!Object->Bound.empty())
                        Error ("Cannot link clips with previous bounds.");
                    Object->Bound = Object->Clip;
                END_CASE

                OTHERWISE
                    UNGET
                    Parse_Bound_Clip(Object->Bound);
                END_CASE
            END_EXPECT

            Parse_End ();
        END_CASE

        CASE (CLIPPED_BY_TOKEN)
            Parse_Begin ();
            if(!Object->Clip.empty())
                if(Object->Clip == Object->Bound)
                    Error ("Cannot add clips after linking bounds and clips.");

            EXPECT_ONE
                CASE (BOUNDED_BY_TOKEN)
                    if(!Object->Clip.empty())
                        Error ("Cannot link bounds with previous clips.");
                    Object->Clip = Object->Bound;
                END_CASE

                OTHERWISE
                    UNGET
                    Parse_Bound_Clip(Object->Clip);

                    /* Compute quadric bounding box before transformations. [DB 8/94] */

                    if (dynamic_cast<Quadric *>(Object) != nullptr)
                    {
                        Min = Vector3d(-BOUND_HUGE);
                        Max = Vector3d(BOUND_HUGE);

                        (dynamic_cast<Quadric *>(Object))->Compute_BBox(Min, Max);
                    }
                END_CASE
            END_EXPECT

            Parse_End ();
        END_CASE

        CASE (TEXTURE_TOKEN)
            Object->Type |= TEXTURED_OBJECT;
            Parse_Begin ();
            Local_Texture = Parse_Texture ();
            Parse_End ();
            Link_Textures(&(Object->Texture), Local_Texture);
        END_CASE

        CASE (INTERIOR_TEXTURE_TOKEN)
            Object->Type |= TEXTURED_OBJECT;
            Parse_Begin ();
            Local_Int_Texture = Parse_Texture ();
            Parse_End ();
            Link_Textures(&(Object->Interior_Texture), Local_Int_Texture);
        END_CASE

        CASE (INTERIOR_TOKEN)
            Parse_Interior(Object->interior);
        END_CASE

        CASE (MATERIAL_TOKEN)
            Local_Material.Texture  = Object->Texture;
            Local_Material.Interior_Texture  = Object->Interior_Texture;
            Local_Material.interior = Object->interior;
            Parse_Material(&Local_Material);
            Object->Texture  = Local_Material.Texture;
            if ( Object->Texture )
            {
                Object->Type |= TEXTURED_OBJECT;
            }
            Object->Interior_Texture  = Local_Material.Interior_Texture;
            Object->interior = Local_Material.interior;
        END_CASE

        CASE3 (PIGMENT_TOKEN, NORMAL_TOKEN, FINISH_TOKEN)
            Object->Type |= TEXTURED_OBJECT;
            if (Object->Texture == nullptr)
                Object->Texture = Copy_Textures(Default_Texture);
            else
                if (Object->Texture->Type != PLAIN_PATTERN)
                    Link_Textures(&(Object->Texture), Copy_Textures(Default_Texture));
            UNGET
            EXPECT
                CASE (PIGMENT_TOKEN)
                    Parse_Begin ();
                    Parse_Pigment ( &(Object->Texture->Pigment) );
                    Parse_End ();
                END_CASE

                CASE (NORMAL_TOKEN)
                    Parse_Begin ();
                    Parse_Tnormal ( &(Object->Texture->Tnormal) );
                    Parse_End ();
                END_CASE

                CASE (FINISH_TOKEN)
                    Parse_Finish ( &(Object->Texture->Finish) );
                END_CASE

                OTHERWISE
                    UNGET
                    EXIT
                END_CASE
            END_EXPECT
        END_CASE

        CASE (INVERSE_TOKEN)
            if (Object->Type & PATCH_OBJECT)
                Warning("Cannot invert a patch object.");

            // warning: Object->Invert will change the pointer if Object is CSG
            Object = Object->Invert();
        END_CASE

        CASE (STURM_TOKEN)
            if (!(Object->Type & STURM_OK_OBJECT))
                Not_With ("sturm","this object");
            Bool_Flag (Object, STURM_FLAG, (Allow_Float(1.0) > 0.0));
        END_CASE

        /* Object-Ray Options
           Do not intersect with camera rays [ENB 9/97] */
        CASE (NO_IMAGE_TOKEN)
            Bool_Flag (Object, NO_IMAGE_FLAG, (Allow_Float(1.0) > 0.0));
        END_CASE

        /* Object-Ray Options
           Do not intersect with reflection rays [ENB 9/97] */
        CASE (NO_REFLECTION_TOKEN)
            Bool_Flag (Object, NO_REFLECTION_FLAG, (Allow_Float(1.0) > 0.0));
        END_CASE

        /* Object-Ray Options
           Do not intersect with radiosity rays [CLi 5/09] */
        CASE (NO_RADIOSITY_TOKEN)
            Bool_Flag (Object, NO_RADIOSITY_FLAG, (Allow_Float(1.0) > 0.0));
        END_CASE

        CASE (NO_SHADOW_TOKEN)
            Set_Flag(Object, NO_SHADOW_FLAG);
        END_CASE

        CASE (LIGHT_SOURCE_TOKEN)
            Error("Light source must be defined using new syntax.");
        END_CASE

        CASE(HIERARCHY_TOKEN)
            if (!(Object->Type & HIERARCHY_OK_OBJECT))
                Not_With ("hierarchy", "this object");
            Bool_Flag (Object, HIERARCHY_FLAG, (Allow_Float(1.0) > 0.0));
        END_CASE

        CASE(HOLLOW_TOKEN)
            Bool_Flag (Object, HOLLOW_FLAG, (Allow_Float(1.0) > 0.0));
            Set_Flag (Object, HOLLOW_SET_FLAG);
            if ((dynamic_cast<CSGIntersection *>(Object) != nullptr) ||
                (dynamic_cast<CSGMerge *>(Object) != nullptr) ||
                (dynamic_cast<CSGUnion *>(Object) != nullptr))
            {
                Set_CSG_Children_Flag(Object, Test_Flag(Object, HOLLOW_FLAG), HOLLOW_FLAG, HOLLOW_SET_FLAG);
            }
        END_CASE

        CASE(DOUBLE_ILLUMINATE_TOKEN)
            Bool_Flag (Object, DOUBLE_ILLUMINATE_FLAG, (Allow_Float(1.0) > 0.0));
            if ((dynamic_cast<CSGIntersection *>(Object) != nullptr) ||
                (dynamic_cast<CSGMerge *>(Object) != nullptr) ||
                (dynamic_cast<CSGUnion *>(Object) != nullptr))
            {
                Set_CSG_Tree_Flag(Object, DOUBLE_ILLUMINATE_FLAG,Test_Flag(Object, DOUBLE_ILLUMINATE_FLAG));
            }
        END_CASE

        CASE(RADIOSITY_TOKEN)
#if 0
            Bool_Flag (Object, IGNORE_RADIOSITY_FLAG, !(Allow_Float(1.0) > 0.0));
#else
            Parse_Begin ();
            EXPECT
                CASE (IMPORTANCE_TOKEN)
                    Object->RadiosityImportance = Parse_Float ();
                    Object->RadiosityImportanceSet = true;
                    if ( (Object->RadiosityImportance <= 0.0) ||
                         (Object->RadiosityImportance >  1.0) )
                        Error("Radiosity importance must be greater than 0.0 and at most 1.0.");
                END_CASE

                OTHERWISE
                    UNGET
                    EXIT
                END_CASE
            END_EXPECT
            Parse_End ();
#endif
        END_CASE

        CASE(DEBUG_TAG_TOKEN)
            s = Parse_C_String ();
#ifdef OBJECT_DEBUG_HELPER
            Object->Debug.Tag = s;
#endif
            POV_FREE (s);
        END_CASE

        OTHERWISE
            UNGET
            EXIT
        END_CASE
    END_EXPECT

    /*
     * Assign bounding objects' bounding box to object
     * if object's bounding box is larger. [DB 9/94]
     */

    if(!Object->Bound.empty())
    {
        /* Get bounding objects bounding box. */

        Min = Vector3d(-BOUND_HUGE);
        Max = Vector3d(BOUND_HUGE);

        for(vector<ObjectPtr>::iterator Sib = Object->Bound.begin(); Sib != Object->Bound.end(); Sib++)
        {
            if(!Test_Flag((*Sib), INVERTED_FLAG))
            {
                Min[X] = max(Min[X], (DBL)((*Sib)->BBox.lowerLeft[X]));
                Min[Y] = max(Min[Y], (DBL)((*Sib)->BBox.lowerLeft[Y]));
                Min[Z] = max(Min[Z], (DBL)((*Sib)->BBox.lowerLeft[Z]));
                Max[X] = min(Max[X], (DBL)((*Sib)->BBox.lowerLeft[X] + (*Sib)->BBox.size[X]));
                Max[Y] = min(Max[Y], (DBL)((*Sib)->BBox.lowerLeft[Y] + (*Sib)->BBox.size[Y]));
                Max[Z] = min(Max[Z], (DBL)((*Sib)->BBox.lowerLeft[Z] + (*Sib)->BBox.size[Z]));
            }
        }

        Make_BBox_from_min_max(BBox, Min, Max);

        /* Get bounding boxes' volumes. */

        // TODO - Area is probably a better measure to decide which box is better.
        // TODO - Doesn't this mechanism prevent users from reliably overriding broken default boxes?
        BOUNDS_VOLUME(V1, BBox);
        BOUNDS_VOLUME(V2, Object->BBox);

        if (V1 < V2)
        {
            Object->BBox = BBox;
        }
    }

    /*
     * Assign clipping objects' bounding box to object
     * if object's bounding box is larger. [DB 9/94]
     */

    if(!Object->Clip.empty())
    {
        /* Get clipping objects bounding box. */

        Min = Vector3d(-BOUND_HUGE);
        Max = Vector3d(BOUND_HUGE);

        for(vector<ObjectPtr>::iterator Sib = Object->Clip.begin(); Sib != Object->Clip.end(); Sib++)
        {
            if(!Test_Flag((*Sib), INVERTED_FLAG))
            {
                Min[X] = max(Min[X], (DBL)((*Sib)->BBox.lowerLeft[X]));
                Min[Y] = max(Min[Y], (DBL)((*Sib)->BBox.lowerLeft[Y]));
                Min[Z] = max(Min[Z], (DBL)((*Sib)->BBox.lowerLeft[Z]));
                Max[X] = min(Max[X], (DBL)((*Sib)->BBox.lowerLeft[X] + (*Sib)->BBox.size[X]));
                Max[Y] = min(Max[Y], (DBL)((*Sib)->BBox.lowerLeft[Y] + (*Sib)->BBox.size[Y]));
                Max[Z] = min(Max[Z], (DBL)((*Sib)->BBox.lowerLeft[Z] + (*Sib)->BBox.size[Z]));
            }
        }

        Make_BBox_from_min_max(BBox, Min, Max);

        /* Get bounding boxes' volumes. */

        // TODO - Area is probably a better measure to decide which box is better.
        BOUNDS_VOLUME(V1, BBox);
        BOUNDS_VOLUME(V2, Object->BBox);

        if (V1 < V2)
        {
            Object->BBox = BBox;
        }
    }

    if ((Object->Texture == nullptr) && (Object->Interior_Texture != nullptr))
        Error("Interior texture requires an exterior texture.");

    Parse_End ();

    return Object;
}



/*****************************************************************************
*
* FUNCTION
*
* INPUT
*
* OUTPUT
*
* RETURNS
*
* AUTHOR
*
* DESCRIPTION
*
* CHANGES
*
******************************************************************************/

void Parser::Parse_Matrix(MATRIX Matrix)
{
    int i, j;

    Parse_Angle_Begin();

    Matrix[0][0] = Parse_Float();
    for (i = 0; i < 4; i++)
    {
        for (j = !i ? 1 : 0; j < 3; j++)
        {
            Parse_Comma();

            Matrix[i][j] = Parse_Float();
        }

        Matrix[i][3] = (i != 3 ? 0.0 : 1.0);
    }

    Parse_Angle_End();

    /* Check to see that we aren't scaling any dimension by zero */
    for (i = 0; i < 3; i++)
    {
        if (fabs(Matrix[0][i]) < EPSILON && fabs(Matrix[1][i]) < EPSILON &&
            fabs(Matrix[2][i]) < EPSILON)
        {
            Warning("Illegal matrix column: Scale by 0.0. Changed to 1.0.");
            Matrix[i][i] = 1.0;
        }
    }
}



/*****************************************************************************
*
* FUNCTION
*
* INPUT
*
* OUTPUT
*
* RETURNS
*
* AUTHOR
*
* DESCRIPTION
*
* CHANGES
*
******************************************************************************/

TRANSFORM *Parser::Parse_Transform(TRANSFORM *Trans)
{
    Get_Token();
    if(mToken.Token_Id == TRANSFORM_ID_TOKEN)
    {
        /* using old "transform TRANS_IDENT" syntax */
        if(Trans == nullptr)
            Trans=Create_Transform();
        else
        {
            MIdentity (Trans->matrix);
            MIdentity (Trans->inverse);
        }
        Compose_Transforms(Trans, reinterpret_cast<TRANSFORM *>(mToken.Data));
    }
    else
    {
        /* using new "transform {TRANS}" syntax */
        Unget_Token();
        Trans = Parse_Transform_Block(Trans);
    }
    return Trans;
}
/*****************************************************************************
*
* FUNCTION
*
* INPUT
*
* OUTPUT
*
* RETURNS
*
* AUTHOR
*
* DESCRIPTION
*
* CHANGES
*
******************************************************************************/

TRANSFORM *Parser::Parse_Transform_Block(TRANSFORM *New)
{
    MATRIX Local_Matrix;
    TRANSFORM Local_Trans;
    Vector3d Local_Vector;
    bool isInverse = false;

    Parse_Begin();
    if(New == nullptr)
        New = Create_Transform();
    else
    {
        MIdentity (New->matrix);
        MIdentity (New->inverse);
    }

    EXPECT
        CASE(INVERSE_TOKEN)
            isInverse = true;
        END_CASE

        CASE(TRANSFORM_ID_TOKEN)
            Compose_Transforms(New, reinterpret_cast<TRANSFORM *>(mToken.Data));
        END_CASE

        CASE (TRANSFORM_TOKEN)
            Compose_Transforms(New, Parse_Transform(&Local_Trans));
        END_CASE

        CASE (TRANSLATE_TOKEN)
            Parse_Vector(Local_Vector);
            Compute_Translation_Transform(&Local_Trans, Local_Vector);
            Compose_Transforms(New, &Local_Trans);
        END_CASE

        CASE (ROTATE_TOKEN)
            Parse_Vector(Local_Vector);
            Compute_Rotation_Transform(&Local_Trans, Local_Vector);
            Compose_Transforms(New, &Local_Trans);
        END_CASE

        CASE (SCALE_TOKEN)
            Parse_Scale_Vector(Local_Vector);
            Compute_Scaling_Transform(&Local_Trans, Local_Vector);
            Compose_Transforms(New, &Local_Trans);
        END_CASE

        CASE (MATRIX_TOKEN)
            Parse_Matrix(Local_Matrix);
            Compute_Matrix_Transform(&Local_Trans, Local_Matrix);
            Compose_Transforms(New, &Local_Trans);
        END_CASE

        OTHERWISE
            UNGET
            EXIT
        END_CASE
    END_EXPECT

    Parse_End();

    if(isInverse == true)
    {
        MInvers(New->matrix, New->matrix);
        MInvers(New->inverse, New->inverse);
    }

    return (New);
}



/*****************************************************************************
*
* FUNCTION
*
* INPUT
*
* OUTPUT
*
* RETURNS
*
* AUTHOR
*
* DESCRIPTION
*
* CHANGES
*
******************************************************************************/

void Parser::Parse_Bound_Clip(vector<ObjectPtr>& dest, bool notexture)
{
    Vector3d Local_Vector;
    MATRIX Local_Matrix;
    TRANSFORM Local_Trans;
    ObjectPtr Current;
    vector<ObjectPtr> objects;

    while((Current = Parse_Object()) != nullptr)
    {
        if((notexture == true) && (Current->Type & (TEXTURED_OBJECT+PATCH_OBJECT)))
            Error ("Illegal texture or patch in clip, bound, object or potential pattern.");
        objects.push_back(Current);
    }

    EXPECT
        CASE (TRANSLATE_TOKEN)
            Parse_Vector(Local_Vector);
            Compute_Translation_Transform(&Local_Trans, Local_Vector);
            for(vector<ObjectPtr>::iterator i = objects.begin(); i != objects.end(); i++)
            {
                Translate_Object(*i, Local_Vector, &Local_Trans);
            }
        END_CASE

        CASE (ROTATE_TOKEN)
            Parse_Vector(Local_Vector);
            Compute_Rotation_Transform(&Local_Trans, Local_Vector);
            for(vector<ObjectPtr>::iterator i = objects.begin(); i != objects.end(); i++)
            {
                Rotate_Object(*i, Local_Vector, &Local_Trans);
            }
        END_CASE

        CASE (SCALE_TOKEN)
            Parse_Scale_Vector(Local_Vector);
            Compute_Scaling_Transform(&Local_Trans, Local_Vector);
            for(vector<ObjectPtr>::iterator i = objects.begin(); i != objects.end(); i++)
            {
                Scale_Object(*i, Local_Vector, &Local_Trans);
            }
        END_CASE

        CASE (TRANSFORM_TOKEN)
            Parse_Transform(&Local_Trans);

            for(vector<ObjectPtr>::iterator i = objects.begin(); i != objects.end(); i++)
            {
                Transform_Object(*i, &Local_Trans);
            }
        END_CASE

        CASE (MATRIX_TOKEN)
            Parse_Matrix(Local_Matrix);
            Compute_Matrix_Transform(&Local_Trans, Local_Matrix);
            for(vector<ObjectPtr>::iterator i = objects.begin(); i != objects.end(); i++)
            {
                Transform_Object(*i, &Local_Trans);
            }
        END_CASE

        OTHERWISE
            UNGET
            EXIT
        END_CASE
    END_EXPECT

    if(objects.empty())
        Expectation_Error("object");

    dest.insert(dest.end(), objects.begin(), objects.end());
}


/*****************************************************************************
*
* FUNCTION
*
*   Parse_Three_UVCoords
*
* INPUT
*
* OUTPUT
*
*   UV1..UV3 are the uv
*
* RETURNS
*
*   1 for successful read, 0 if UV_VECTORS_TOKEN not found
*
* AUTHOR
*
*   Nathan Kopp
*
* DESCRIPTION
*
*   Look for UV_VECTORS_TOKEN and then read in three UV coordinates
*
******************************************************************************/

int Parser::Parse_Three_UVCoords(Vector2d& UV1, Vector2d& UV2, Vector2d& UV3)
{
    int Return_Value;

    EXPECT_ONE
        CASE(UV_VECTORS_TOKEN)
            Parse_UV_Vect(UV1);  Parse_Comma();
            Parse_UV_Vect(UV2);  Parse_Comma();
            Parse_UV_Vect(UV3);

            Return_Value = 1;
        END_CASE

        OTHERWISE
            UV1[0] = UV1[1] = 0.0;
            UV2[0] = UV2[1] = 0.0;
            UV3[0] = UV3[1] = 0.0;
            Return_Value = 0;
            UNGET
        END_CASE

    END_EXPECT

    return(Return_Value);
}


/*****************************************************************************
*
* FUNCTION
*
* INPUT
*
* OUTPUT
*
* RETURNS
*
* AUTHOR
*
* DESCRIPTION
*
* CHANGES
*
******************************************************************************/

bool Parser::Parse_Comma (void)
{
    Get_Token();
    if (mToken.Token_Id != COMMA_TOKEN)
    {
        UNGET
        return false;
    }
    else
        return true;
}

//******************************************************************************

bool Parser::Peek_Token (TokenId tokenId)
{
    Get_Token();
    bool tokenMatches = ((mToken.Token_Id    == tokenId) ||
                         (mToken.Function_Id == tokenId));
    Unget_Token();
    return tokenMatches;
}


/*****************************************************************************
*
* FUNCTION
*
* INPUT
*
* OUTPUT
*
* RETURNS
*
* AUTHOR
*
* DESCRIPTION
*
* CHANGES
*
******************************************************************************/

void Parser::Parse_Semi_Colon (bool force_semicolon)
{
    Get_Token();
    if (mToken.Token_Id != SEMI_COLON_TOKEN)
    {
        UNGET
        if ((sceneData->EffectiveLanguageVersion() >= 350) && (force_semicolon == true))
        {
            Error("All #declares of float, vector, and color require semi-colon ';' at end if the\n"
                  "language version is set to v3.5 or higher.\n"
                  "Either add the semi-colon or set the language version to v3.1 or lower.");
        }
        else if (sceneData->EffectiveLanguageVersion() >= 310)
        {
            PossibleError("All #version and #declares of float, vector, and color require semi-colon ';' at end.");
        }
    }
}



/*****************************************************************************
*
* FUNCTION
*
* INPUT
*
* OUTPUT
*
* RETURNS
*
* AUTHOR
*
* DESCRIPTION
*
* CHANGES
*
******************************************************************************/

void Parser::Parse_Coeffs(int order, DBL *Coeffs)
{
    int i;

    Parse_Angle_Begin();

    Coeffs[0] = Parse_Float();
    for (i = 1; i < term_counts(order); i++)
    {
        Parse_Comma();
        Coeffs[i] = Parse_Float();
    }

    Parse_Angle_End();
}


/*****************************************************************************
*
* FUNCTION
*
* INPUT
*
* OUTPUT
*
* RETURNS
*
* AUTHOR
*
* DESCRIPTION
*
* CHANGES
*
******************************************************************************/

ObjectPtr Parser::Parse_Object_Id ()
{
    ObjectPtr Object;

    EXPECT_ONE
        CASE (OBJECT_ID_TOKEN)
            Warn_State(OBJECT_ID_TOKEN, OBJECT_TOKEN);
            Object = Copy_Object(reinterpret_cast<ObjectPtr>(mToken.Data));
            Object = Parse_Object_Mods (Object);
        END_CASE

        OTHERWISE
            Object = nullptr;
            UNGET
        END_CASE
    END_EXPECT

    return (Object);
}


/*****************************************************************************
*
* FUNCTION
*
* INPUT
*
* OUTPUT
*
* RETURNS
*
* AUTHOR
*
* DESCRIPTION
*
* CHANGES
*
******************************************************************************/

void Parser::Parse_Declare(bool is_local, bool after_hash)
{
    vector<LValue> lvalues;
    bool deprecated = false;
    bool deprecated_once = false;
    TokenId Previous;
    int Local_Index;
    SYM_ENTRY *Temp_Entry;
    bool allow_redefine = true;
    UCS2 *deprecation_message;
    bool tupleDeclare = false;
    bool lvectorDeclare = false;
    bool larrayDeclare = false;
    TokenId* numberPtr = nullptr;
    void** dataPtr = nullptr;
    bool optional = false;

    Ok_To_Declare = false;

    if ((sceneData->EffectiveLanguageVersion() >= 350) && (after_hash == false))
    {
        PossibleError("'declare' should be changed to '#declare'.\n"
                      "Future versions may not support 'declare' and may require '#declare'.");
    }

    if (is_local)
    {
        Local_Index=Table_Index;
    }
    else
    {
        Local_Index = SYM_TABLE_GLOBAL;
    }

    LValue_Ok = true;

    EXPECT_ONE
        CASE (LEFT_PAREN_TOKEN)
            UNGET
            tupleDeclare = true;
        END_CASE
        CASE (LEFT_ANGLE_TOKEN)
            UNGET
            lvectorDeclare = true;
        END_CASE
        CASE (LEFT_CURLY_TOKEN)
            UNGET
            larrayDeclare = true;
        END_CASE
        OTHERWISE
            UNGET
        END_CASE
    END_EXPECT

    if (tupleDeclare)
    {
        Parse_Paren_Begin();
    }
    else if (lvectorDeclare)
    {
        Parse_Angle_Begin();
    }
    else if (larrayDeclare)
    {
        Parse_Begin();
    }

    for (bool more = true; more; /* body-controlled loop */)
    {
        deprecated = false;
        deprecated_once = false;
        numberPtr = nullptr;
        dataPtr = nullptr;
        optional = false;

        EXPECT
            CASE (DEPRECATED_TOKEN)
                deprecated = true;
                ALLOW(ONCE_TOKEN);
                if (mToken.Token_Id == ONCE_TOKEN)
                    deprecated_once = true;
                deprecation_message = Parse_String(false, false);
            END_CASE

            CASE (OPTIONAL_TOKEN)
                optional = true;
            END_CASE

            OTHERWISE
                UNGET
                EXIT
            END_CASE
        END_EXPECT

        Previous = NOT_A_TOKEN;
        Temp_Entry = nullptr;

        EXPECT_ONE
            CASE (IDENTIFIER_TOKEN)
                POV_PARSER_ASSERT(!mToken.is_array_elem || mToken.is_mixed_array_elem);
                allow_redefine = true; // should actually be irrelevant downstream, thanks to Previous==IDENTIFIER_TOKEN
                if (mToken.is_array_elem || mToken.is_dictionary_elem)
                {
                    if (is_local && (mToken.context != Table_Index))
                        Error ("Cannot use '#local' to assign a non-local array or dictionary element.");
                    Temp_Entry = Add_Symbol (mToken.table, mToken.raw.lexeme.text.c_str(), IDENTIFIER_TOKEN);
                }
                else
                    Temp_Entry = Add_Symbol (Local_Index, mToken.raw.lexeme.text.c_str(), IDENTIFIER_TOKEN);
                numberPtr = &(Temp_Entry->Token_Number);
                dataPtr = &(Temp_Entry->Data);
                Previous = mToken.Token_Id;
                if (deprecated)
                {
                    Temp_Entry->deprecated = true;;
                    if (deprecated_once)
                        Temp_Entry->deprecatedOnce = true;
                    if (deprecation_message != nullptr)
                    {
                        UCS2String str(deprecation_message);
                        POV_FREE(deprecation_message);
                        Temp_Entry->Deprecation_Message = POV_STRDUP(UCS2toASCIIString(str).c_str());
                    }
                    else
                    {
                        char str[256];
                        sprintf(str, "Identifier '%.128s' was declared deprecated.", mToken.raw.lexeme.text.c_str());
                        Temp_Entry->Deprecation_Message = POV_STRDUP(str);
                    }
                }
            END_CASE

            CASE3 (FILE_ID_TOKEN, MACRO_ID_TOKEN, PARAMETER_ID_TOKEN)
                // TODO - We should allow assignment if `is_local` is set and the identifier is non-local.
                Parse_Error(IDENTIFIER_TOKEN);
            END_CASE

            CASE2 (FUNCT_ID_TOKEN, VECTFUNCT_ID_TOKEN)
                // Issue an error, _except_ when assigning to a still-empty element of a function array.
                // TODO - We should allow assignment if `is_local` is set and the identifier is non-local.
                if((!mToken.is_array_elem) || (*(mToken.DataPtr) != nullptr))
                    Error("Redeclaring functions is not allowed - #undef the function first!");
                // FALLTHROUGH

            // These are also used in Parse_Directive UNDEF_TOKEN section, Parse_Macro, and and Parse_For_Param,
            // and all these functions should accept exactly the same identifiers! [trf]
            CASE4 (NORMAL_ID_TOKEN, FINISH_ID_TOKEN, TEXTURE_ID_TOKEN, OBJECT_ID_TOKEN)
            CASE4 (COLOUR_MAP_ID_TOKEN, TRANSFORM_ID_TOKEN, CAMERA_ID_TOKEN, PIGMENT_ID_TOKEN)
            CASE4 (SLOPE_MAP_ID_TOKEN, NORMAL_MAP_ID_TOKEN, TEXTURE_MAP_ID_TOKEN, COLOUR_ID_TOKEN)
            CASE4 (PIGMENT_MAP_ID_TOKEN, MEDIA_ID_TOKEN, STRING_ID_TOKEN, INTERIOR_ID_TOKEN)
            CASE4 (DENSITY_MAP_ID_TOKEN, ARRAY_ID_TOKEN, DENSITY_ID_TOKEN, UV_ID_TOKEN)
            CASE4 (VECTOR_4D_ID_TOKEN, RAINBOW_ID_TOKEN, FOG_ID_TOKEN, SKYSPHERE_ID_TOKEN)
            CASE3 (MATERIAL_ID_TOKEN, SPLINE_ID_TOKEN, DICTIONARY_ID_TOKEN)
                if (is_local && (mToken.context != Table_Index))
                {
                    if (mToken.is_array_elem || mToken.is_dictionary_elem)
                        Error ("Cannot use '#local' to assign a non-local array or dictionary element.");
                    allow_redefine = true; // should actually be irrelevant downstream, thanks to Previous==IDENTIFIER_TOKEN
                    Temp_Entry = Add_Symbol (Local_Index,mToken.raw.lexeme.text.c_str(),IDENTIFIER_TOKEN);
                    numberPtr = &(Temp_Entry->Token_Number);
                    dataPtr   = &(Temp_Entry->Data);
                    Previous  = IDENTIFIER_TOKEN;
                }
                else
                {
                    allow_redefine = !mToken.is_array_elem || mToken.is_mixed_array_elem;
                    numberPtr = mToken.NumberPtr;
                    dataPtr   = mToken.DataPtr;
                    Previous  = mToken.Token_Id;
                }
            END_CASE

            CASE (EMPTY_ARRAY_TOKEN)
                POV_PARSER_ASSERT(mToken.is_array_elem);
                allow_redefine = true; // should actually be irrelevant downstream, thanks to Previous==EMPTY_ARRAY_TOKEN
                numberPtr = mToken.NumberPtr;
                dataPtr   = mToken.DataPtr;
                Previous  = mToken.Token_Id;
            END_CASE

            CASE2 (VECTOR_FUNCT_TOKEN, FLOAT_FUNCT_TOKEN)
                switch(mToken.Function_Id)
                {
                    case VECTOR_ID_TOKEN:
                    case FLOAT_ID_TOKEN:
                        if (is_local && (mToken.context != Table_Index))
                        {
                            if (mToken.is_array_elem || mToken.is_dictionary_elem)
                                Error("Cannot use '#local' to assign a non-local array or dictionary element.");
                            allow_redefine = true; // should actually be irrelevant downstream, thanks to Previous==IDENTIFIER_TOKEN
                            Temp_Entry = Add_Symbol (Local_Index,mToken.raw.lexeme.text.c_str(),IDENTIFIER_TOKEN);
                            numberPtr = &(Temp_Entry->Token_Number);
                            dataPtr   = &(Temp_Entry->Data);
                            Previous  = IDENTIFIER_TOKEN;
                        }
                        else
                        {
                            allow_redefine  = !mToken.is_array_elem || mToken.is_mixed_array_elem;
                            numberPtr = mToken.NumberPtr;
                            dataPtr   = mToken.DataPtr;
                            Previous  = mToken.Function_Id;
                        }
                        break;

                    default:
                        Parse_Error(IDENTIFIER_TOKEN);
                        break;
                }
            END_CASE

            CASE4 (COMMA_TOKEN, RIGHT_PAREN_TOKEN, RIGHT_ANGLE_TOKEN, RIGHT_CURLY_TOKEN)
                if (tupleDeclare || lvectorDeclare || larrayDeclare)
                {
                    // when using tuple-style declare, it is legal to omit individual identifiers,
                    // in which case we evaluate the corresponding expression element but ignore
                    // the resulting value.
                    // We do this by assigning the resulting value to a dummy symbol entry.
                    allow_redefine = true; // should actually be irrelevant downstream, thanks to Previous=IDENTIFIER_TOKEN
                    Temp_Entry = Create_Entry ("", DUMMY_SYMBOL_TOKEN, false);
                    numberPtr = &(Temp_Entry->Token_Number);
                    dataPtr = &(Temp_Entry->Data);
                    optional = true;
                    Previous = IDENTIFIER_TOKEN;
                    UNGET
                    END_CASE
                }
                // fall through

            OTHERWISE
                Parse_Error(IDENTIFIER_TOKEN);
            END_CASE
        END_EXPECT

        POV_PARSER_ASSERT((numberPtr != nullptr) || (mToken.NumberPtr == nullptr));
        POV_PARSER_ASSERT((dataPtr != nullptr) || (mToken.DataPtr == nullptr));

        LValue lvalue;
        lvalue.numberPtr = numberPtr;
        lvalue.dataPtr = dataPtr;
        lvalue.symEntry = Temp_Entry;
        lvalue.previous = Previous;
        lvalue.allowRedefine = allow_redefine;
        lvalue.optional = optional;
        lvalues.push_back(lvalue);

        if (lvectorDeclare && (lvalues.size() >= 5))
            more = false;
        else if (tupleDeclare || lvectorDeclare || larrayDeclare)
        {
            EXPECT_ONE
                CASE (COMMA_TOKEN)
                    more = true;
                END_CASE

                OTHERWISE
                    more = false;
                    UNGET
                END_CASE
            END_EXPECT

        }
        else
            more = false;
    }

    if (tupleDeclare)
    {
        Parse_Paren_End();
    }
    else if (lvectorDeclare)
    {
        Parse_Angle_End();
    }
    else if (larrayDeclare)
    {
        Parse_End();
    }

    LValue_Ok = false;

    GET (EQUALS_TOKEN)
    Ok_To_Declare = true;

    if (lvectorDeclare)
    {
        EXPRESS expr;
        int terms = 5;
        Parse_Express(expr, &terms);
        Promote_Express(expr,&terms,lvalues.size());
        for (int i = 0; i < lvalues.size(); ++i)
        {
            numberPtr = lvalues[i].numberPtr;
            dataPtr = lvalues[i].dataPtr;
            Previous = lvalues[i].previous;
            Temp_Entry = lvalues[i].symEntry;
            allow_redefine = lvalues[i].allowRedefine;

            *numberPtr = FLOAT_ID_TOKEN;
            Test_Redefine(Previous, numberPtr, *dataPtr, allow_redefine);
            *dataPtr = reinterpret_cast<void *>(Create_Float());
            *(reinterpret_cast<DBL *>(*dataPtr)) = expr[i];
        }
    }
    else if (larrayDeclare)
    {
        SYM_ENTRY *rvalue = Create_Entry ("", DUMMY_SYMBOL_TOKEN, false);
        if (!Parse_RValue (IDENTIFIER_TOKEN, &(rvalue->Token_Number), &(rvalue->Data), nullptr, false, false, true, true, false, MAX_NUMBER_OF_TABLES) ||
            (rvalue->Token_Number != ARRAY_ID_TOKEN))
            Expectation_Error("array RValue");
        POV_ARRAY *a = reinterpret_cast<POV_ARRAY *>(rvalue->Data);
        if (lvalues.size() > a->DataPtrs.size())
            Error ("array size mismatch");
        if (a->DataPtrs.empty())
            Error ("cannot assign from uninitialized array");

        for (int i = 0; i < lvalues.size(); ++i)
        {
            if (a->DataPtrs[i] == nullptr)
                Error ("cannot assign from partially uninitialized array");

            numberPtr = lvalues[i].numberPtr;
            dataPtr = lvalues[i].dataPtr;
            Previous = lvalues[i].previous;
            Temp_Entry = lvalues[i].symEntry;
            allow_redefine = lvalues[i].allowRedefine;

            *numberPtr = a->Type;
            Test_Redefine(Previous, numberPtr, *dataPtr, allow_redefine);
            *dataPtr = Copy_Identifier(a->DataPtrs[i], a->Type);
        }

        Destroy_Entry (rvalue, false);
    }
    else
    {
        if (tupleDeclare)
        {
            Parse_Paren_Begin();
        }
        for (int i = 0; i < lvalues.size(); ++i)
        {
            numberPtr = lvalues[i].numberPtr;
            dataPtr = lvalues[i].dataPtr;
            Previous = lvalues[i].previous;
            Temp_Entry = lvalues[i].symEntry;
            allow_redefine = lvalues[i].allowRedefine;
            optional = lvalues[i].optional;

            if (i > 0)
            {
                GET (COMMA_TOKEN)
            }
            bool finalParameter = (i == lvalues.size()-1);
            if (!Parse_RValue (Previous, numberPtr, dataPtr, Temp_Entry, false, !tupleDeclare, is_local, allow_redefine, true, MAX_NUMBER_OF_TABLES))
            {
                EXPECT_ONE
                    CASE (IDENTIFIER_TOKEN)
                        // an uninitialized identifier was passed
                        if (!optional)
                            Error("Cannot pass uninitialized identifier to non-optional LValue.");
                    END_CASE

                    CASE (RIGHT_PAREN_TOKEN)
                        if (!finalParameter)
                            // the parameter list was closed prematurely
                            Error("Expected %d RValues but only %d found.",lvalues.size(),i);
                        // the parameter was left empty
                        if (!optional)
                            Error("Cannot omit RValue for non-optional LValue.");
                        UNGET
                    END_CASE

                    CASE (COMMA_TOKEN)
                        // the parameter was left empty
                        if (!optional)
                            Error("Cannot omit RValue for non-optional LValue.");
                        UNGET
                    END_CASE

                    OTHERWISE
                        Expectation_Error("RValue to declare");
                    END_CASE
                END_EXPECT
            }
        }
        if (tupleDeclare)
        {
            Parse_Paren_End();
        }
    }

    // discard any dummy symbol entries we may have created as stand-in for omitted identifiers
    // in tuple-style declarations
    for (vector<LValue>::iterator i = lvalues.begin(); i != lvalues.end(); ++i)
    {
        if ((i->symEntry != nullptr) && (i->symEntry->Token_Number == DUMMY_SYMBOL_TOKEN))
            Destroy_Entry (i->symEntry, false);
    }

    if ( after_hash )
    {
        Ok_To_Declare = false;
        ALLOW( SEMI_COLON_TOKEN );
        Ok_To_Declare = true;
    }
}

bool Parser::PassParameterByReference (int callingContext)
{
    if (mToken.is_dictionary_elem)
    {
        return true;
    }
    else
    {
        return (mToken.context <= callingContext);
    }
}

bool Parser::Parse_RValue (TokenId Previous, TokenId *NumberPtr, void **DataPtr, SYM_ENTRY *sym, bool ParFlag, bool SemiFlag, bool is_local, bool allow_redefine, bool allowUndefined, int old_table_index)
{
    EXPRESS Local_Express;
    RGBFTColour *Local_Colour;
    PIGMENT *Local_Pigment;
    TNORMAL *Local_Tnormal;
    FINISH *Local_Finish;
    TEXTURE *Local_Texture, *Temp_Texture;
    TRANSFORM *Local_Trans;
    ObjectPtr Local_Object;
    Camera *Local_Camera;
    vector<Media> Local_Media;
    PIGMENT *Local_Density;
    InteriorPtr* Local_Interior;
    MATERIAL *Local_Material;
    void *Temp_Data;
    POV_PARAM *New_Par;
    bool Found=true;
    int Temp_Count=3000000; // TODO FIXME - magic value!
    bool Old_Ok=Ok_To_Declare;
    int Terms;
    bool function_identifier;
    bool callable_identifier;
    bool had_callable_identifier;
    SYM_ENTRY* symbol_entry;
    SYM_TABLE* symbol_entry_table;

    bool oldParseOptionalRVaue = parseOptionalRValue;
    parseOptionalRValue = allowUndefined;

    EXPECT_ONE
        CASE4 (NORMAL_ID_TOKEN, FINISH_ID_TOKEN, TEXTURE_ID_TOKEN, OBJECT_ID_TOKEN)
        CASE4 (COLOUR_MAP_ID_TOKEN, TRANSFORM_ID_TOKEN, CAMERA_ID_TOKEN, PIGMENT_ID_TOKEN)
        CASE4 (SLOPE_MAP_ID_TOKEN,NORMAL_MAP_ID_TOKEN,TEXTURE_MAP_ID_TOKEN,ARRAY_ID_TOKEN)
        CASE4 (PIGMENT_MAP_ID_TOKEN, MEDIA_ID_TOKEN,INTERIOR_ID_TOKEN,DENSITY_ID_TOKEN)
        CASE4 (DENSITY_MAP_ID_TOKEN, RAINBOW_ID_TOKEN, FOG_ID_TOKEN, SKYSPHERE_ID_TOKEN)
        CASE3 (MATERIAL_ID_TOKEN, STRING_ID_TOKEN, DICTIONARY_ID_TOKEN)
            if ((ParFlag) && PassParameterByReference (old_table_index))
            {
                // pass by reference
                New_Par            = reinterpret_cast<POV_PARAM *>(POV_MALLOC(sizeof(POV_PARAM),"parameter"));
                New_Par->NumberPtr = mToken.NumberPtr;
                New_Par->DataPtr   = mToken.DataPtr;
                *NumberPtr = PARAMETER_ID_TOKEN;
                *DataPtr   = reinterpret_cast<void *>(New_Par);
            }
            else
            {
                // pass by value
                Temp_Data  = reinterpret_cast<void *>(Copy_Identifier(reinterpret_cast<void *>(*mToken.DataPtr),*mToken.NumberPtr));
                *NumberPtr = *mToken.NumberPtr;
                Test_Redefine(Previous,NumberPtr,*DataPtr, allow_redefine);
                *DataPtr   = Temp_Data;
            }
        END_CASE

        CASE (IDENTIFIER_TOKEN)
            if (allowUndefined)
            {
                Found = false;
                UNGET
            }
            else
            {
                Error("Cannot assign uninitialized identifier.");
            }
        END_CASE

        CASE_COLOUR
            if((mToken.Token_Id != COLOUR_ID_TOKEN) || (sceneData->EffectiveLanguageVersion() < 350))
            {
                Local_Colour  = Create_Colour();
                Ok_To_Declare = false;
                Parse_Colour (*Local_Colour);
                if (SemiFlag)
                {
                    Parse_Semi_Colon(true);
                }
                Ok_To_Declare = true;
                *NumberPtr    = COLOUR_ID_TOKEN;
                Test_Redefine(Previous,NumberPtr,*DataPtr, allow_redefine);
                *DataPtr      = reinterpret_cast<void *>(Local_Colour);
                END_CASE
            }
            // intentional to allow color dot expressions as macro parameters if #version is 3.5 or higher [trf]
            // FALLTHROUGH

        CASE_VECTOR
            // It seems very few people understand what is going on here, so let me try to
            // explain it. All comments below are mine and they are based on how I think it
            // works and understand it. As I didn't write most of the code I cannot really
            // tell for sure, so if anybody finds incorrect comments please let me know!
            // BTW, when saying #declare it always implies "or #local" :-)

            // determine the type of the first identifier
            function_identifier = (mToken.Token_Id==FUNCT_ID_TOKEN) || (mToken.Token_Id==VECTFUNCT_ID_TOKEN);
            callable_identifier = (mToken.Token_Id==FUNCT_ID_TOKEN) || (mToken.Token_Id==VECTFUNCT_ID_TOKEN) || (mToken.Token_Id==SPLINE_ID_TOKEN);

            // don't allow #declares from here
            Ok_To_Declare = false;

            // if what follows could be a function/spline call or
            // is a macro parameter taking a float, vector or ids
            // of a float, vector or color then count the tokens
            // found between now and the time when the function
            // Parse_Unknown_Vector returns
            if (callable_identifier || (ParFlag &&
                (((mToken.Token_Id==FLOAT_FUNCT_TOKEN) && (mToken.Function_Id==FLOAT_ID_TOKEN)) ||
                 ((mToken.Token_Id==VECTOR_FUNCT_TOKEN) &&  (mToken.Function_Id==VECTOR_ID_TOKEN)) ||
                 (mToken.Token_Id==VECTOR_4D_ID_TOKEN) || (mToken.Token_Id==UV_ID_TOKEN) || (mToken.Token_Id==COLOUR_ID_TOKEN))))
            {
                Temp_Count = token_count;
            }

            // assume no callable identifier (that is a function or spline identifier) has been found
            had_callable_identifier = false;

            // [CLi] If we're dealing with a local symbol, Parse_Unknown_Vector may cause it to drop out of scope,
            // so we claim dibs on it until we're done.
            // TODO - this is a bit hackish; ideally, if the Token is a symbol we should have it store the SYM_ENTRY pointer,
            // so we don't need to look it up again via name.
            if ((mToken.Token_Id==FUNCT_ID_TOKEN) || (mToken.Token_Id==VECTFUNCT_ID_TOKEN) || (mToken.Token_Id==SPLINE_ID_TOKEN) ||
                (mToken.Token_Id==UV_ID_TOKEN) || (mToken.Token_Id==VECTOR_4D_ID_TOKEN) || (mToken.Token_Id==COLOUR_ID_TOKEN))
            {
                symbol_entry = Find_Symbol (mToken.table, mToken.raw.lexeme.text.c_str());
                if (symbol_entry)
                {
                    symbol_entry_table = mToken.table;
                    Acquire_Entry_Reference(symbol_entry);
                }
            }
            else
            {
                symbol_entry = nullptr;
            }

            // parse the expression and determine if it was a callable identifier
            Terms = Parse_Unknown_Vector (Local_Express, true, &had_callable_identifier);

            // if in a #declare force a semicolon at the end
            if (SemiFlag)
                Parse_Semi_Colon(true);

            // get the number of tokens found
            Temp_Count -= token_count;

            // no tokens have been found or a function call had no parameters in parenthesis
            if (!((Temp_Count==-1) || (Temp_Count==TOKEN_OVERFLOW_RESET_COUNT)) && had_callable_identifier)
                Error("Identifier expected, incomplete function call or spline call found instead.");

            // only one identifier token has been found so pass it by reference
            if (((Temp_Count==-1) || (Temp_Count==TOKEN_OVERFLOW_RESET_COUNT)) && PassParameterByReference (old_table_index))
            {
                // It is important that functions are passed by value and not by reference! [trf]
                if(!(ParFlag) || (ParFlag && function_identifier))
                {
                    // pass by value
                    Temp_Data  = reinterpret_cast<void *>(Copy_Identifier(reinterpret_cast<void *>(*mToken.DataPtr),*mToken.NumberPtr));
                    *NumberPtr = *mToken.NumberPtr;
                    Test_Redefine(Previous,NumberPtr,*DataPtr, allow_redefine);
                    *DataPtr   = Temp_Data;
                }
                else
                {
                    // pass by reference
                    New_Par            = reinterpret_cast<POV_PARAM *>(POV_MALLOC(sizeof(POV_PARAM),"parameter"));
                    New_Par->NumberPtr = mToken.NumberPtr;
                    New_Par->DataPtr   = mToken.DataPtr;

                    *NumberPtr = PARAMETER_ID_TOKEN;
                    *DataPtr   = reinterpret_cast<void *>(New_Par);
                }
            }
            else // an expression has been found, so create a new identifier
            {
                switch(Terms)
                {
                    case 1:
                        *NumberPtr = FLOAT_ID_TOKEN;
                        Test_Redefine(Previous,NumberPtr,*DataPtr, allow_redefine);
                        *DataPtr   = reinterpret_cast<void *>(Create_Float());
                        *(reinterpret_cast<DBL *>(*DataPtr))  = Local_Express[X];
                        break;

                    case 2:
                        *NumberPtr = UV_ID_TOKEN;
                        Test_Redefine(Previous,NumberPtr,*DataPtr, allow_redefine);
                        *DataPtr   = reinterpret_cast<void *>(new Vector2d(Local_Express));
                        break;

                    case 3:
                        *NumberPtr = VECTOR_ID_TOKEN;
                        Test_Redefine(Previous,NumberPtr,*DataPtr, allow_redefine);
                        *DataPtr   = reinterpret_cast<void *>(new Vector3d(Local_Express));
                        break;

                    case 4:
                        *NumberPtr = VECTOR_4D_ID_TOKEN;
                        Test_Redefine(Previous,NumberPtr,*DataPtr, allow_redefine);
                        *DataPtr   = reinterpret_cast<void *>(Create_Vector_4D());
                        Assign_Vector_4D(reinterpret_cast<DBL *>(*DataPtr), Local_Express);
                        break;

                    case 5:
                        *NumberPtr    = COLOUR_ID_TOKEN;
                        Test_Redefine(Previous,NumberPtr,*DataPtr, allow_redefine);
                        *DataPtr      = reinterpret_cast<void *>(Create_Colour());
                        (*reinterpret_cast<RGBFTColour *>(*DataPtr)).Set(Local_Express, 5);
                        break;
                }
            }
            if (symbol_entry)
                Release_Entry_Reference (symbol_entry_table, symbol_entry);

            // allow #declares again
            Ok_To_Declare = true;
        END_CASE

        CASE (PIGMENT_TOKEN)
            Local_Pigment = Copy_Pigment(Default_Texture->Pigment);
            Parse_Begin ();
            Parse_Pigment (&Local_Pigment);
            Parse_End ();
            *NumberPtr = PIGMENT_ID_TOKEN;
            Test_Redefine(Previous,NumberPtr,*DataPtr, allow_redefine);
            *DataPtr   = reinterpret_cast<void *>(Local_Pigment);
        END_CASE

        CASE (NORMAL_TOKEN)
            Local_Tnormal = Copy_Tnormal(Default_Texture->Tnormal);
            Parse_Begin ();
            Parse_Tnormal (&Local_Tnormal);
            Parse_End ();
            *NumberPtr = NORMAL_ID_TOKEN;
            Test_Redefine(Previous,NumberPtr,*DataPtr, allow_redefine);
            *DataPtr   = reinterpret_cast<void *>(Local_Tnormal);
        END_CASE

        CASE (FINISH_TOKEN)
            Local_Finish = Copy_Finish(Default_Texture->Finish);
            Parse_Finish (&Local_Finish);
            *NumberPtr = FINISH_ID_TOKEN;
            Test_Redefine(Previous,NumberPtr,*DataPtr, allow_redefine);
            *DataPtr   = reinterpret_cast<void *>(Local_Finish);
        END_CASE

        CASE (CAMERA_TOKEN)
            Local_Camera = new Camera(Default_Camera);
            Parse_Camera (*Local_Camera);
            *NumberPtr = CAMERA_ID_TOKEN;
            Test_Redefine(Previous,NumberPtr,*DataPtr, allow_redefine);
            *DataPtr   = reinterpret_cast<void *>(Local_Camera);
        END_CASE

        CASE (TEXTURE_TOKEN)
            Parse_Begin ();
            Local_Texture = Parse_Texture ();
            Parse_End ();
            Temp_Texture=nullptr;
            Link_Textures(&Temp_Texture, Local_Texture);
            Ok_To_Declare = false;
            EXPECT
                CASE (TEXTURE_TOKEN)
                    Parse_Begin ();
                    Local_Texture = Parse_Texture ();
                    Parse_End ();
                    Link_Textures(&Temp_Texture, Local_Texture);
                END_CASE

                OTHERWISE
                    UNGET
                    EXIT
                END_CASE
            END_EXPECT

            *NumberPtr    = TEXTURE_ID_TOKEN;
            Test_Redefine(Previous,NumberPtr,*DataPtr, allow_redefine);
            *DataPtr      = reinterpret_cast<void *>(Temp_Texture);
            Ok_To_Declare = true;
        END_CASE

        CASE (COLOUR_MAP_TOKEN)
            Temp_Data  = reinterpret_cast<void *>(new ColourBlendMapPtr(Parse_Colour_Map<ColourBlendMap> ()));
            *NumberPtr = COLOUR_MAP_ID_TOKEN;
            Test_Redefine(Previous,NumberPtr,*DataPtr, allow_redefine);
            *DataPtr   = Temp_Data;
        END_CASE

        CASE (PIGMENT_MAP_TOKEN)
            Temp_Data  = reinterpret_cast<void *>(new PigmentBlendMapPtr(Parse_Blend_Map<PigmentBlendMap> (kBlendMapType_Pigment,NO_PATTERN)));
            *NumberPtr = PIGMENT_MAP_ID_TOKEN;
            Test_Redefine(Previous,NumberPtr,*DataPtr, allow_redefine);
            *DataPtr   = Temp_Data;
        END_CASE

        CASE (SPLINE_TOKEN)
            mExperimentalFlags.spline = true;
            Parse_Begin();
            Temp_Data  = reinterpret_cast<void *>(Parse_Spline());
            Parse_End();
            *NumberPtr = SPLINE_ID_TOKEN;
            Test_Redefine(Previous,NumberPtr,*DataPtr, allow_redefine);
            *DataPtr   = Temp_Data;
        END_CASE

        CASE (DENSITY_MAP_TOKEN)
            Temp_Data  = reinterpret_cast<void *>(new PigmentBlendMapPtr(Parse_Blend_Map<PigmentBlendMap> (kBlendMapType_Density,NO_PATTERN)));
            *NumberPtr = DENSITY_MAP_ID_TOKEN;
            Test_Redefine(Previous,NumberPtr,*DataPtr, allow_redefine);
            *DataPtr   = Temp_Data;
        END_CASE

        CASE (SLOPE_MAP_TOKEN)
            Temp_Data  = reinterpret_cast<void *>(new SlopeBlendMapPtr(Parse_Blend_Map<SlopeBlendMap> (kBlendMapType_Slope,NO_PATTERN)));
            *NumberPtr = SLOPE_MAP_ID_TOKEN;
            Test_Redefine(Previous,NumberPtr,*DataPtr, allow_redefine);
            *DataPtr   = Temp_Data;
        END_CASE

        CASE (TEXTURE_MAP_TOKEN)
            Temp_Data  = reinterpret_cast<void *>(new TextureBlendMapPtr(Parse_Blend_Map<TextureBlendMap> (kBlendMapType_Texture,NO_PATTERN)));
            *NumberPtr = TEXTURE_MAP_ID_TOKEN;
            Test_Redefine(Previous,NumberPtr,*DataPtr, allow_redefine);
            *DataPtr   = Temp_Data;
        END_CASE

        CASE (NORMAL_MAP_TOKEN)
            Temp_Data  = reinterpret_cast<void *>(new NormalBlendMapPtr(Parse_Blend_Map<NormalBlendMap> (kBlendMapType_Normal,NO_PATTERN)));
            *NumberPtr = NORMAL_MAP_ID_TOKEN;
            Test_Redefine(Previous,NumberPtr,*DataPtr, allow_redefine);
            *DataPtr   = Temp_Data;
        END_CASE

        CASE (RAINBOW_TOKEN)
            Temp_Data  = reinterpret_cast<void *>(Parse_Rainbow());
            *NumberPtr = RAINBOW_ID_TOKEN;
            Test_Redefine(Previous,NumberPtr,*DataPtr, allow_redefine);
            *DataPtr   = Temp_Data;
        END_CASE

        CASE (FOG_TOKEN)
            Temp_Data  = reinterpret_cast<void *>(Parse_Fog());
            *NumberPtr = FOG_ID_TOKEN;
            Test_Redefine(Previous,NumberPtr,*DataPtr, allow_redefine);
            *DataPtr   = Temp_Data;
        END_CASE

        CASE (MEDIA_TOKEN)
            Parse_Media(Local_Media);
            Temp_Data  = reinterpret_cast<void *>(new Media(Local_Media.front()));
            *NumberPtr = MEDIA_ID_TOKEN;
            Test_Redefine(Previous,NumberPtr,*DataPtr, allow_redefine);
            *DataPtr   = Temp_Data;
        END_CASE

        CASE (DENSITY_TOKEN)
            Local_Density = nullptr;
            Parse_Begin ();
            Parse_Media_Density_Pattern (&Local_Density);
            Parse_End ();
            *NumberPtr = DENSITY_ID_TOKEN;
            Test_Redefine(Previous,NumberPtr,*DataPtr, allow_redefine);
            *DataPtr   = reinterpret_cast<void *>(Local_Density);
        END_CASE

        CASE (INTERIOR_TOKEN)
            Local_Interior = new InteriorPtr;
            Parse_Interior(*Local_Interior);
            Temp_Data  = reinterpret_cast<void *>(Local_Interior);
            *NumberPtr = INTERIOR_ID_TOKEN;
            Test_Redefine(Previous,NumberPtr,*DataPtr, allow_redefine);
            *DataPtr   = Temp_Data;
        END_CASE

        CASE (MATERIAL_TOKEN)
            Local_Material = Create_Material();
            Parse_Material(Local_Material);
            Temp_Data  = reinterpret_cast<void *>(Local_Material);
            *NumberPtr = MATERIAL_ID_TOKEN;
            Test_Redefine(Previous,NumberPtr,*DataPtr, allow_redefine);
            *DataPtr   = Temp_Data;
        END_CASE

        CASE (SKYSPHERE_TOKEN)
            Temp_Data  = reinterpret_cast<void *>(Parse_Skysphere());
            *NumberPtr = SKYSPHERE_ID_TOKEN;
            Test_Redefine(Previous,NumberPtr,*DataPtr, allow_redefine);
            *DataPtr   = Temp_Data;
        END_CASE

        CASE (FUNCTION_TOKEN)
            // Do NOT allow to redefine functions! [trf]
            //   #declare foo = function(x) { x }
            //   #declare foo = function(x) { foo(x) } // Error!
            // Reason: Code like this would be unreadable but possible. Is it
            // a recursive function or not? - It is not recursive because the
            // foo in the second line refers to the first function, which is
            // not logical. Further, recursion is not supported in current POV-Ray
            // anyway. However, allowing such code now would cause problems
            // implementing recursive functions in future versions!
            if(sym != nullptr)
                Temp_Data  = reinterpret_cast<void *>(Parse_DeclareFunction(NumberPtr, sym->Token_Name, is_local));
            else
                Temp_Data  = reinterpret_cast<void *>(Parse_DeclareFunction(NumberPtr, nullptr, is_local));
            Test_Redefine(Previous, NumberPtr, *DataPtr, false);
            *DataPtr   = Temp_Data;
        END_CASE

        CASE (TRANSFORM_TOKEN)
            Local_Trans = Parse_Transform ();
            *NumberPtr  = TRANSFORM_ID_TOKEN;
            Test_Redefine(Previous,NumberPtr,*DataPtr, allow_redefine);
            *DataPtr    = reinterpret_cast<void *>(Local_Trans);
        END_CASE

        CASE5 (STRING_LITERAL_TOKEN,CHR_TOKEN,SUBSTR_TOKEN,STR_TOKEN,VSTR_TOKEN)
        CASE4 (CONCAT_TOKEN,STRUPR_TOKEN,STRLWR_TOKEN,DATETIME_TOKEN)
            UNGET
            Temp_Data  = Parse_String();
            *NumberPtr = STRING_ID_TOKEN;
            Test_Redefine(Previous,NumberPtr,*DataPtr, allow_redefine);
            *DataPtr   = Temp_Data;
        END_CASE

        CASE (ARRAY_TOKEN)
            Temp_Data  = reinterpret_cast<void *>(Parse_Array_Declare());
            *NumberPtr = ARRAY_ID_TOKEN;
            Test_Redefine(Previous,NumberPtr,*DataPtr, allow_redefine);
            *DataPtr   = Temp_Data;
        END_CASE

        CASE (DICTIONARY_TOKEN)
            Temp_Data  = reinterpret_cast<void *>(Parse_Dictionary_Declare());
            *NumberPtr = DICTIONARY_ID_TOKEN;
            Test_Redefine (Previous,NumberPtr,*DataPtr, allow_redefine);
            *DataPtr   = Temp_Data;
        END_CASE

        OTHERWISE
            UNGET
            Local_Object = Parse_Object ();
            Found = (Local_Object != nullptr);
            if (Found)
            {
                *NumberPtr   = OBJECT_ID_TOKEN;
                Test_Redefine(Previous,NumberPtr,*DataPtr, allow_redefine);
                *DataPtr     = reinterpret_cast<void *>(Local_Object);
            }
        END_CASE

    END_EXPECT

    Ok_To_Declare=Old_Ok;
    parseOptionalRValue = oldParseOptionalRVaue;
    return(Found);
}

void Parser::Destroy_Ident_Data(void *Data, int Type)
{
    int i;
    POV_ARRAY *a;

    if(Data == nullptr)
        return;

    switch(Type)
    {
        case COLOUR_ID_TOKEN:
            delete reinterpret_cast<RGBFTColour *>(Data);
            break;
        case VECTOR_ID_TOKEN:
            delete reinterpret_cast<Vector3d *>(Data);
            break;
        case UV_ID_TOKEN:
            delete reinterpret_cast<Vector2d *>(Data);
            break;
        case VECTOR_4D_ID_TOKEN:
            Destroy_Vector_4D(reinterpret_cast<VECTOR_4D *>(Data));
            break;
        case FLOAT_ID_TOKEN:
            Destroy_Float(reinterpret_cast<DBL *>(Data));
            break;
        case PIGMENT_ID_TOKEN:
        case DENSITY_ID_TOKEN:
            delete reinterpret_cast<PIGMENT *>(Data);
            break;
        case NORMAL_ID_TOKEN:
            delete reinterpret_cast<TNORMAL *>(Data);
            break;
        case FINISH_ID_TOKEN:
            delete reinterpret_cast<FINISH *>(Data);
            break;
        case MEDIA_ID_TOKEN:
            delete reinterpret_cast<Media *>(Data);
            break;
        case INTERIOR_ID_TOKEN:
            delete reinterpret_cast<InteriorPtr *>(Data);
            break;
        case MATERIAL_ID_TOKEN:
            Destroy_Material(reinterpret_cast<MATERIAL *>(Data));
            break;
        case TEXTURE_ID_TOKEN:
            Destroy_Textures(reinterpret_cast<TEXTURE *>(Data));
            break;
        case OBJECT_ID_TOKEN:
            Destroy_Object(reinterpret_cast<ObjectPtr>(Data));
            break;
        case COLOUR_MAP_ID_TOKEN:
            delete reinterpret_cast<ColourBlendMapPtr *>(Data);
            break;
        case PIGMENT_MAP_ID_TOKEN:
        case DENSITY_MAP_ID_TOKEN:
            delete reinterpret_cast<PigmentBlendMapPtr *>(Data);
            break;
        case SLOPE_MAP_ID_TOKEN:
            delete reinterpret_cast<SlopeBlendMapPtr *>(Data);
            break;
        case NORMAL_MAP_ID_TOKEN:
            delete reinterpret_cast<NormalBlendMapPtr *>(Data);
            break;
        case TEXTURE_MAP_ID_TOKEN:
            delete reinterpret_cast<TextureBlendMapPtr *>(Data);
            break;
        case TRANSFORM_ID_TOKEN:
            Destroy_Transform(reinterpret_cast<TRANSFORM *>(Data));
            break;
        case CAMERA_ID_TOKEN:
            delete reinterpret_cast<Camera *>(Data);
            break;
        case RAINBOW_ID_TOKEN:
            delete reinterpret_cast<RAINBOW *>(Data);
            break;
        case FOG_ID_TOKEN:
            delete reinterpret_cast<FOG *>(Data);
            break;
        case SKYSPHERE_ID_TOKEN:
            delete reinterpret_cast<SKYSPHERE *>(Data);
            break;
        case MACRO_ID_TOKEN:
        case TEMPORARY_MACRO_ID_TOKEN:
            delete reinterpret_cast<Macro *>(Data);
            break;
        case STRING_ID_TOKEN:
            POV_FREE(Data);
            break;
        case ARRAY_ID_TOKEN:
            a = reinterpret_cast<POV_ARRAY *>(Data);
            if(!a->DataPtrs.empty())
            {
                for(i=0; i<a->DataPtrs.size(); i++)
                {
                    if (a->Types.empty())
                        Destroy_Ident_Data (a->DataPtrs[i], a->Type);
                    else
                        Destroy_Ident_Data (a->DataPtrs[i], a->Types[i]);
                }
            }
            delete a;
            break;
        case DICTIONARY_ID_TOKEN:
            Destroy_Sym_Table (reinterpret_cast<SYM_TABLE *>(Data));
            break;
        case PARAMETER_ID_TOKEN:
            POV_FREE(Data);
            break;
        case FILE_ID_TOKEN:
            delete reinterpret_cast<DATA_FILE *>(Data);
            break;
        case FUNCT_ID_TOKEN:
        case VECTFUNCT_ID_TOKEN:
            fnVMContext->functionvm->DestroyFunction((FUNCTION_PTR)Data);
            break;
        case SPLINE_ID_TOKEN:
            Destroy_Spline(reinterpret_cast<GenericSpline *>(Data));
            break;
        default:
            Error("Do not know how to free memory for identifier type %d", Type);
    }
}





/*****************************************************************************
*
* FUNCTION
*
* INPUT
*
* OUTPUT
*
* RETURNS
*
* AUTHOR
*
* DESCRIPTION
*
* CHANGES
*
******************************************************************************/

void Parser::Link(ObjectPtr New_Object, vector<ObjectPtr>& Object_List_Root)
{
    Object_List_Root.push_back(New_Object);
}



/*****************************************************************************
*
* FUNCTION
*
* INPUT
*
* OUTPUT
*
* RETURNS
*
* AUTHOR
*
* DESCRIPTION
*
* CHANGES
*
******************************************************************************/

void Parser::Link_Textures (TEXTURE **Old_Textures, TEXTURE *New_Textures)
{
    TEXTURE *Layer;

    if (New_Textures == nullptr)
        return;

    if ((*Old_Textures) != nullptr)
    {
        if ((*Old_Textures)->Type != PLAIN_PATTERN)
        {
            Error("Cannot layer over a patterned texture.");
        }
    }
    for (Layer = New_Textures;
         Layer->Next != nullptr;
         Layer = Layer->Next)
    {
        /* NK layers - 1999 June 10 - for backwards compatiblity with layered textures */
        if(sceneData->EffectiveLanguageVersion() <= 310)
            Convert_Filter_To_Transmit(Layer->Pigment);
    }

    /* NK layers - 1999 Nov 16 - for backwards compatiblity with layered textures */
    if ((sceneData->EffectiveLanguageVersion() <= 310) && (*Old_Textures != nullptr))
        Convert_Filter_To_Transmit(Layer->Pigment);

    Layer->Next = *Old_Textures;
    *Old_Textures = New_Textures;

    if ((New_Textures->Type != PLAIN_PATTERN) && (New_Textures->Next != nullptr))
    {
        Error("Cannot layer a patterned texture over another.");
    }
}

/*****************************************************************************
*
* FUNCTION
*
* INPUT
*
* OUTPUT
*
* RETURNS
*
* AUTHOR
*
* DESCRIPTION
*
* CHANGES
*
*    Changed macro ALLOW_REDEFINE to parameter which defaults to true [trf]
*
******************************************************************************/

void Parser::Test_Redefine(TokenId Previous, TokenId *NumberPtr, void *Data, bool allow_redefine)
{
    if ((Previous == IDENTIFIER_TOKEN) || (Previous == EMPTY_ARRAY_TOKEN))
    {
        return;
    }
    /* NK 1998 - allow user to redefine all identifiers! */
    if( allow_redefine)
    {
        Destroy_Ident_Data(Data, Previous);
    }
    else
    {
        if (Previous == *NumberPtr)
        {
            Destroy_Ident_Data(Data,*NumberPtr);
        }
        else
        {
            const char *oldt, *newt;

            oldt = Get_Token_String (Previous);
            newt = Get_Token_String (*NumberPtr);
            *NumberPtr = Previous;

            Error ("Attempted to redefine %s as %s.", oldt, newt);
        }
    }
}



/*****************************************************************************
*
* FUNCTION
*
* INPUT
*
* OUTPUT
*
* RETURNS
*
* AUTHOR
*
* DESCRIPTION
*
* CHANGES
*
******************************************************************************/

void Parser::Parse_Error(TokenId Token_Id)
{
    Expectation_Error(Get_Token_String(Token_Id));
}

/*****************************************************************************
*
* FUNCTION
*
* INPUT
*
* OUTPUT
*
* RETURNS
*
* AUTHOR
*
* DESCRIPTION
*
* CHANGES
*
******************************************************************************/

void Parser::Found_Instead_Error(const char *exstr, const char *extokstr)
{
    const char *found;

    switch(mToken.Token_Id)
    {
        case IDENTIFIER_TOKEN:
            Error("%s '%s', undeclared identifier '%s' found instead", exstr, extokstr, mToken.raw.lexeme.text.c_str());
            break;
        case VECTOR_FUNCT_TOKEN:
            found = Get_Token_String(mToken.Function_Id);
            Error("%s '%s', vector function '%s' found instead", exstr, extokstr, found);
            break;
        case FLOAT_FUNCT_TOKEN:
            found = Get_Token_String(mToken.Function_Id);
            Error("%s '%s', float function '%s' found instead", exstr, extokstr, found);
            break;
        case COLOUR_KEY_TOKEN:
            found = Get_Token_String(mToken.Function_Id);
            Error("%s '%s', color keyword '%s' found instead", exstr, extokstr, found);
            break;
        default:
            found = Get_Token_String(mToken.Token_Id);
            Error("%s '%s', %s found instead", exstr, extokstr, found);
    }
}


/*****************************************************************************
*
* FUNCTION
*
* INPUT
*
* OUTPUT
*
* RETURNS
*
* AUTHOR
*
* DESCRIPTION
*
* CHANGES
*
******************************************************************************/

void Parser::Warn_State(TokenId Token_Id, TokenId Type)
{
    char *str;

    if(sceneData->EffectiveLanguageVersion() >= 150)
        return;

    str = reinterpret_cast<char *>(POV_MALLOC(160, "global setting warning string"));

    strcpy(str, "Found '");
    strcat(str, Get_Token_String (Token_Id));
    strcat(str, "' that should be in '");
    strcat(str, Get_Token_String (Type));
    strcat(str, "' statement.");
    Warning(str);
    POV_FREE(str);
}



/*****************************************************************************
*
* FUNCTION
*
* INPUT
*
* OUTPUT
*
* RETURNS
*
* AUTHOR
*
* DESCRIPTION
*
* CHANGES
*
******************************************************************************/

void Parser::MAError (const char *, long)
{
    throw std::bad_alloc();
}



/*****************************************************************************
*
* FUNCTION
*
* INPUT
*
* OUTPUT
*
* RETURNS
*
* AUTHOR
*
* DESCRIPTION
*
* CHANGES
*
******************************************************************************/

void Parser::Post_Process (ObjectPtr Object, ObjectPtr Parent)
{
    DBL Volume;
    FINISH *Finish;

    if (Object == nullptr)
    {
        return;
    }

    if (Object->Type & LT_SRC_UNION_OBJECT)
    {
        for (vector<ObjectPtr>::iterator Sib = (reinterpret_cast<CSG *>(Object))->children.begin(); Sib != (reinterpret_cast<CSG *>(Object))->children.end(); Sib++)
        {
            Post_Process(*Sib, Object);
        }
        return;
    }

    // Promote texture etc. from parent to children.

    if (Parent != nullptr)
    {
        if (Object->Texture == nullptr)
        {
            Object->Texture = Copy_Texture_Pointer(Parent->Texture);
            // NK 1998 copy uv_mapping flag if and only if we copy the texture
            if (Test_Flag(Parent, UV_FLAG))
                Set_Flag(Object, UV_FLAG);
        }
        if (Object->Interior_Texture == nullptr)
        {
            Object->Interior_Texture = Copy_Texture_Pointer(Parent->Interior_Texture);
            if(Test_Flag(Parent, UV_FLAG))
                Set_Flag(Object, UV_FLAG);
        }
        if (Object->interior == nullptr)
        {
            // TODO - may need to copy the interior, as we may need to modify a few of its fields.
            Object->interior = Parent->interior;
        }

        if (Test_Flag(Parent, NO_REFLECTION_FLAG))
        {
            Set_Flag(Object, NO_REFLECTION_FLAG);
        }
        if (Test_Flag(Parent, NO_RADIOSITY_FLAG))
        {
            Set_Flag(Object, NO_RADIOSITY_FLAG);
        }
        if (Test_Flag(Parent, NO_IMAGE_FLAG))
        {
            Set_Flag(Object, NO_IMAGE_FLAG);
        }
        if (Test_Flag(Parent, NO_SHADOW_FLAG))
        {
            Set_Flag(Object, NO_SHADOW_FLAG);
        }
        if (Test_Flag(Parent, CUTAWAY_TEXTURES_FLAG))
        {
            Set_Flag(Object, CUTAWAY_TEXTURES_FLAG);
        }

        // NK phmap
        // promote photon mapping flags to child
        if (Test_Flag(Parent, PH_TARGET_FLAG))
        {
            Set_Flag(Object, PH_TARGET_FLAG);
            Object->Ph_Density = Parent->Ph_Density;
            CheckPassThru(Object, PH_TARGET_FLAG);
        }

        // promote object-specific radiosity settings to child
        if (!Object->RadiosityImportanceSet)
        {
            if (Parent->RadiosityImportanceSet)
                Object->RadiosityImportance = Parent->RadiosityImportance;
            else
                Object->RadiosityImportance = sceneData->radiositySettings.defaultImportance;
            Object->RadiosityImportanceSet = true;
        }

        if(Test_Flag(Parent, PH_PASSTHRU_FLAG))
        {
            Set_Flag(Object, PH_PASSTHRU_FLAG);
            CheckPassThru(Object, PH_PASSTHRU_FLAG);
        }

        if (Test_Flag(Parent, PH_RFL_ON_FLAG))
        {
            Set_Flag(Object, PH_RFL_ON_FLAG);
            Clear_Flag(Object, PH_RFL_OFF_FLAG);
        }
        else if (Test_Flag(Parent, PH_RFL_OFF_FLAG))
        {
            Set_Flag(Object, PH_RFL_OFF_FLAG);
            Clear_Flag(Object, PH_RFL_ON_FLAG);
        }

        if (Test_Flag(Parent, PH_RFR_ON_FLAG))
        {
            Set_Flag(Object, PH_RFR_ON_FLAG);
            Clear_Flag(Object, PH_RFR_OFF_FLAG);
            CheckPassThru(Object, PH_RFR_ON_FLAG);
        }
        else if (Test_Flag(Parent, PH_RFR_OFF_FLAG))
        {
            Set_Flag(Object, PH_RFR_OFF_FLAG);
            Clear_Flag(Object, PH_RFR_ON_FLAG);
        }

        if(Test_Flag(Parent, PH_IGNORE_PHOTONS_FLAG))
        {
            Set_Flag(Object, PH_IGNORE_PHOTONS_FLAG);
        }
    }

    if(Object->interior != nullptr)
        Object->interior->PostProcess();

    if ((Object->Texture == nullptr) &&
        !(Object->Type & TEXTURED_OBJECT) &&
        !(Object->Type & LIGHT_SOURCE_OBJECT))
    {
        if (Parent)
        {
            if((dynamic_cast<CSGIntersection *>(Parent) == nullptr) ||
               !Test_Flag(Parent, CUTAWAY_TEXTURES_FLAG))
            {
                Object->Texture = Copy_Textures(Default_Texture);
            }
        }
        else
            Object->Texture = Copy_Textures(Default_Texture);
    }

    if(!(Object->Type & LIGHT_GROUP_OBJECT) &&
       !(Object->Type & LIGHT_GROUP_LIGHT_OBJECT))
    {
        Post_Textures(Object->Texture);  //moved cey 6/97

        if (Object->Interior_Texture)
        {
            Post_Textures(Object->Interior_Texture);
        }
    }

    if(Object->Type & LIGHT_SOURCE_OBJECT)
    {
        DBL len1,len2;
        LightSource *Light = reinterpret_cast<LightSource *>(Object);


        // check some properties of the orient light sources
        if (Light->Orient)
        {
            if(!Light->Circular)
            {
                Light->Circular = true;
                Warning("Orient can only be used with circular area lights. This area light is now circular.");
            }

            len1 = Light->Axis1.length();
            len2 = Light->Axis2.length();

            if(fabs(len1-len2)>EPSILON)
            {
                Warning("When using orient, the two axes of the area light must be of equal length.\nOnly the length of the first axis will be used.");

                // the equalization is actually done in the lighting code, since only the length of
                // Axis1 will be used

            }

            if(Light->Area_Size1 != Light->Area_Size2)
            {
                Warning("When using orient, the two sample sizes for the area light should be equal.");
            }
        }

        // Make sure that circular light sources are larger than 1 by x [ENB 9/97]
        if (Light->Circular)
        {
            if ((Light->Area_Size1 <= 1) || (Light->Area_Size2 <= 1))
            {
                Warning("Circular area lights must have more than one sample along each axis.");
                Light->Circular = false;
            }
        }
    }

    if (Object->Type & LIGHT_SOURCE_OBJECT)
    {
        // post-process the light source
        if ((reinterpret_cast<LightSource *>(Object))->Projected_Through_Object != nullptr)
        {
            if ((reinterpret_cast<LightSource *>(Object))->Projected_Through_Object->interior != nullptr)
            {
                (reinterpret_cast<LightSource *>(Object))->Projected_Through_Object->interior.reset();
                Warning("Projected through objects can not have interior, interior removed.");
            }
            if ((reinterpret_cast<LightSource *>(Object))->Projected_Through_Object->Texture != nullptr)
            {
                Destroy_Textures((reinterpret_cast<LightSource *>(Object))->Projected_Through_Object->Texture);
                (reinterpret_cast<LightSource *>(Object))->Projected_Through_Object->Texture = nullptr;
                Warning("Projected through objects can not have texture, texture removed.");
            }
        }

        // only global light sources are in Frame.Light_Sources list [trf]
        if(!(Object->Type & LIGHT_GROUP_LIGHT_OBJECT))
            // add this light to the frame's list of global light sources
            sceneData->lightSources.push_back(reinterpret_cast<LightSource *>(Object));
        else
            // Put it into the frame's list of light-group lights
            sceneData->lightGroupLightSources.push_back(reinterpret_cast<LightSource *>(Object));
    }
    else
    {
        // post-process the object

        // If there is no interior create one.

        if (Object->interior == nullptr)
        {
            Object->interior = InteriorPtr(new Interior());
        }

        // Promote hollow flag to interior.

        Object->interior->hollow = (Test_Flag(Object, HOLLOW_FLAG) != false);

        // Promote finish's IOR to interior IOR.

        if (Object->Texture != nullptr)
        {
            if (Object->Texture->Type == PLAIN_PATTERN)
            {
                if ((Finish = Object->Texture->Finish) != nullptr)
                {
                    if (Finish->Temp_IOR >= 0.0)
                    {
                        Object->interior->IOR = Finish->Temp_IOR;
                        Object->interior->Dispersion = Finish->Temp_Dispersion;
                    }
                    if (Finish->Temp_Caustics >= 0.0)
                    {
                        Object->interior->Caustics = Finish->Temp_Caustics;
                    }

                    Object->interior->Old_Refract = Finish->Temp_Refract;
                }
            }
        }

        // If there is no IOR specified use the atmopshere ior.

        if (Object->interior->IOR == 0.0)
        {
            Object->interior->IOR = sceneData->atmosphereIOR;
            Object->interior->Dispersion = sceneData->atmosphereDispersion;
        }

        // If object has subsurface light transport enabled, precompute some necessary information
        /* if(!Object->Texture->Finish->SubsurfaceTranslucency.IsZero()) */
        if (sceneData->useSubsurface)
        {
            Object->interior->subsurface = shared_ptr<SubsurfaceInterior>(new SubsurfaceInterior(Object->interior->IOR));
        }
    }

    if (Object->Type & IS_COMPOUND_OBJECT)
    {
        for (vector<ObjectPtr>::iterator Sib = (reinterpret_cast<CSG *>(Object))->children.begin(); Sib != (reinterpret_cast<CSG *>(Object))->children.end(); Sib++)
        {
            Post_Process(*Sib, Object);
        }
    }

    // Test wether the object is finite or infinite. [DB 9/94]
    // CJC TODO FIXME: see if this can be improved, and/or if it is appropriate for all bounding systems

    BOUNDS_VOLUME(Volume, Object->BBox);

    if (Volume > INFINITE_VOLUME)
    {
        Set_Flag(Object, INFINITE_FLAG);
    }

    // Test if the object is opaque or not. [DB 8/94]

    if ((dynamic_cast<Blob *>(Object) == nullptr) && // FIXME
        (dynamic_cast<Mesh *>(Object) == nullptr) && // FIXME
        (Test_Opacity(Object->Texture)) &&
        ((Object->Interior_Texture == nullptr) ||
         Test_Opacity(Object->Interior_Texture)))
    {
        Set_Flag(Object, OPAQUE_FLAG);
    }
    else
    {
        // Objects with multiple textures have to be handled separately.

        if(dynamic_cast<Blob *>(Object) != nullptr) // FIXME
            (dynamic_cast<Blob *>(Object))->Test_Blob_Opacity();

        if(dynamic_cast<Mesh *>(Object) != nullptr) // FIXME
            (dynamic_cast<Mesh *>(Object))->Test_Mesh_Opacity();
    }
}

/*****************************************************************************
*
* FUNCTION
*
*   Link_To_Frame
*
* INPUT
*
*   Object - Pointer to object
*
* OUTPUT
*
*   Object
*
* RETURNS
*
* AUTHOR
*
*   POV-Ray Team
*
* DESCRIPTION
*
*   -
*
* CHANGES
*
*   Sep 1994 : Added optional splitting of bounded unions if children are
*              finite. Added removing of unnecessary bounding. [DB]
*
******************************************************************************/

void Parser::Link_To_Frame(ObjectPtr Object)
{
    if(Object == nullptr)
        return;

    /* Remove bounding object if object is cheap to intersect. [DB 8/94]  */

    if ((Object->Bound.empty() == false) && (sceneData->removeBounds == true))
    {
        if ((dynamic_cast<CSGUnion *>(Object) == nullptr)        && // FIXME
            (dynamic_cast<CSGIntersection *>(Object) == nullptr) && // FIXME
            (dynamic_cast<CSGMerge *>(Object) == nullptr)        && // FIXME
            (dynamic_cast<Poly *>(Object) == nullptr)            && // FIXME
            (dynamic_cast<TrueType *>(Object) == nullptr)        && // FIXME
            ((dynamic_cast<Quadric *>(Object) == nullptr) || (dynamic_cast<Quadric *>(Object)->Automatic_Bounds)))
        {
            /* Destroy only, if bounding object is not used as clipping object. */

            if(Object->Bound != Object->Clip)
                Destroy_Object(Object->Bound);
            Object->Bound.clear();
            Warning("Unnecessary bounding object removed.");
        }
    }

    /*
     * [CJC 8/01]
     *
     * if all children of a union have the no_shadow flag, then the union should
     * have it as well.
     */
    if(dynamic_cast<CSGUnion *>(Object) != nullptr && dynamic_cast<CSGMerge *>(Object) == nullptr)
    {
        vector<ObjectPtr>::iterator This_Sib = (dynamic_cast<CSG *>(Object))->children.begin();
        while (This_Sib != (dynamic_cast<CSG *>(Object))->children.end())
        {
            if((dynamic_cast<LightSource *>(*This_Sib) == nullptr) && !Test_Flag ((*This_Sib), NO_SHADOW_FLAG)) // FIXME
                break;
            This_Sib++;
        }
        if(This_Sib == (dynamic_cast<CSG *>(Object))->children.end())
            Set_Flag(Object, NO_SHADOW_FLAG);
    }

    // Link the object to the frame if it's not a CSG union object,
    // if it's clipped or if bounding slabs aren't used.
    // TODO FIXME - check if bound is used
    if((Object->Clip.empty() == false) || (dynamic_cast<CSGUnion *>(Object) == nullptr) || (dynamic_cast<CSGMerge *>(Object) != nullptr))
    {
        Link(Object, sceneData->objects);
        return;
    }

    /*
     * [DB 8/94]
     *
     * The object is a CSG union object. It will be split if all siblings are
     * finite, i.e. the volume of the bounding box doesn't exceed a threshold.
     */

    /* NK phmap - added code so union is not split up if it is
                  flagged for hi-density photon mapping...
              maybe we SHOULD split it anyways... do speed tests later */
    if((reinterpret_cast<CSGUnion *>(Object))->do_split == false)
    {
        Link(Object, sceneData->objects);
        return;
    }

    if(!Object->Bound.empty())
    {
        /* Test if all children are finite. */
        bool finite = true;
        DBL Volume;
        for(vector<ObjectPtr>::iterator This_Sib = (reinterpret_cast<CSG *>(Object))->children.begin(); This_Sib != (reinterpret_cast<CSG *>(Object))->children.end(); This_Sib++)
        {
            BOUNDS_VOLUME(Volume, (*This_Sib)->BBox);
            if (Volume > BOUND_HUGE)
            {
                finite = false;
                break;
            }
        }

        /*
         * If the union has infinite children or splitting is not used and
         * the object is not a light group link the union to the frame.
         */

        if (((finite == false) || (sceneData->splitUnions == false)) && ((Object->Type & LIGHT_GROUP_OBJECT) != LIGHT_GROUP_OBJECT))
        {
            if (finite)
                Warning("CSG union unnecessarily bounded.");
            Link(Object, sceneData->objects);
            return;
        }

        Warning("Bounded CSG union split.");
    }

    // Link all children of a union to the frame.
    for(vector<ObjectPtr>::iterator This_Sib = (reinterpret_cast<CSG *>(Object))->children.begin(); This_Sib != (reinterpret_cast<CSG *>(Object))->children.end(); This_Sib++)
    {
        // Child is no longer inside a CSG object.
        (*This_Sib)->Type &= ~IS_CHILD_OBJECT;
        Link_To_Frame(*This_Sib);
    }

    (reinterpret_cast<CSG *>(Object))->children.clear();
    Destroy_Object(Object);
}



/*****************************************************************************
*
* FUNCTION
*
* INPUT
*
* OUTPUT
*
* RETURNS
*
* AUTHOR
*
* DESCRIPTION
*
* CHANGES
*
******************************************************************************/

void Parser::Only_In(const  char *s1, const char *s2)
{
    Error("Keyword '%s' can only be used in a %s statement.",s1,s2);
}



/*****************************************************************************
*
* FUNCTION
*
* INPUT
*
* OUTPUT
*
* RETURNS
*
* AUTHOR
*
* DESCRIPTION
*
* CHANGES
*
******************************************************************************/

void Parser::Not_With(const char *s1, const char *s2)
{
    Error("Keyword '%s' cannot be used with %s.",s1,s2);
}

void Parser::Warn_Compat(bool definite, const char *syn)
{
    char isNotText[] = "is not";
    char mayNotText[] = "may not be";
    char *text;

    if (definite)
    {
        text = isNotText;
    }
    else
    {
        text = mayNotText;
    }

    Warning("%s\n"
            "  Use of this syntax %s backwards compatible with earlier versions of POV-Ray.\n"
            "  The #version directive or +MV switch will not help.",
            syn, text);
}

/*****************************************************************************
*
* FUNCTION
*
* INPUT
*
* OUTPUT
*
* RETURNS
*
* AUTHOR
*
* DESCRIPTION
*
* CHANGES
*
*   Mar 1996 : Add line number info to warning message  [AED]
*
******************************************************************************/

void Parser::Global_Setting_Warn()
{
    if (sceneData->EffectiveLanguageVersion() >= 300)
        PossibleError("'%s' should be in 'global_settings{...}' statement.", mToken.raw.lexeme.text.c_str());
}

/*****************************************************************************
*
* FUNCTION
*
*  Set_CSG_Children_Hollow
*
* INPUT
*
* OUTPUT
*
* RETURNS
*
* AUTHOR
*
* DESCRIPTION
*
* CHANGES
*
******************************************************************************/

void Parser::Set_CSG_Children_Flag(ObjectPtr Object, unsigned int f, unsigned int  flag, unsigned int  set_flag)
{
    for(vector<ObjectPtr>::iterator Sib = (reinterpret_cast<CSG *>(Object))->children.begin(); Sib != (reinterpret_cast<CSG *>(Object))->children.end(); Sib++)
    {
        ObjectPtr p = *Sib;
        if(!Test_Flag (p, set_flag))
        {
            if((dynamic_cast<CSGUnion *> (p) != nullptr) || // FIXME
               (dynamic_cast<CSGIntersection *> (p) != nullptr) || // FIXME
               (dynamic_cast<CSGMerge *> (p) != nullptr)) // FIXME
            {
                Set_CSG_Children_Flag(p, f, flag, set_flag);
            }
            else
            {
                p->Flags = (p->Flags & (~flag)) | f;
            }
        }
    }
}



/*****************************************************************************
*
* FUNCTION
*
*  Set_CSG_Tree_Flag
*
* INPUT
*
* OUTPUT
*
* RETURNS
*
* AUTHOR
*
* DESCRIPTION
*
* CHANGES
*
******************************************************************************/

void Parser::Set_CSG_Tree_Flag(ObjectPtr Object, unsigned int f, int val)
{
    for(vector<ObjectPtr>::iterator Sib = (reinterpret_cast<CSG *>(Object))->children.begin(); Sib != (reinterpret_cast<CSG *>(Object))->children.end(); Sib++)
    {
        ObjectPtr p = *Sib;
        if((dynamic_cast<CSGUnion *>(p) != nullptr) || // FIXME
           (dynamic_cast<CSGIntersection *>(p) != nullptr) || // FIXME
           (dynamic_cast<CSGMerge *>(p) != nullptr)) // FIXME
        {
            Set_CSG_Tree_Flag(p, f, val);
        }
        Bool_Flag (p, f, val);
    }
}



/*****************************************************************************
*
* FUNCTION
*
* INPUT
*
* OUTPUT
*
* RETURNS
*
* AUTHOR
*
* DESCRIPTION
*
* CHANGES
*
******************************************************************************/

void *Parser::Copy_Identifier (void *Data, int Type)
{
    int i;
    POV_ARRAY *a, *na;
    Vector3d *vp;
    DBL *dp;
    Vector2d *uvp;
    VECTOR_4D *v4p;
    int len;
    void *New=nullptr;

    if (Data == nullptr)
    {
        return(nullptr);
    }

    switch (Type)
    {
        case COLOUR_ID_TOKEN:
            New = reinterpret_cast<void *>(Copy_Colour(reinterpret_cast<RGBFTColour *>(Data)));
            break;
        case VECTOR_ID_TOKEN:
            vp = new Vector3d();
            *vp = *(reinterpret_cast<Vector3d *>(Data));
            New=vp;
            break;
        case UV_ID_TOKEN:
            uvp = new Vector2d();
            *uvp = *(reinterpret_cast<Vector2d *>(Data));
            New=uvp;
            break;
        case VECTOR_4D_ID_TOKEN:
            v4p = Create_Vector_4D();
            Assign_Vector_4D((*v4p),(*(reinterpret_cast<VECTOR_4D *>(Data))));
            New=v4p;
            break;
        case FLOAT_ID_TOKEN:
            dp = Create_Float();
            *dp = *(reinterpret_cast<DBL *>(Data));
            New = dp;
            break;
        case PIGMENT_ID_TOKEN:
        case DENSITY_ID_TOKEN:
            New = reinterpret_cast<void *>(Copy_Pigment(reinterpret_cast<PIGMENT *>(Data)));
            break;
        case NORMAL_ID_TOKEN:
            New = reinterpret_cast<void *>(Copy_Tnormal(reinterpret_cast<TNORMAL *>(Data)));
            break;
        case FINISH_ID_TOKEN:
            New = reinterpret_cast<void *>(Copy_Finish(reinterpret_cast<FINISH *>(Data)));
            break;
        case MEDIA_ID_TOKEN:
            New = reinterpret_cast<void *>(new Media(*(reinterpret_cast<Media *>(Data))));
            break;
        case INTERIOR_ID_TOKEN:
            New = reinterpret_cast<void *>(new Interior(*(reinterpret_cast<Interior *>(Data))));
            break;
        case MATERIAL_ID_TOKEN:
            New = reinterpret_cast<void *>(Copy_Material(reinterpret_cast<MATERIAL *>(Data)));
            break;
        case TEXTURE_ID_TOKEN:
            New = reinterpret_cast<void *>(Copy_Textures(reinterpret_cast<TEXTURE *>(Data)));
            break;
        case OBJECT_ID_TOKEN:
            New = reinterpret_cast<void *>(Copy_Object(reinterpret_cast<ObjectPtr>(Data)));
            break;
        case COLOUR_MAP_ID_TOKEN:
            New = reinterpret_cast<void *>(new ColourBlendMapPtr(Copy_Blend_Map(*(reinterpret_cast<ColourBlendMapPtr *>(Data)))));
            break;
        case PIGMENT_MAP_ID_TOKEN:
        case DENSITY_MAP_ID_TOKEN:
            New = reinterpret_cast<void *>(new PigmentBlendMapPtr(Copy_Blend_Map(*(reinterpret_cast<PigmentBlendMapPtr *>(Data)))));
            break;
        case SLOPE_MAP_ID_TOKEN:
            New = reinterpret_cast<void *>(new SlopeBlendMapPtr(Copy_Blend_Map(*(reinterpret_cast<SlopeBlendMapPtr *>(Data)))));
            break;
        case NORMAL_MAP_ID_TOKEN:
            New = reinterpret_cast<void *>(new NormalBlendMapPtr(Copy_Blend_Map(*(reinterpret_cast<NormalBlendMapPtr *>(Data)))));
            break;
        case TEXTURE_MAP_ID_TOKEN:
            New = reinterpret_cast<void *>(new TextureBlendMapPtr(Copy_Blend_Map(*(reinterpret_cast<TextureBlendMapPtr *>(Data)))));
            break;
        case TRANSFORM_ID_TOKEN:
            New = reinterpret_cast<void *>(Copy_Transform(reinterpret_cast<TRANSFORM *>(Data)));
            break;
        case CAMERA_ID_TOKEN:
            New = reinterpret_cast<void *>(new Camera(*reinterpret_cast<Camera *>(Data)));
            break;
        case RAINBOW_ID_TOKEN:
            New = reinterpret_cast<void *>(Copy_Rainbow(reinterpret_cast<RAINBOW *>(Data)));
            break;
        case FOG_ID_TOKEN:
            New = reinterpret_cast<void *>(Copy_Fog(reinterpret_cast<FOG *>(Data)));
            break;
        case SKYSPHERE_ID_TOKEN:
            New = reinterpret_cast<void *>(Copy_Skysphere(reinterpret_cast<SKYSPHERE *>(Data)));
            break;
        case STRING_ID_TOKEN:
            //New = reinterpret_cast<void *>(POV_STRDUP(reinterpret_cast<char *>(Data)));
            len = UCS2_strlen(reinterpret_cast<UCS2 *>(Data)) + 1;
            New = reinterpret_cast<UCS2 *>(POV_MALLOC(len * sizeof(UCS2), "UCS2 String"));
            POV_MEMCPY(reinterpret_cast<void *>(New), reinterpret_cast<void *>(Data), len * sizeof(UCS2));
            break;
        case ARRAY_ID_TOKEN:
            a = reinterpret_cast<POV_ARRAY *>(Data);
            na = new POV_ARRAY;
            na->Dims = a->Dims;
            na->Type = a->Type;
            na->resizable = a->resizable;
            for (i = 0; i < 5; ++i)
            {
                na->Sizes[i] = a->Sizes[i];
                na->Mags[i] = a->Mags[i];
            }
            na->DataPtrs.resize(a->DataPtrs.size());
            na->Types = a->Types;
            for (i=0; i<a->DataPtrs.size(); i++)
            {
                if (a->Types.empty())
                    na->DataPtrs[i] = reinterpret_cast<void *>(Copy_Identifier (a->DataPtrs[i],a->Type));
                else
                    na->DataPtrs[i] = reinterpret_cast<void *>(Copy_Identifier (a->DataPtrs[i], a->Types[i]));
            }
            New = reinterpret_cast<void *>(na);
            break;
        case DICTIONARY_ID_TOKEN:
            New = reinterpret_cast<void *>(Copy_Sym_Table (reinterpret_cast<SYM_TABLE *>(Data)));
            break;
        case FUNCT_ID_TOKEN:
        case VECTFUNCT_ID_TOKEN:
            New = reinterpret_cast<void *>(fnVMContext->functionvm->CopyFunction((FUNCTION_PTR )Data));
            break;
        case SPLINE_ID_TOKEN:
            New = reinterpret_cast<void *>(Copy_Spline((GenericSpline *)Data));
            break;
        default:
            Error("Cannot copy identifier");
    }
    return(New);
}



/*****************************************************************************
*
* FUNCTION
*
* INPUT
*
* OUTPUT
*
* RETURNS
*
* AUTHOR
*
* DESCRIPTION
*
* CHANGES
*
******************************************************************************/

/* NK layers - 1999 June 10 - for backwards compatibility with layered textures */
void Parser::Convert_Filter_To_Transmit(PIGMENT *Pigment)
{
    if (!Pigment)
        return;

    switch (Pigment->Type)
    {
        case PLAIN_PATTERN:
            Pigment->colour.SetFT(0.0, 1.0 - Pigment->colour.Opacity());
            break;

        default:
            Convert_Filter_To_Transmit(Pigment->Blend_Map.get());
            break;
    }
}

// NK layers - 1999 July 10 - for backwards compatibility with layered textures
void Parser::Convert_Filter_To_Transmit(GenericPigmentBlendMap *pBlendMap)
{
    if (!pBlendMap)
        return;

    if (PigmentBlendMap* pPBlendMap = dynamic_cast<PigmentBlendMap*>(pBlendMap))
    {
        POV_BLEND_MAP_ASSERT((pPBlendMap->Type == kBlendMapType_Pigment) ||
                             (pPBlendMap->Type == kBlendMapType_Density));
        for (PigmentBlendMap::Vector::iterator i = pPBlendMap->Blend_Map_Entries.begin(); i != pPBlendMap->Blend_Map_Entries.end(); i++)
        {
            Convert_Filter_To_Transmit(i->Vals);
        }
    }
    else if (ColourBlendMap* pCBlendMap = dynamic_cast<ColourBlendMap*>(pBlendMap))
    {
        for (ColourBlendMap::Vector::iterator i = pCBlendMap->Blend_Map_Entries.begin(); i != pCBlendMap->Blend_Map_Entries.end(); i++)
        {
            i->Vals.SetFT(0.0, 1.0 - i->Vals.Opacity());
        }
    }
    else
        POV_BLEND_MAP_ASSERT(false);
}


/*****************************************************************************
*
* FUNCTION
*
* INPUT
*
* OUTPUT
*
* RETURNS
*
* AUTHOR
*
* DESCRIPTION
*
* CHANGES
*
******************************************************************************/

void Parser::Expectation_Error(const char *s)
{
    Found_Instead_Error("Expected", s);
}

void Parser::SendFatalError(Exception& e)
{
    // if the front-end has been told about this exception already, we don't tell it again
    if (e.frontendnotified(true))
        return;

    PossibleError("%s", e.what());
}

void Parser::Warning(const char *format,...)
{
    va_list marker;
    char localvsbuffer[1024];

    va_start(marker, format);
    std::vsnprintf(localvsbuffer, sizeof(localvsbuffer), format, marker);
    va_end(marker);

    Warning(kWarningGeneral, localvsbuffer);
}

void Parser::Warning(WarningLevel level, const char *format,...)
{
    POV_PARSER_ASSERT(level >= kWarningGeneral);

    va_list marker;
    char localvsbuffer[1024];

    va_start(marker, format);
    std::vsnprintf(localvsbuffer, sizeof(localvsbuffer), format, marker);
    va_end(marker);

    if(mToken.sourceFile != nullptr)
        messageFactory.WarningAt(level, mToken, "%s", localvsbuffer);
    else
        messageFactory.Warning(level, "%s", localvsbuffer);
}

void Parser::VersionWarning(unsigned int sinceVersion, const char *format,...)
{
    if(sceneData->EffectiveLanguageVersion() >= sinceVersion)
    {
        va_list marker;
        char localvsbuffer[1024];

        va_start(marker, format);
        std::vsnprintf(localvsbuffer, sizeof(localvsbuffer), format, marker);
        va_end(marker);

        Warning(kWarningLanguage, localvsbuffer);
    }
}

void Parser::PossibleError(const char *format,...)
{
    va_list marker;
    char localvsbuffer[1024];

    va_start(marker, format);
    std::vsnprintf(localvsbuffer, sizeof(localvsbuffer), format, marker);
    va_end(marker);

    if(mToken.sourceFile != nullptr)
        messageFactory.PossibleErrorAt(mToken, "%s", localvsbuffer);
    else
        messageFactory.PossibleError("%s", localvsbuffer);
}

void Parser::Error(const char *format,...)
{
#if POV_BOMB_ON_ERROR
    POV_ASSERT_HARD(false);
#endif

    va_list marker;
    char localvsbuffer[1024];

    va_start(marker, format);
    std::vsnprintf(localvsbuffer, sizeof(localvsbuffer), format, marker);
    va_end(marker);

    if(mToken.sourceFile != nullptr)
        messageFactory.ErrorAt(POV_EXCEPTION(kParseErr, localvsbuffer), mToken, "%s", localvsbuffer);
    else
        messageFactory.Error(POV_EXCEPTION(kParseErr, localvsbuffer), "%s", localvsbuffer);
}

void Parser::Error(const MessageContext& loc, const char *format, ...)
{
#if POV_BOMB_ON_ERROR
    POV_ASSERT_HARD(false);
#endif

    va_list marker;
    char localvsbuffer[1024];

    va_start(marker, format);
    std::vsnprintf(localvsbuffer, sizeof(localvsbuffer), format, marker);
    va_end(marker);

    messageFactory.ErrorAt(POV_EXCEPTION(kParseErr, localvsbuffer), loc, "%s", localvsbuffer);
}

void Parser::ErrorInfo(const MessageContext& loc, const char *format,...)
{
    va_list marker;
    char localvsbuffer[1024];

    va_start(marker, format);
    std::vsnprintf(localvsbuffer, sizeof(localvsbuffer), format, marker);
    va_end(marker);

    messageFactory.PossibleErrorAt(loc, "%s", localvsbuffer);
}

int Parser::Debug_Info(const char *format,...)
{
    va_list marker;
    char localvsbuffer[1024];

    va_start(marker, format);
    std::vsnprintf(localvsbuffer, sizeof(localvsbuffer), format, marker);
    va_end(marker);

    Debug_Message_Buffer.printf("%s", localvsbuffer);

    return 0;
}

void Parser::FlushDebugMessageBuffer()
{
    Debug_Message_Buffer.flush();
}

Parser::DebugTextStreamBuffer::DebugTextStreamBuffer(GenericMessenger& m) :
    TextStreamBuffer (1024*8, 160),
    mMessenger(m)
{
    // do nothing
}

Parser::DebugTextStreamBuffer::~DebugTextStreamBuffer()
{
    // do nothing
}

void Parser::DebugTextStreamBuffer::lineoutput(const char *str, unsigned int chars)
{
    char buffer[256];

    buffer[0] = 0;
    strncat(buffer, str, min((unsigned int)255, chars));

    mMessenger.UserDebug(buffer);
}

void Parser::DebugTextStreamBuffer::directoutput(const char *, unsigned int)
{
    // do nothing
}

/*****************************************************************************

 FUNCTION

   CheckPassThru()

   Checks to make sure that pass-through, high-density, and refraction
   are not simultaneously selected.  If all three are turned on, we need
   to choose an appropriate one to turn off.

  Preconditions:
    'o' is an initialized object
    'flag' is PH_PASSTHRU_FLAG, PH_TARGET_FLAG, or PH_RFR_ON_FLAG
         (this is which flag was set most recently)

  Postconditions:
    One of these flags in 'o' is turned off, since they cannot all be turned on.

******************************************************************************/

void Parser::CheckPassThru(ObjectPtr o, int flag)
{
    if( Test_Flag(o, PH_PASSTHRU_FLAG) &&
        Test_Flag(o, PH_TARGET_FLAG) &&
        !Test_Flag(o, PH_RFR_OFF_FLAG) )
    {
        switch (flag)
        {
            case PH_PASSTHRU_FLAG:
                Warning("Cannot use pass_through with refraction & target.\nTurning off refraction.");
                Set_Flag(o, PH_RFR_OFF_FLAG);
                Clear_Flag(o, PH_RFR_ON_FLAG);
                break;

            case PH_TARGET_FLAG:
                if(Test_Flag(o, PH_RFR_ON_FLAG))
                {
                    Warning("Cannot use pass_through with refraction & target.\nTurning off pass_through.");
                    Clear_Flag(o,PH_PASSTHRU_FLAG);
                }
                else
                {
                    Warning("Cannot use pass_through with refraction & target.\nTurning off refraction.");
                    Set_Flag(o, PH_RFR_OFF_FLAG);
                    Clear_Flag(o, PH_RFR_ON_FLAG);
                }
                break;

            case PH_RFR_ON_FLAG:
                Warning("Cannot use pass_through with refraction & target.\nTurning off pass_through.");
                Clear_Flag(o, PH_PASSTHRU_FLAG);
                break;
        }
    }
}

/*****************************************************************************
*
* FUNCTION
*
*   Locate_File
*
* INPUT
*
* OUTPUT
*
* RETURNS
*
* AUTHOR
*
*   POV-Ray Team
*
* DESCRIPTION
*
*   Find a file in the search path.
*
* CHANGES
*
*   Apr 1996: Don't add trailing FILENAME_SEPARATOR if we are immediately
*             following DRIVE_SEPARATOR because of Amiga probs.  [AED]
*
******************************************************************************/

shared_ptr<IStream> Parser::Locate_File(const UCS2String& filename, unsigned int stype, UCS2String& buffer, bool err_flag)
{
    UCS2String fn(filename);
    UCS2String foundfile(backendSceneData->FindFile(GetPOVMSContext(), fn, stype));

    if(foundfile.empty() == true)
    {
        if(err_flag == true)
            PossibleError("Cannot find file '%s', even after trying to append file type extension.", UCS2toASCIIString(fn).c_str());

        return nullptr;
    }

    if(fn.find('.') == UCS2String::npos)
    {
        // the passed-in filename didn't have an extension, but a file has been found,
        // which means one of the appended extensions worked. we need to work out which
        // one and append it to the original filename so we can store it in the cache
        // (since it's that name that the cache search routine looks for).
        UCS2String ext = GetFileExtension(Path(foundfile));
        if (ext.size() != 0)
            fn += ext;
    }

    // ReadFile will store both fn and foundfile in the cache for next time round
    shared_ptr<IStream> result(backendSceneData->ReadFile(GetPOVMSContext(), fn, foundfile.c_str(), stype));

    if((result == nullptr) && (err_flag == true))
        PossibleError("Cannot open file '%s'.", UCS2toASCIIString(foundfile).c_str());

    buffer = foundfile;

    return result;
}
/* TODO FIXME - code above should not be there, this is how it should work but this has bugs [trf]
shared_ptr<IStream> Parser::Locate_File(const UCS2String& filename, unsigned int stype, UCS2String& buffer, bool err_flag)
{
    UCS2String foundfile(backendSceneData->FindFile(GetPOVMSContext(), filename, stype));

    if(foundfile.empty() == true)
    {
        if(err_flag == true)
            PossibleError("Cannot find file '%s', even after trying to append file type extension.", UCS2toASCIIString(filename).c_str());

        return nullptr;
    }

    shared_ptr<IStream> result(backendSceneData->ReadFile(GetPOVMSContext(), foundfile.c_str(), stype));

    if((result == nullptr) && (err_flag == true))
        PossibleError("Cannot open file '%s'.", UCS2toASCIIString(foundfile).c_str());

    buffer = foundfile;

    return result;
}
*/

/*****************************************************************************/

OStream *Parser::CreateFile(const UCS2String& filename, unsigned int stype, bool append)
{
    return backendSceneData->CreateFile(GetPOVMSContext(), filename, stype, append);
}

/*****************************************************************************/

Image *Parser::Read_Image(int filetype, const UCS2 *filename, const Image::ReadOptions& options)
{
    unsigned int stype;
    Image::ImageFileType type;
    UCS2String ign;

    switch(filetype)
    {
        case GIF_FILE:
            stype = POV_File_Image_GIF;
            type = Image::GIF;
            break;
        case POT_FILE:
            stype = POV_File_Image_GIF;
            type = Image::POT;
            break;
        case SYS_FILE:
            stype = POV_File_Image_System;
            type = Image::SYS;
            break;
        case IFF_FILE:
            stype = POV_File_Image_IFF;
            type = Image::IFF;
            break;
        case TGA_FILE:
            stype = POV_File_Image_Targa;
            type = Image::TGA;
            break;
        case PGM_FILE:
            stype = POV_File_Image_PGM;
            type = Image::PGM;
            break;
        case PPM_FILE:
            stype = POV_File_Image_PPM;
            type = Image::PPM;
            break;
        case PNG_FILE:
            stype = POV_File_Image_PNG;
            type = Image::PNG;
            break;
        case JPEG_FILE:
            stype = POV_File_Image_JPEG;
            type = Image::JPEG;
            break;
        case TIFF_FILE:
            stype = POV_File_Image_TIFF;
            type = Image::TIFF;
            break;
        case BMP_FILE:
            stype = POV_File_Image_BMP;
            type = Image::BMP;
            break;
        case EXR_FILE:
            stype = POV_File_Image_EXR;
            type = Image::EXR;
            break;
        case HDR_FILE:
            stype = POV_File_Image_HDR;
            type = Image::HDR;
            break;
        default:
            throw POV_EXCEPTION(kDataTypeErr, "Unknown file type.");
    }

    shared_ptr<IStream> file = Locate_File(filename, stype, ign, true);

    if(file == nullptr)
        throw POV_EXCEPTION(kCannotOpenFileErr, "Cannot find image file.");

    return Image::Read(type, file.get(), options);
}

/*****************************************************************************/

RGBFTColour *Parser::Create_Colour ()
{
    return new RGBFTColour();
}

/*****************************************************************************/

RGBFTColour *Parser::Copy_Colour (const RGBFTColour* Old)
{
    if (Old != nullptr)
        return new RGBFTColour(*Old);
    else
        return nullptr;
}

void Parser::SignalProgress(POV_LONG elapsedTime, POV_LONG tokenCount)
{
    POVMS_Object obj(kPOVObjectClass_ParserProgress);
    obj.SetLong(kPOVAttrib_RealTime, elapsedTime);
    obj.SetLong(kPOVAttrib_CurrentTokenCount, tokenCount);
    RenderBackend::SendSceneOutput(backendSceneData->sceneId, backendSceneData->frontendAddress, kPOVMsgIdent_Progress, obj);
}

}<|MERGE_RESOLUTION|>--- conflicted
+++ resolved
@@ -7030,25 +7030,14 @@
             Parse_Directive (false);
         END_CASE
 
-<<<<<<< HEAD
         CASE (FLOAT_FUNCT_TOKEN)
             switch(mToken.Function_Id)
             {
                 case VERSION_TOKEN:
                     UNGET
+                    VersionWarning(295,"Should have '#' before 'version'.");
                     Parse_Directive (false);
-                    UNGET
                     break;
-=======
-            CASE (FLOAT_FUNCT_TOKEN)
-                switch(Token.Function_Id)
-                {
-                    case VERSION_TOKEN:
-                        UNGET
-                        VersionWarning(295,"Should have '#' before 'version'.");
-                        Parse_Directive (false);
-                        break;
->>>>>>> 72cf1a73
 
                 default:
                     UNGET
