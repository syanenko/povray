//******************************************************************************
///
/// @file parser/parser.cpp
///
/// This module implements a parser for the scene description files.
///
/// @copyright
/// @parblock
///
/// Persistence of Vision Ray Tracer ('POV-Ray') version 3.8.
/// Copyright 1991-2018 Persistence of Vision Raytracer Pty. Ltd.
///
/// POV-Ray is free software: you can redistribute it and/or modify
/// it under the terms of the GNU Affero General Public License as
/// published by the Free Software Foundation, either version 3 of the
/// License, or (at your option) any later version.
///
/// POV-Ray is distributed in the hope that it will be useful,
/// but WITHOUT ANY WARRANTY; without even the implied warranty of
/// MERCHANTABILITY or FITNESS FOR A PARTICULAR PURPOSE.  See the
/// GNU Affero General Public License for more details.
///
/// You should have received a copy of the GNU Affero General Public License
/// along with this program.  If not, see <http://www.gnu.org/licenses/>.
///
/// ----------------------------------------------------------------------------
///
/// POV-Ray is based on the popular DKB raytracer version 2.12.
/// DKBTrace was originally written by David K. Buck.
/// DKBTrace Ver 2.0-2.12 were written by David K. Buck & Aaron A. Collins.
///
/// @endparblock
///
//******************************************************************************

// Unit header file must be the first file included within POV-Ray *.cpp files (pulls in config)
#include "parser/parser.h"

// C++ variants of C standard header files
#include <cctype>
#include <cmath>
#include <cstdarg>
#include <cstdio>
#include <cstdlib>

// C++ standard header files
#include <algorithm>

// Boost header files
#include <boost/bind.hpp>
#include <boost/scoped_ptr.hpp>

// POV-Ray header files (base module)
#include "base/fileutil.h"
#include "base/types.h"

// POV-Ray header files (core module)
#include "core/bounding/boundingcylinder.h"
#include "core/bounding/boundingsphere.h"
#include "core/lighting/lightgroup.h"
#include "core/lighting/lightsource.h"
#include "core/lighting/photons.h"
#include "core/lighting/radiosity.h"
#include "core/lighting/subsurface.h"
#include "core/material/blendmap.h"
#include "core/material/interior.h"
#include "core/material/noise.h"
#include "core/material/normal.h"
#include "core/material/pigment.h"
#include "core/material/texture.h"
#include "core/math/matrix.h"
#include "core/math/polynomialsolver.h"
#include "core/math/spline.h"
#include "core/math/vector.h"
#include "core/scene/atmosphere.h"
#include "core/scene/object.h"
#include "core/scene/tracethreaddata.h"
#include "core/shape/bezier.h"
#include "core/shape/blob.h"
#include "core/shape/box.h"
#include "core/shape/cone.h"
#include "core/shape/csg.h"
#include "core/shape/disc.h"
#include "core/shape/fractal.h"
#include "core/shape/heightfield.h"
#include "core/shape/isosurface.h"
#include "core/shape/lathe.h"
#include "core/shape/lemon.h"
#include "core/shape/mesh.h"
#include "core/shape/ovus.h"
#include "core/shape/parametric.h"
#include "core/shape/plane.h"
#include "core/shape/polynomial.h"
#include "core/shape/polygon.h"
#include "core/shape/prism.h"
#include "core/shape/quadric.h"
#include "core/shape/sor.h"
#include "core/shape/sphere.h"
#include "core/shape/spheresweep.h"
#include "core/shape/superellipsoid.h"
#include "core/shape/torus.h"
#include "core/shape/triangle.h"
#include "core/shape/truetype.h"
#include "core/support/imageutil.h"
#include "core/support/octree.h"

// POV-Ray header files (VM module)
#include "vm/fnpovfpu.h"

// POV-Ray header files (backend module)
#include "backend/scene/backendscenedata.h"

// this must be the last file included
#include "base/povdebug.h"

namespace pov_parser
{

using namespace pov;

/*****************************************************************************
* Local preprocessor defines
******************************************************************************/

/* Volume that is considered to be infinite. [DB 9/94] */

const DBL INFINITE_VOLUME = BOUND_HUGE;


/*****************************************************************************
*
* FUNCTION
*
* INPUT
*
* OUTPUT
*
* RETURNS
*
* AUTHOR
*
* DESCRIPTION
*
* CHANGES
*
******************************************************************************/

Parser::Parser(shared_ptr<BackendSceneData> sd, bool useclk, DBL clk, size_t seed) :
    SceneTask(new TraceThreadData(sd, seed), boost::bind(&Parser::SendFatalError, this, _1), "Parse", sd),
    backendSceneData(sd),
    sceneData(sd),
    clockValue(clk),
    useClock(useclk),
    mpFunctionVM(new FunctionVM),
    fnVMContext(new FPUContext(mpFunctionVM.get(), GetParserDataPtr())),
    Destroying_Frame(false),
    last_progress(0),
    Current_Token_Count(0),
    token_count(0),
    line_count(10),
    next_rand(nullptr),
    Debug_Message_Buffer(messageFactory)
{
    pre_init_tokenizer();
    if (sceneData->realTimeRaytracing)
        mBetaFeatureFlags.realTimeRaytracing = true;

    sceneData->functionContextFactory = mpFunctionVM;
}

Parser::~Parser()
{
    // NB: We need to keep fnVMContext around until all functions have been destroyed.
    delete fnVMContext;
}

/* Parse the file. */
void Parser::Run()
{
    int         error_line = -1;
    int         error_col = -1;
    UCS2String  error_filename(POV_FILENAME_BUFFER_CHARS, 0); // Pre-claim some memory, so we can handle an out-of-memory error.
    POV_OFF_T   error_pos = -1;

    // Outer try/catch block to handle out-of-memory conditions
    // occurring during regular error handling.
    try
    {
        // Main "try/catch" block to handle most error conditions.
        try
        {
            Init_Random_Generators();

            Initialize_Tokenizer();

            Default_Texture = Create_Texture ();
            Default_Texture->Pigment = Create_Pigment();
            Default_Texture->Tnormal = nullptr;
            Default_Texture->Finish  = Create_Finish();

<<<<<<< HEAD
            // Initialize various defaults depending on language version as per command line / INI settings.
            InitDefaults(sceneData->EffectiveLanguageVersion());
=======
        defaultsVersion = DefaultsVersion::kLegacy;
        defaultsModified = false;

        // Initialize various defaults depending on language version as per command line / INI settings.
        InitDefaults(sceneData->EffectiveLanguageVersion());
>>>>>>> 7bcbea72

            Not_In_Default = true;
            Ok_To_Declare = true;
            LValue_Ok = false;
            parsingVersionDirective = false;

            Frame_Init ();

            for(SceneData::DeclaredVariablesMap::const_iterator i(sceneData->declaredVariables.begin()); i != sceneData->declaredVariables.end(); i++)
            {
                if(i->second.length() > 0)
                {
                    SYM_ENTRY *Temp_Entry = nullptr;

                    if(i->second[0] == '\"')
                    {
                        string tmp(i->second, 1, i->second.length() - 2);
                        Temp_Entry = Add_Symbol(SYM_TABLE_GLOBAL, const_cast<char *>(i->first.c_str()), STRING_ID_TOKEN);
                        Temp_Entry->Data = String_Literal_To_UCS2(const_cast<char *>(tmp.c_str()));
                    }
                    else
                    {
                        Temp_Entry = Add_Symbol(SYM_TABLE_GLOBAL, const_cast<char *>(i->first.c_str()), FLOAT_ID_TOKEN);
                        Temp_Entry->Data = Create_Float();
                        *(reinterpret_cast<DBL *>(Temp_Entry->Data)) = std::atof(i->second.c_str());
                    }
                }
            }

            IncludeHeader(sceneData->headerFile);

            Parse_Frame();

            // post process atmospheric media
            for (vector<Media>::iterator i(sceneData->atmosphere.begin()); i != sceneData->atmosphere.end(); i++)
                i->PostProcess();

            // post process global light sources
            for (size_t i = 0; i < sceneData->lightSources.size(); i++)
            {
                sceneData->lightSources[i]->index = i;
                sceneData->lightSources[i]->lightGroupLight = false;
            }

            // post process local light sources
            for (size_t i = 0; i < sceneData->lightGroupLightSources.size(); i++)
            {
                sceneData->lightGroupLightSources[i]->index = i;
                sceneData->lightGroupLightSources[i]->lightGroupLight = true;
            }
        }
        // Make sure any exceptional situations are reported as a parse error (pov_base::Exception)
        // (both to the user interface and "upward" to the calling code)
        catch (const IncompleteCommentException& e)
        {
            Error(e, "Unterminated block comment in input file.");
        }
        catch (const IncompleteStringLiteralException& e)
        {
            Error(e, "Unterminated string literal in input file.");
        }
        catch (const InvalidCharacterException& e)
        {
            if (e.offendingCharacter <= 0x100u)
                Error(e, "Illegal character %02x in input file.", int(e.offendingCharacter));
            else
                Error(e, "Illegal character U+%04x in input file.", int(e.offendingCharacter));
        }
        catch (const InvalidEscapeSequenceException& e)
        {
            Error(e, "Illegal escape sequence '%s' in string literal.", e.offendingText.c_str());
        }
        catch (pov_base::Exception& e)
        {
            // Error was detected by the parser, and already reported when first thrown
            throw(e);
        }
        catch (std::exception& e)
        {
            // Some other exceptional situation occurred in a library or some such and couldn't be handled gracefully;
            // handle it now by failing with a corresponding parse error
            Error(e.what());
        }
    }
    catch(std::bad_alloc&)
    {
        try
        {
            if (mToken.sourceFile != nullptr)
            {
                // take a (local) copy of error location prior to freeing token data
                // NB error_filename has been pre-allocated for strings up to POV_FILENAME_BUFFER_CHARS
                error_filename = mToken.sourceFile->Name();
                error_line = mToken.raw.lexeme.position.line;
                error_col = mToken.raw.lexeme.position.column;
                error_pos = mToken.raw.lexeme.position.offset;
            }

            // free up some memory before proceeding with error notification.
            Terminate_Tokenizer();
            Destroy_Textures(Default_Texture);
            Default_Texture = nullptr;
            Destroy_Random_Generators();

            if (error_line != -1)
                messageFactory.ErrorAt(POV_EXCEPTION_CODE(kOutOfMemoryErr), error_filename.c_str(), error_line, error_col, error_pos, "Out of memory.");
            else
                Error("Out of memory.");
        }
        catch (std::bad_alloc&)
        {
            // ran out of memory during processing of bad_alloc above ...
            // not much we can do except return
            return;
        }
        catch(...)
        {
            // other exceptions are OK to re-throw here (in particular, Error/ErrorAt will throw one)
            throw;
        }
    }

    // validate scene contents
    if(sceneData->objects.empty())
        Warning("No objects in scene.");

    Cleanup();

    // Check for experimental features
    char str[512] = "";

    vector<std::string> featureList;
    std::string featureString;

    if(mExperimentalFlags.backsideIllumination) featureList.push_back("backside illumination");
    if(mExperimentalFlags.functionHf)           featureList.push_back("function '.hf'");
    if(mExperimentalFlags.meshCamera)           featureList.push_back("mesh camera");
    if(mExperimentalFlags.objImport)            featureList.push_back("wavefront obj import");
    if(mExperimentalFlags.slopeAltitude)        featureList.push_back("slope pattern altitude");
    if(mExperimentalFlags.spline)               featureList.push_back("spline");
    if(mExperimentalFlags.subsurface)           featureList.push_back("subsurface light transport");
    if(mExperimentalFlags.tiff)                 featureList.push_back("TIFF image support");
    if(mExperimentalFlags.userDefinedCamera)    featureList.push_back("user-defined camera");

    for (vector<std::string>::iterator i = featureList.begin(); i != featureList.end(); ++i)
    {
        if (!featureString.empty())
            featureString += ", ";
        featureString += *i;
    }

    if (!featureString.empty())
        Warning("This rendering uses the following experimental feature(s): %s.\n"
                "The design and implementation of these features is likely to change in future\n"
                "versions of POV-Ray. Backward compatibility with the current implementation is\n"
                "not guaranteed.",
                featureString.c_str());

    // Check for beta features
    featureList.clear();
    featureString.clear();

    if(mBetaFeatureFlags.videoCapture)          featureList.push_back("video capture");
    if(mBetaFeatureFlags.realTimeRaytracing)    featureList.push_back("real-time raytracing render loop");

    for (vector<std::string>::iterator i = featureList.begin(); i != featureList.end(); ++i)
    {
        if (!featureString.empty())
            featureString += ", ";
        featureString += *i;
    }

    if (!featureString.empty())
        Warning("This rendering uses the following beta-test feature(s): %s.\n"
                "The implementation of these features is likely to change or be completely\n"
                "removed in subsequent beta-test versions of POV-Ray. There is no guarantee\n"
                "that they will be available in the next full release version.\n",
                featureString.c_str());

    if ((sceneData->bspMaxDepth != 0) ||
        (sceneData->bspObjectIsectCost != 0.0f) || (sceneData->bspBaseAccessCost != 0.0f) ||
        (sceneData->bspChildAccessCost != 0.0f) || (sceneData->bspMissChance != 0.0f))
    {
        Warning("You have overridden a default BSP tree cost constant. Note that these "
                "INI settings may be removed or changed without notice in future versions.\n");
    }

    // TODO FIXME - review whole if-statement and line after it below [trf]
    // we set this before resetting languageVersion since there's nothing to
    // be gained from disabling the defaulting of the noise generator to
    // something other than compatibility mode.
    if (sceneData->explicitNoiseGenerator == false)
        sceneData->noiseGenerator = (sceneData->EffectiveLanguageVersion() < 350 ?
                                     kNoiseGen_Original : kNoiseGen_RangeCorrected);

    if((sceneData->gammaMode != kPOVList_GammaMode_AssumedGamma36) && (sceneData->gammaMode != kPOVList_GammaMode_AssumedGamma37))
    {
        if (sceneData->EffectiveLanguageVersion() < 370)
        {
            sceneData->gammaMode = kPOVList_GammaMode_None;
            sceneData->workingGamma.reset();
            sceneData->workingGammaToSRGB.reset();
            Warning("assumed_gamma not specified, so gamma_correction is turned off for compatibility\n"
                    "with this pre POV-Ray v3.7 scene. See the documentation for more details.");
        }
        else
        {
            sceneData->gammaMode = kPOVList_GammaMode_AssumedGamma37Implied;
            sceneData->workingGamma = GetGammaCurve(DEFAULT_WORKING_GAMMA_TYPE, DEFAULT_WORKING_GAMMA);
            sceneData->workingGammaToSRGB = TranscodingGammaCurve::Get(sceneData->workingGamma, SRGBGammaCurve::Get());
            PossibleError("assumed_gamma not specified in this POV-Ray v3.7 or later scene. Future\n"
                          "versions of POV-Ray may consider this a fatal error. To avoid this\n"
                          "warning, explicitly specify 'assumed_gamma " DEFAULT_WORKING_GAMMA_TEXT "' in the global_settings\n"
                          "section. See the documentation for more details.");
        }
    }

    if(sceneData->EffectiveLanguageVersion() < 350)
    {
        Warning("The scene finished parsing with a language version set to v3.1 or earlier. Full\n"
                "backward compatibility with scenes requiring support for bugs in POV-Ray\n"
                "version v3.1 or earlier is not guaranteed. Please use POV-Ray v3.5 or earlier if\n"
                "your scene depends on rendering defects caused by these bugs.");

        sceneData->languageVersion = 350;
    }

    if(sceneData->languageVersionLate)
    {
        Warning("This scene had other declarations preceding the first #version directive.\n"
                "Please be aware that as of POV-Ray v3.7, unless already specified via an INI\n"
                "option, a #version is expected as the first declaration in a scene file. If\n"
                "this is not done, POV-Ray may apply compatibility settings to some features\n"
                "that are intended to make pre-v3.7 scenes render as designed. You are strongly\n"
                "encouraged to add a #version statement to the scene to make your intent clear.\n"
                "Future versions of POV-Ray may make the presence of a #version mandatory.");
    }
    else if(sceneData->languageVersionSet == false)
    {
        Warning("This scene did not contain a #version directive. Please be aware that as of\n"
                "POV-Ray v3.7, unless already specified via an INI option, a #version is\n"
                "expected as the first declaration in a scene file. POV-Ray may apply settings\n"
                "to some features that are intended to maintain compatibility with pre-v3.7\n"
                "scenes. You are strongly encouraged to add a #version statement to the scene\n"
                "to make your intent clear. Future versions of POV-Ray may make the presence of\n"
                "a #version statement mandatory.");
    }

    sceneData->parsedMaxTraceLevel = Max_Trace_Level;

    if (sceneData->clocklessAnimation == true)
    {
        if (sceneData->cameras.size() < 2)
        {
            Warning("Need at least two cameras for a clockless animation loop - treating\nscene as single frame.");
            sceneData->clocklessAnimation = false;
        }
        else
        {
            Warning("Clockless animation: total of %d cameras will be used.", sceneData->cameras.size());
            sceneData->parsedCamera = sceneData->cameras[0];
        }
    }

    if (sceneData->radiositySettings.pretraceEnd > sceneData->radiositySettings.pretraceStart)
        Error("Radiosity pretrace end must be smaller than or equal to pretrace start.");

    if (sceneData->radiositySettings.minimumReuse > sceneData->radiositySettings.maximumReuse * 0.5)
    {
        if (!sceneData->radiositySettings.minimumReuseSet)
        {
            sceneData->radiositySettings.minimumReuse = sceneData->radiositySettings.maximumReuse * 0.5;
            Warning("Radiosity maximum_reuse should be significantly larger than minimum_reuse.\n"
                    "Decreasing minimum_reuse to %lf instead of the default.",
                    sceneData->radiositySettings.minimumReuse);
        }
        else if (!sceneData->radiositySettings.maximumReuseSet)
        {
            sceneData->radiositySettings.maximumReuse = sceneData->radiositySettings.minimumReuse * 2.0;
            Warning("Radiosity maximum_reuse should be significantly larger than minimum_reuse.\n"
                    "Increasing maximum_reuse to %lf instead of the default.",
                    sceneData->radiositySettings.maximumReuse);
        }
        else if (sceneData->radiositySettings.minimumReuse >= sceneData->radiositySettings.maximumReuse)
        {
            Error("Radiosity maximum_reuse must be larger than minimum_reuse.\n");
        }
        else
        {
            Warning("Radiosity maximum_reuse should be significantly larger than minimum_reuse.\n");
        }
    }
}

void Parser::Cleanup()
{
    // TODO FIXME - cleanup [trf]
    Terminate_Tokenizer();

    Destroy_Textures(Default_Texture);
    Default_Texture = nullptr;

    Destroy_Random_Generators();
}

void Parser::Stopped()
{
    RenderBackend::SendSceneFailedResult(backendSceneData->sceneId, kUserAbortErr, backendSceneData->frontendAddress);
}

void Parser::Finish()
{
    Cleanup();

    GetParserDataPtr()->timeType = TraceThreadData::kParseTime;
    GetParserDataPtr()->realTime = ConsumedRealTime();
    GetParserDataPtr()->cpuTime = ConsumedCPUTime();
}


/*****************************************************************************
*
* FUNCTION
*
* INPUT
*
* OUTPUT
*
* RETURNS
*
* AUTHOR
*
* DESCRIPTION
*
* CHANGES
*
******************************************************************************/

/* Set up the fields in the frame to default values. */
void Parser::Frame_Init()
{
    Destroying_Frame = false;
    sceneData->parsedCamera = Default_Camera;
    sceneData->lightSources.clear();
    sceneData->atmosphereIOR = 1.0;
    sceneData->atmosphereDispersion = 1.0;
    // TODO FIXME Frame.Antialias_Threshold = opts.Antialias_Threshold;

    /* Init atmospheric stuff. [DB 12/94] */

    sceneData->fog = nullptr;
    sceneData->rainbow = nullptr;
    sceneData->skysphere = nullptr;
}


/****************************************************************************/

void Parser::InitDefaults(int version)
{
    // Initialize defaults depending on version:
    // As of v3.8...
    //   - pigment defaults to `rgb <1,1,1>`
    //   - `ambient` defaults to 0.0.
    //   - Camera `right` length defaults to output image aspect ratio.
    // Prior to that...
    //   - pigment defaulted to `rgb <0,0,0>`
    //   - `ambient` defaulted to 0.1.
    //   - Camera `right` length defaulted to 1.33.

    unsigned short pigmentType;
    MathColour pigmentColour;
    double ambientLevel;
    double rightLength;
    DefaultsVersion newDefaults;

    if (version >= 380)
        newDefaults = DefaultsVersion::k380;
    else
        newDefaults = DefaultsVersion::kLegacy;

    if (newDefaults == defaultsVersion)
        // nothing to change
        return;

    if (defaultsModified)
    {
        // Don't override defaults if they've already been modified by the user.
        Warning("Scene language version changed after a 'default' statement. "
                "The changes in defaults normally associated with the language "
                "version change are not applied.");
        return;
    }

    switch (newDefaults)
    {
        case DefaultsVersion::k380:
            pigmentType = PLAIN_PATTERN;
            pigmentColour = MathColour(1.0);
            ambientLevel = 0.0;
            rightLength = sceneData->aspectRatio;
            break;

        case DefaultsVersion::kLegacy:
            pigmentType = NO_PATTERN;
            pigmentColour = MathColour(0.0);
            ambientLevel = 0.1;
            rightLength = 1.33;
            break;

        default:
            POV_PARSER_ASSERT(false);
            break;
    }

    Default_Texture->Pigment->Type = pigmentType;
    Default_Texture->Pigment->colour = TransColour(pigmentColour, 0.0, 0.0);
    Default_Texture->Finish->Ambient = MathColour(ambientLevel);
    Default_Camera.Right = Vector3d(rightLength, 0.0, 0.0);

    defaultsVersion = newDefaults;
}


/*****************************************************************************
*
* FUNCTION
*
* INPUT
*
* OUTPUT
*
* RETURNS
*
* AUTHOR
*
* DESCRIPTION
*
* CHANGES
*
******************************************************************************/

void Parser::Destroy_Frame()
{
    FOG *Fog, *Next_Fog;
    RAINBOW *Rainbow, *Next_Rainbow;

    // This is necessary as a user who hits CANCEL during any IO performed
    // by this routine (e.g. Destroy_Object(), which can complain about
    // isosurface max_gradient), will cause this routine to be entered again
    // before the relevent data member has been set to `nullptr` (this is able
    // to happen since cancel will invoke a longjmp on most platforms).
    // This causes the currently-executing segment to be destroyed twice,
    // which is a Bad Thing(tm). [CJC 11/01]
    if (Destroying_Frame)
        return;
    Destroying_Frame = true;

    /* Destroy fogs. [DB 12/94] */

    for (Fog = sceneData->fog; Fog != nullptr;)
    {
        Next_Fog = Fog->Next;

        Destroy_Fog(Fog);

        Fog = Next_Fog;
    }

    sceneData->fog = nullptr;

    /* Destroy rainbows. [DB 12/94] */

    for (Rainbow = sceneData->rainbow; Rainbow != nullptr;)
    {
        Next_Rainbow = Rainbow->Next;

        Destroy_Rainbow(Rainbow);

        Rainbow = Next_Rainbow;
    }

    sceneData->rainbow = nullptr;

    /* Destroy skysphere. [DB 12/94] */
    Destroy_Skysphere(sceneData->skysphere);
    sceneData->skysphere = nullptr;

    if(!sceneData->objects.empty())
    {
        Destroy_Object(sceneData->objects);
        sceneData->objects.clear();
        sceneData->lightSources.clear();
    }

    if(!sceneData->lightGroupLightSources.empty())
    {
        for(vector<LightSource *>::iterator i = sceneData->lightGroupLightSources.begin(); i != sceneData->lightGroupLightSources.end(); i++)
            Destroy_Object(*i);
        sceneData->lightGroupLightSources.clear();
    }
}


/*****************************************************************************
*
* FUNCTION
*
* INPUT
*
* OUTPUT
*
* RETURNS
*
* AUTHOR
*
* DESCRIPTION
*
* CHANGES
*
******************************************************************************/

bool Parser::Parse_Begin (TokenId tokenId, bool mandatory)
{
    Get_Token();

    if(mToken.Token_Id == tokenId)
    {
        maBraceStack.emplace_back(mToken);
        return true;
    }
    else
    {
        if (mandatory)
            Expectation_Error(Get_Token_String(tokenId));
        else
            Unget_Token();

        return false;
    }
}


/*****************************************************************************
*
* FUNCTION
*
* INPUT
*
* OUTPUT
*
* RETURNS
*
* AUTHOR
*
* DESCRIPTION
*
* CHANGES
*
******************************************************************************/

void Parser::Parse_End(TokenId openTokenId, TokenId expectTokenId)
{
    Get_Token();

    if(mToken.Token_Id == expectTokenId)
    {
        POV_PARSER_ASSERT(!maBraceStack.empty());
        POV_PARSER_ASSERT(openTokenId == maBraceStack.back().openToken);
        maBraceStack.pop_back();
        return;
    }

    ErrorInfo(maBraceStack.back(), "Unmatched %s", Get_Token_String(maBraceStack.back().openToken));
    Error("No matching %s, %s found instead", Get_Token_String(expectTokenId), Get_Token_String(mToken.Token_Id));
}

/*****************************************************************************
*
* FUNCTION
*
* INPUT
*
* OUTPUT
*
* RETURNS
*
* AUTHOR
*
* DESCRIPTION
*
* CHANGES
*
******************************************************************************/

ObjectPtr Parser::Parse_Bicubic_Patch ()
{
    BicubicPatch *Object;
    int i, j;

    Parse_Begin ();

    Object = reinterpret_cast<BicubicPatch *>(Parse_Object_Id());
    if (Object != nullptr)
    {
        return (reinterpret_cast<ObjectPtr>(Object));
    }

    Object = new BicubicPatch();

    EXPECT
        CASE_FLOAT
            VersionWarning(150, "Should use keywords for bicubic parameters.");
            Object->Patch_Type = (int)Parse_Float();
            if (Object->Patch_Type == 2 ||
                Object->Patch_Type == 3)
            {
                Object->Flatness_Value = Parse_Float();
            }
            else
            {
                Object->Flatness_Value = 0.1;
            }
            Object->U_Steps = (int)Parse_Float();
            Object->V_Steps = (int)Parse_Float();
            EXIT
        END_CASE

        CASE (TYPE_TOKEN)
            Object->Patch_Type = (int)Parse_Float();
        END_CASE

        CASE (FLATNESS_TOKEN)
            Object->Flatness_Value = Parse_Float();
        END_CASE

        CASE (V_STEPS_TOKEN)
            Object->V_Steps = (int)Parse_Float();
        END_CASE

        CASE (U_STEPS_TOKEN)
            Object->U_Steps = (int)Parse_Float();
        END_CASE

        CASE (ACCURACY_TOKEN)
            Object->accuracy = Parse_Float();
        END_CASE

        CASE(UV_VECTORS_TOKEN)
            /* Store 4 ST coords for quadrilateral  */
            Parse_UV_Vect(Object->ST[0]);  Parse_Comma();
            Parse_UV_Vect(Object->ST[1]);  Parse_Comma();
            Parse_UV_Vect(Object->ST[2]);  Parse_Comma();
            Parse_UV_Vect(Object->ST[3]);

            EXIT
        END_CASE

        OTHERWISE
            UNGET
            EXIT
        END_CASE
    END_EXPECT

    if (Object->Patch_Type > 1)
    {
        Object->Patch_Type = 1;
        Warning("Patch type no longer supported. Using type 1.");
    }

    if (Object->Patch_Type < 0)
    {
        Error("Undefined bicubic patch type.");
    }

    Parse_Comma();

    for (i=0;i<4;i++)
    {
        for (j=0;j<4;j++)
        {
            Parse_Vector(Object->Control_Points[i][j]);
            Parse_Comma();
        }
    }

    Object->Precompute_Patch_Values(); /* interpolated mesh coords */

    Object->Compute_BBox();

    Parse_Object_Mods(reinterpret_cast<ObjectPtr>(Object));

    return (reinterpret_cast<ObjectPtr>(Object));
}


/*****************************************************************************
*
* FUNCTION
*
*   Parse_Blob
*
* INPUT
*
* OUTPUT
*
* RETURNS
*
* AUTHOR
*
*   Dieter Bayer
*
* DESCRIPTION
*
*   -
*
* CHANGES
*
*   Jul 1994 : Creation.
*
******************************************************************************/

ObjectPtr Parser::Parse_Blob()
{
    int npoints;
    DBL threshold;
    Vector3d Axis, Base, Apex;
    Blob *Object;
    Blob_List_Struct *blob_components, *blob_component;

    Parse_Begin();

    Object = reinterpret_cast<Blob *>(Parse_Object_Id());
    if (Object != nullptr)
    {
        return (reinterpret_cast<ObjectPtr>(Object));
    }

    Object = new Blob();

    blob_components = nullptr;

    npoints = 0;

    threshold = 1.0;

    EXPECT
        CASE (THRESHOLD_TOKEN)
            threshold = Parse_Float();
        END_CASE

        /*************************************************************************
         * Read sperical component (old syntax).
         *************************************************************************/

        CASE (COMPONENT_TOKEN)
            blob_component = Object->Create_Blob_List_Element();

            blob_component->elem.Type = BLOB_SPHERE;

            blob_component->elem.c[2] = Parse_Float();

            Parse_Comma();

            blob_component->elem.rad2 = Parse_Float();

            Parse_Comma();

            blob_component->elem.rad2 = Sqr(blob_component->elem.rad2);

            Parse_Vector(blob_component->elem.O);

            /* Next component. */

            blob_component->next = blob_components;

            blob_components = blob_component;

            npoints++;
        END_CASE

        /*************************************************************************
         * Read sperical component (new syntax).
         *************************************************************************/

        CASE (SPHERE_TOKEN)
            blob_component = Object->Create_Blob_List_Element();

            blob_component->elem.Type = BLOB_SPHERE;

            Parse_Begin();

            Parse_Vector(blob_component->elem.O);

            Parse_Comma();

            blob_component->elem.rad2 = Parse_Float();

            blob_component->elem.rad2 = Sqr(blob_component->elem.rad2);

            Parse_Comma();

            ALLOW(STRENGTH_TOKEN)

            blob_component->elem.c[2] = Parse_Float();

            Parse_Blob_Element_Mods(&blob_component->elem);

            /* Next component. */

            blob_component->next = blob_components;

            blob_components = blob_component;

            npoints++;
        END_CASE

        /*************************************************************************
         * Read cylindrical component.
         *************************************************************************/

        CASE (CYLINDER_TOKEN)
            blob_component = Object->Create_Blob_List_Element();

            blob_component->elem.Type = BLOB_CYLINDER;

            blob_component->elem.Trans = Create_Transform();

            Parse_Begin();

            Parse_Vector(Base);

            Parse_Comma();

            Parse_Vector(Apex);

            Parse_Comma();

            blob_component->elem.rad2 = Parse_Float();

            blob_component->elem.rad2 = Sqr(blob_component->elem.rad2);

            Parse_Comma();

            ALLOW(STRENGTH_TOKEN)

            blob_component->elem.c[2] = Parse_Float();

            /* Calculate cylinder's coordinate system. */

            Axis = Apex - Base;

            blob_component->elem.len = Axis.length();

            if (blob_component->elem.len < EPSILON)
            {
                Error("Degenerate cylindrical component in blob.");
            }

            Axis /= blob_component->elem.len;

            Compute_Coordinate_Transform(blob_component->elem.Trans, Base, Axis, 1.0, 1.0);

            Parse_Blob_Element_Mods(&blob_component->elem);

            /* Next component. */

            blob_component->next = blob_components;

            blob_components = blob_component;

            npoints++;
        END_CASE

        OTHERWISE
            UNGET
            EXIT
        END_CASE
    END_EXPECT

    Object->Create_Blob_Element_Texture_List(blob_components, npoints);

    Parse_Object_Mods(reinterpret_cast<ObjectPtr>(Object));

    /* The blob's texture has to be processed before Make_Blob() is called. */

    Post_Textures(Object->Texture);

    /* Finally, process the information */

    int components = Object->Make_Blob(threshold, blob_components, npoints, GetParserDataPtr());
    if (components > sceneData->Max_Blob_Components)
        sceneData->Max_Blob_Components = components;

    return (reinterpret_cast<ObjectPtr>(Object));
}



/*****************************************************************************
*
* FUNCTION
*
*   Parse_Blob_Element_Mods
*
* INPUT
*
* OUTPUT
*
* RETURNS
*
* AUTHOR
*
*   Dieter Bayer
*
* DESCRIPTION
*
*   -
*
* CHANGES
*
*   Sep 1994 : Creation.
*
******************************************************************************/

void Parser::Parse_Blob_Element_Mods(Blob_Element *Element)
{
    Vector3d Local_Vector;
    MATRIX Local_Matrix;
    TRANSFORM Local_Trans;
    TEXTURE *Local_Texture;

    EXPECT
        CASE (TRANSLATE_TOKEN)
            Parse_Vector (Local_Vector);
            Blob::Translate_Blob_Element (Element, Local_Vector);
        END_CASE

        CASE (ROTATE_TOKEN)
            Parse_Vector (Local_Vector);
            Blob::Rotate_Blob_Element (Element, Local_Vector);
        END_CASE

        CASE (SCALE_TOKEN)
            Parse_Scale_Vector (Local_Vector);
            Blob::Scale_Blob_Element (Element, Local_Vector);
        END_CASE

        CASE (TRANSFORM_TOKEN)
            Blob::Transform_Blob_Element (Element, Parse_Transform(&Local_Trans));
        END_CASE

        CASE (MATRIX_TOKEN)
            Parse_Matrix (Local_Matrix);
            Compute_Matrix_Transform(&Local_Trans, Local_Matrix);
            Blob::Transform_Blob_Element (Element, &Local_Trans);
        END_CASE

        CASE (TEXTURE_TOKEN)
            Parse_Begin ();
            Local_Texture = Parse_Texture();
            Parse_End ();
            Link_Textures(&Element->Texture, Local_Texture);
        END_CASE

        CASE3 (PIGMENT_TOKEN, NORMAL_TOKEN, FINISH_TOKEN)
            if (Element->Texture == nullptr)
            {
                Element->Texture = Copy_Textures(Default_Texture);
            }
            else
            {
                if (Element->Texture->Type != PLAIN_PATTERN)
                {
                    Link_Textures(&Element->Texture, Copy_Textures(Default_Texture));
                }
            }
            UNGET
            EXPECT
                CASE (PIGMENT_TOKEN)
                    Parse_Begin ();
                    Parse_Pigment(&Element->Texture->Pigment);
                    Parse_End ();
                END_CASE

                CASE (NORMAL_TOKEN)
                    Parse_Begin ();
                    Parse_Tnormal(&Element->Texture->Tnormal);
                    Parse_End ();
                END_CASE

                CASE (FINISH_TOKEN)
                    Parse_Finish(&Element->Texture->Finish);
                END_CASE

                OTHERWISE
                    UNGET
                    EXIT
                END_CASE
            END_EXPECT
        END_CASE

        OTHERWISE
            UNGET
            EXIT
        END_CASE
    END_EXPECT

    Parse_End();

    /* Postprocess to make sure that HAS_FILTER will be set correctly. */

    Post_Textures(Element->Texture);
}



/*****************************************************************************
*
* FUNCTION
*
* INPUT
*
* OUTPUT
*
* RETURNS
*
* AUTHOR
*
* DESCRIPTION
*
* CHANGES
*
******************************************************************************/

ObjectPtr Parser::Parse_Box ()
{
    Box *Object;
    DBL temp;

    Parse_Begin ();

    Object = reinterpret_cast<Box *>(Parse_Object_Id());
    if (Object != nullptr)
        return (reinterpret_cast<ObjectPtr>(Object));

    Object = new Box();

    Parse_Vector(Object->bounds[0]);     Parse_Comma();
    Parse_Vector(Object->bounds[1]);

    if (Object->bounds[0][X] > Object->bounds[1][X]) {
        temp = Object->bounds[0][X];
        Object->bounds[0][X] = Object->bounds[1][X];
        Object->bounds[1][X] = temp;
    }
    if (Object->bounds[0][Y] > Object->bounds[1][Y]) {
        temp = Object->bounds[0][Y];
        Object->bounds[0][Y] = Object->bounds[1][Y];
        Object->bounds[1][Y] = temp;
    }
    if (Object->bounds[0][Z] > Object->bounds[1][Z]) {
        temp = Object->bounds[0][Z];
        Object->bounds[0][Z] = Object->bounds[1][Z];
        Object->bounds[1][Z] = temp;
    }

    Object->Compute_BBox();

    Parse_Object_Mods (reinterpret_cast<ObjectPtr>(Object));

    return (reinterpret_cast<ObjectPtr>(Object));
}

void Parser::Parse_Mesh_Camera (Camera& Cam)
{
    Cam.Type = MESH_CAMERA;
    Parse_Begin ();

    // Get the rays per pixel
    Cam.Rays_Per_Pixel = (unsigned int) Parse_Float();
    if (Cam.Rays_Per_Pixel == 0)
        Error("Rays per pixel may not be 0");

    // Now get the distribution type.
    Cam.Face_Distribution_Method = (unsigned int) Parse_Float();
    if (Cam.Face_Distribution_Method > 3)
        Error("Unrecognized distribution method");
    if (Cam.Face_Distribution_Method == 2 || Cam.Face_Distribution_Method == 3)
        if (Cam.Rays_Per_Pixel != 1)
            Error("Rays per pixel must be 1 for distribution method #2 or #3");

    // Now the optional maximum ray length
    Cam.Max_Ray_Distance = Allow_Float(0.0);

    EXPECT
        CASE2 (MESH_TOKEN, MESH2_TOKEN)
            Cam.Meshes.push_back(Parse_Mesh());
        END_CASE

        OTHERWISE
            UNGET
            EXIT
        END_CASE
    END_EXPECT

    ALLOW(SMOOTH_TOKEN);
    Cam.Smooth = mToken.Token_Id == SMOOTH_TOKEN;
    if (Cam.Smooth && Cam.Face_Distribution_Method != 3)
        Error("Smooth can only be used with distribution method #3");

    Parse_End ();

    if (Cam.Meshes.size() == 0)
        Expectation_Error("mesh or mesh2");
    if ((Cam.Face_Distribution_Method) == 0)
        if (Cam.Rays_Per_Pixel > Cam.Meshes.size())
            Error("Rays per pixel must be <= number of meshes for distribution method #0");

    unsigned int faces = 0;
    for (std::vector<ObjectPtr>::const_iterator it = Cam.Meshes.begin(); it != Cam.Meshes.end(); it++)
        Cam.Mesh_Index.push_back(faces += static_cast<const Mesh *>(*it)->Data->Number_Of_Triangles);

    if (Cam.Face_Distribution_Method == 3)
    {
        if (Cam.Meshes.size() > 1)
            Warning("Additional meshes after the first are ignored for distribution method #3");

        // build a 10 row and 10 column index relating faces to UV co-ordinates. each face is represented
        // by a single bit at each node of the index. to determine which faces cover a given pair of
        // co-ordinates, we just need to AND the two columns together.
        const Mesh *mesh = static_cast<const Mesh *>(Cam.Meshes[0]);
        unsigned int size = (mesh->Data->Number_Of_Triangles + 31) / 32;
        for (int i = 0; i < 10; i++) {
            Cam.U_Xref[i].resize(size);
            Cam.V_Xref[i].resize(size);
        }

        Mesh_Triangle_Struct *tr(mesh->Data->Triangles);
        for (int i = 0, idx = 0, bit = 1; i < mesh->Data->Number_Of_Triangles; i++, tr++)
        {
            int P1u(mesh->Data->UVCoords[tr->UV1][U] * 10);
            int P2u(mesh->Data->UVCoords[tr->UV2][U] * 10);
            int P3u(mesh->Data->UVCoords[tr->UV3][U] * 10);
            int P1v(mesh->Data->UVCoords[tr->UV1][V] * 10);
            int P2v(mesh->Data->UVCoords[tr->UV2][V] * 10);
            int P3v(mesh->Data->UVCoords[tr->UV3][V] * 10);

            int minU = min(min(P1u, min(P2u, P3u)), 9);
            int minV = min(min(P1v, min(P2v, P3v)), 9);
            int maxU = min(max(P1u, max(P2u, P3u)), 9);
            int maxV = min(max(P1v, max(P2v, P3v)), 9);

            for (int u = minU; u <= maxU; u++)
                Cam.U_Xref[u][idx] |= bit;
            for (int v = minV; v <= maxV; v++)
                Cam.V_Xref[v][idx] |= bit;

            if ((bit <<= 1) == 0)
            {
                idx++;
                bit = 1;
            }
        }
    }
}

void Parser::Parse_User_Defined_Camera (Camera& Cam)
{
    Cam.Type = USER_DEFINED_CAMERA;

    EXPECT
        CASE (LOCATION_TOKEN)
            if (Parse_Begin(false))
            {
                Cam.Location = Vector3d(0.0);
                Parse_FunctionOrContentList(Cam.Location_Fn, 3);
                Parse_End();
            }
            else
            {
                for(unsigned int i = 0; i < 3; ++i)
                {
                    if (Cam.Location_Fn[i] != nullptr)
                    {
                        delete Cam.Location_Fn[i];
                        Cam.Location_Fn[i] = nullptr;
                    }
                }
                Parse_Vector(Cam.Location);
            }
        END_CASE

        CASE (DIRECTION_TOKEN)
            if (Parse_Begin(false))
            {
                Cam.Direction = Vector3d(0.0);
                Parse_FunctionOrContentList(Cam.Direction_Fn, 3);
                Parse_End();
            }
            else
            {
                for(unsigned int i = 0; i < 3; ++i)
                {
                    if (Cam.Direction_Fn[i] != nullptr)
                    {
                        delete Cam.Direction_Fn[i];
                        Cam.Direction_Fn[i] = nullptr;
                    }
                }
                Parse_Vector(Cam.Direction);
            }
        END_CASE

        OTHERWISE
            UNGET
            EXIT
        END_CASE
    END_EXPECT
}

/*****************************************************************************
*
* FUNCTION
*
* INPUT
*
* OUTPUT
*
* RETURNS
*
* AUTHOR
*
* DESCRIPTION
*
* CHANGES
*
******************************************************************************/

void Parser::Parse_Camera (Camera& Cam)
{
    int i;
    DBL Direction_Length = 1.0, Up_Length, Right_Length, Handedness;
    DBL k1, k2, k3;
    Vector3d tempv;
    MATRIX Local_Matrix;
    TRANSFORM Local_Trans;
    bool only_mods = false;

    Parse_Begin ();

    EXPECT_ONE
        CASE (CAMERA_ID_TOKEN)
            Cam = *reinterpret_cast<Camera *>(mToken.Data);
            if (sceneData->EffectiveLanguageVersion() >= 350)
                only_mods = true;
        END_CASE

        OTHERWISE
            UNGET
        END_CASE
    END_EXPECT

    Camera& New = Cam;

    if ((sceneData->EffectiveLanguageVersion() >= 350) && (only_mods == true))
    {
        // keep a copy and clear it because this is a copy of a camera
        // and this will prevent that transforms are applied twice [trf]
        TRANSFORM Backup_Trans = *New.Trans;
        Destroy_Transform(New.Trans);
        New.Trans = Create_Transform();

        EXPECT
            CASE (TRANSLATE_TOKEN)
                Parse_Vector (tempv);
                Compute_Translation_Transform(&Local_Trans, tempv);
                Compose_Transforms(New.Trans, &Local_Trans);
            END_CASE

            CASE (ROTATE_TOKEN)
                Parse_Vector (tempv);
                Compute_Rotation_Transform(&Local_Trans, tempv);
                Compose_Transforms(New.Trans, &Local_Trans);
            END_CASE

            CASE (SCALE_TOKEN)
                Parse_Scale_Vector(tempv);
                Compute_Scaling_Transform(&Local_Trans, tempv);
                Compose_Transforms(New.Trans, &Local_Trans);
            END_CASE

            CASE (TRANSFORM_TOKEN)
                Parse_Transform(&Local_Trans);
                Compose_Transforms(New.Trans, &Local_Trans);
            END_CASE

            CASE (MATRIX_TOKEN)
                Parse_Matrix(Local_Matrix);
                Compute_Matrix_Transform(&Local_Trans, Local_Matrix);
                Compose_Transforms(New.Trans, &Local_Trans);
            END_CASE

            OTHERWISE
                UNGET
                EXIT
            END_CASE
        END_EXPECT

        // apply camera transformations
        New.Transform(New.Trans);
        Compose_Transforms(&Backup_Trans, New.Trans);
    }
    else if (sceneData->EffectiveLanguageVersion() >= 350)
    {

        /*
         * The camera statement in version v3.5 is a tiny bit more restrictive
         * than in previous versions (Note: Backward compatibility is available
         * with the version switch!).  It will always apply camera modifiers in
         * the same order, regardless of the order in which they appeared in the
         * camera statement.  The order is as follows:
         *
         * right
         * direction
         * angle (depends on right, changes direction-length)
         * up
         * sky
         * location
         * look_at (depends on location, right, direction, up, sky, changes right, up, direction)
         * focal_point (depends on location)
         *
         * VERIFY: Is there a need to modify look_at to consider angle, right, up and/or direction??? [trf]
         * VERIFY: Is there a need to modify angle to consider direction??? [trf]
         */

        bool had_angle = false, had_up = false, had_right = false;
        Vector3d old_look_at, old_up, old_right, old_focal_point;
        DBL old_angle;

        old_look_at     = New.Look_At;
        New.Look_At     = Vector3d(HUGE_VAL);
        old_up          = New.Up;
        New.Up          = Vector3d(HUGE_VAL);
        old_right       = New.Right;
        New.Right       = Vector3d(HUGE_VAL);
        old_focal_point = New.Focal_Point;
        New.Focal_Point = Vector3d(HUGE_VAL);
        old_angle       = New.Angle;
        New.Angle       = HUGE_VAL;

        EXPECT
            CASE (PERSPECTIVE_TOKEN)
                New.Type = PERSPECTIVE_CAMERA;
            END_CASE

            CASE (ORTHOGRAPHIC_TOKEN)
                New.Type = ORTHOGRAPHIC_CAMERA;
            END_CASE

            CASE (FISHEYE_TOKEN)
                New.Type = FISHEYE_CAMERA;
            END_CASE

            CASE (ULTRA_WIDE_ANGLE_TOKEN)
                New.Type = ULTRA_WIDE_ANGLE_CAMERA;
            END_CASE

            CASE (OMNIMAX_TOKEN)
                New.Type = OMNIMAX_CAMERA;
            END_CASE

            CASE (PANORAMIC_TOKEN)
                New.Type = PANORAMIC_CAMERA;
            END_CASE

            CASE (SPHERICAL_TOKEN)
                New.Type = SPHERICAL_CAMERA;
            END_CASE

            CASE (CYLINDER_TOKEN)
                i = (int)Parse_Float();
                switch (i)
                {
                    case 1: New.Type = CYL_1_CAMERA; break;
                    case 2: New.Type = CYL_2_CAMERA; break;
                    case 3: New.Type = CYL_3_CAMERA; break;
                    case 4: New.Type = CYL_4_CAMERA; break;
                    default: Error("Invalid cylinder camera type, valid are types 1 to 4."); break;
                }
            END_CASE

            CASE (MESH_CAMERA_TOKEN)
                mExperimentalFlags.meshCamera = true;
                Parse_Mesh_Camera(New);
            END_CASE

            CASE (USER_DEFINED_TOKEN)
                mExperimentalFlags.userDefinedCamera = true;
                Parse_User_Defined_Camera(New);
            END_CASE

            OTHERWISE
                UNGET
                EXIT
            END_CASE
        END_EXPECT

        switch(New.Type)
        {
            case PERSPECTIVE_CAMERA:
                EXPECT
                    CASE (ANGLE_TOKEN)
                        New.Angle = Parse_Float();
                        if (New.Angle < 0.0)
                            Error("Negative viewing angle.");
                    END_CASE

                    CASE5(ORTHOGRAPHIC_TOKEN, FISHEYE_TOKEN, ULTRA_WIDE_ANGLE_TOKEN, OMNIMAX_TOKEN, PANORAMIC_TOKEN)
                    CASE4(SPHERICAL_TOKEN, CYLINDER_TOKEN, MESH_CAMERA_TOKEN, USER_DEFINED_TOKEN)
                        Expectation_Error("perspective camera modifier");
                    END_CASE

                    OTHERWISE
                        UNGET
                        if(Parse_Camera_Mods(New) == false)
                            EXIT
                    END_CASE
                END_EXPECT
                break;
            case ORTHOGRAPHIC_CAMERA:
                EXPECT
                    CASE (ANGLE_TOKEN)
                        New.Angle = Allow_Float(0.0);
                        if (New.Angle < 0.0)
                            Error("Negative viewing angle.");
                    END_CASE

                    CASE5(PERSPECTIVE_TOKEN, FISHEYE_TOKEN, ULTRA_WIDE_ANGLE_TOKEN, OMNIMAX_TOKEN, PANORAMIC_TOKEN)
                    CASE4(SPHERICAL_TOKEN, CYLINDER_TOKEN, MESH_CAMERA_TOKEN, USER_DEFINED_TOKEN)
                        Expectation_Error("orthographic camera modifier");
                    END_CASE

                    OTHERWISE
                        UNGET
                        if(Parse_Camera_Mods(New) == false)
                            EXIT
                    END_CASE
                END_EXPECT
                break;
            case FISHEYE_CAMERA:
                EXPECT
                    CASE (ANGLE_TOKEN)
                        New.Angle = Parse_Float();
                        if (New.Angle < 0.0)
                            Error("Negative viewing angle.");
                    END_CASE

                    CASE5(PERSPECTIVE_TOKEN, ORTHOGRAPHIC_TOKEN, ULTRA_WIDE_ANGLE_TOKEN, OMNIMAX_TOKEN, PANORAMIC_TOKEN)
                    CASE4(SPHERICAL_TOKEN, CYLINDER_TOKEN, MESH_CAMERA_TOKEN, USER_DEFINED_TOKEN)
                        Expectation_Error("fisheye camera modifier");
                    END_CASE

                    OTHERWISE
                        UNGET
                        if(Parse_Camera_Mods(New) == false)
                            EXIT
                    END_CASE
                END_EXPECT
                break;
            case ULTRA_WIDE_ANGLE_CAMERA:
                EXPECT
                    CASE (ANGLE_TOKEN)
                        New.Angle = Parse_Float();
                        if (New.Angle < 0.0)
                            Error("Negative viewing angle.");
                    END_CASE

                    CASE5(PERSPECTIVE_TOKEN, ORTHOGRAPHIC_TOKEN, FISHEYE_TOKEN, OMNIMAX_TOKEN, PANORAMIC_TOKEN)
                    CASE4(SPHERICAL_TOKEN, CYLINDER_TOKEN, MESH_CAMERA_TOKEN, USER_DEFINED_TOKEN)
                        Expectation_Error("ultra_wide_angle camera modifier");
                    END_CASE

                    OTHERWISE
                        UNGET
                        if(Parse_Camera_Mods(New) == false)
                            EXIT
                    END_CASE
                END_EXPECT
                break;
            case OMNIMAX_CAMERA:
                EXPECT
                    CASE (ANGLE_TOKEN)
                        New.Angle = Parse_Float();
                        if (New.Angle < 0.0)
                            Error("Negative viewing angle.");
                    END_CASE

                    CASE5(PERSPECTIVE_TOKEN, ORTHOGRAPHIC_TOKEN, FISHEYE_TOKEN, ULTRA_WIDE_ANGLE_TOKEN, PANORAMIC_TOKEN)
                    CASE4(SPHERICAL_TOKEN, CYLINDER_TOKEN, MESH_CAMERA_TOKEN, USER_DEFINED_TOKEN)
                        Expectation_Error("omnimax camera modifier");
                    END_CASE

                    OTHERWISE
                        UNGET
                        if(Parse_Camera_Mods(New) == false)
                            EXIT
                    END_CASE
                END_EXPECT
                break;
            case PANORAMIC_CAMERA:
                EXPECT
                    CASE (ANGLE_TOKEN)
                        New.Angle = Parse_Float();
                        if (New.Angle < 0.0)
                            Error("Negative viewing angle.");
                    END_CASE

                    CASE5(PERSPECTIVE_TOKEN, ORTHOGRAPHIC_TOKEN, FISHEYE_TOKEN, ULTRA_WIDE_ANGLE_TOKEN, OMNIMAX_TOKEN)
                    CASE4(SPHERICAL_TOKEN, CYLINDER_TOKEN, MESH_CAMERA_TOKEN, USER_DEFINED_TOKEN)
                        Expectation_Error("panoramic camera modifier");
                    END_CASE

                    OTHERWISE
                        UNGET
                        if(Parse_Camera_Mods(New) == false)
                            EXIT
                    END_CASE
                END_EXPECT
                break;
            case CYL_1_CAMERA:
            case CYL_2_CAMERA:
            case CYL_3_CAMERA:
            case CYL_4_CAMERA:
                EXPECT
                    CASE (ANGLE_TOKEN)
                        New.Angle = Parse_Float();
                        if (New.Angle < 0.0)
                            Error("Negative viewing angle.");
                    END_CASE

                    CASE6(PERSPECTIVE_TOKEN, ORTHOGRAPHIC_TOKEN, FISHEYE_TOKEN, ULTRA_WIDE_ANGLE_TOKEN, OMNIMAX_TOKEN, PANORAMIC_TOKEN)
                    CASE3(SPHERICAL_TOKEN, MESH_CAMERA_TOKEN, USER_DEFINED_TOKEN)
                        Expectation_Error("cylinder camera modifier");
                    END_CASE

                    OTHERWISE
                        UNGET
                        if(Parse_Camera_Mods(New) == false)
                            EXIT
                    END_CASE
                END_EXPECT
                break;
            case SPHERICAL_CAMERA:
                EXPECT
                    CASE (ANGLE_TOKEN)
                        New.H_Angle = Parse_Float();
                        if (New.H_Angle < 0.0)
                            Error("Negative horizontal angle not allowed.");
                        Parse_Comma();
                        New.V_Angle = Allow_Float(New.H_Angle * 0.5);
                        if (New.V_Angle < 0.0)
                            Error("Negative vertical angle not allowed.");
                    END_CASE

                    CASE6(PERSPECTIVE_TOKEN, ORTHOGRAPHIC_TOKEN, FISHEYE_TOKEN, ULTRA_WIDE_ANGLE_TOKEN, OMNIMAX_TOKEN, PANORAMIC_TOKEN)
                    CASE3(CYLINDER_TOKEN, MESH_CAMERA_TOKEN, USER_DEFINED_TOKEN)
                        Expectation_Error("spherical camera modifier");
                    END_CASE

                    OTHERWISE
                        UNGET
                        if(Parse_Camera_Mods(New) == false)
                            EXIT
                    END_CASE
                END_EXPECT
                break;
            case MESH_CAMERA:
                EXPECT
                    CASE6(PERSPECTIVE_TOKEN, ORTHOGRAPHIC_TOKEN, FISHEYE_TOKEN, ULTRA_WIDE_ANGLE_TOKEN, OMNIMAX_TOKEN, PANORAMIC_TOKEN)
                    CASE3(SPHERICAL_TOKEN, CYLINDER_TOKEN, USER_DEFINED_TOKEN)
                        Expectation_Error("mesh camera modifier");
                    END_CASE

                    OTHERWISE
                        UNGET
                        if(Parse_Camera_Mods(New) == false)
                            EXIT
                    END_CASE
                END_EXPECT
                break;
            case USER_DEFINED_CAMERA:
                EXPECT
                    CASE (ANGLE_TOKEN)
                    CASE6(PERSPECTIVE_TOKEN, ORTHOGRAPHIC_TOKEN, FISHEYE_TOKEN, ULTRA_WIDE_ANGLE_TOKEN, OMNIMAX_TOKEN, PANORAMIC_TOKEN)
                    CASE3(SPHERICAL_TOKEN, CYLINDER_TOKEN, MESH_CAMERA_TOKEN)
                        Expectation_Error("user-defined camera modifier");
                    END_CASE

                    OTHERWISE
                        UNGET
                        if(Parse_Camera_Mods(New) == false)
                            EXIT
                    END_CASE
                END_EXPECT
                break;
        }

        // handle "up"
        if (New.Up[X] == HUGE_VAL)
        {
            New.Up = old_up; // restore default up
        }
        else
            had_up = true;

        // handle "right"
        if (New.Right[X] == HUGE_VAL)
        {
            New.Right = old_right; // restore default right
        }
        else
            had_right = true;

        // apply "angle"
        if (New.Angle != HUGE_VAL)
        {
            if ((New.Type == PERSPECTIVE_CAMERA) || (New.Type == ORTHOGRAPHIC_CAMERA))
            {
                if (New.Angle >= 180.0)
                    Error("Viewing angle has to be smaller than 180 degrees.");

                if (New.Angle > 0.0)
                {
                    New.Direction.normalize();
                    Right_Length = New.Right.length();
                    Direction_Length = Right_Length / tan(New.Angle * M_PI_360)/2.0;
                    New.Direction *= Direction_Length;
                }
            }

            had_angle = true;
        }
        else
            New.Angle = old_angle; // restore default angle

        // apply "look_at"
        if (New.Look_At[X] != HUGE_VAL)
        {
            Direction_Length = New.Direction.length();
            Up_Length        = New.Up.length();
            Right_Length     = New.Right.length();
            tempv            = cross(New.Up, New.Direction);
            Handedness       = dot(tempv, New.Right);

            New.Direction    = New.Look_At - New.Location;

            // Check for zero length direction vector.
            if (New.Direction.lengthSqr() < EPSILON)
                Error("Camera location and look_at point must be different.");

            New.Direction.normalize();

            // Save Right vector
            tempv = New.Right;

            New.Right = cross(New.Sky, New.Direction);

            // Avoid DOMAIN error (from Terry Kanakis)
            if((fabs(New.Right[X]) < EPSILON) &&
               (fabs(New.Right[Y]) < EPSILON) &&
               (fabs(New.Right[Z]) < EPSILON))
            {
                Warning("Camera location to look_at direction and sky direction should be different.\n"
                        "Using default/supplied right vector instead.");

                // Restore Right vector
                New.Right = tempv;
            }

            New.Right.normalize();
            New.Up = cross(New.Direction, New.Right);
            New.Direction *= Direction_Length;

            if (Handedness > 0.0)
            {
                New.Right *= Right_Length;
            }
            else
            {
                New.Right *= -Right_Length;
            }

            New.Up *= Up_Length;
        }
        else
            New.Look_At = old_look_at; // restore default look_at

        // apply "orthographic"
        if (New.Type == ORTHOGRAPHIC_CAMERA)
        {
            // only if neither up nor right have been specified
            // or if angle has been specified regardless if up or right have been specified
            if (((had_up == false) && (had_right == false)) || (had_angle == true))
            {
                // resize right and up vector to get the same image
                // area as we get with the perspective camera
                tempv = New.Look_At - New.Location;
                k1 = tempv.length();
                k2 = New.Direction.length();
                if ((k1 > EPSILON) && (k2 > EPSILON))
                {
                    New.Right *= (k1 / k2);
                    New.Up    *= (k1 / k2);
                }
            }
        }

        // apply "focal_point"
        if (New.Focal_Point[X] != HUGE_VAL)
        {
            tempv = New.Focal_Point - New.Location;
            New.Focal_Distance = tempv.length();
        }
        else
            New.Focal_Point = old_focal_point; // restore default focal_point

        // apply camera transformations
        New.Transform(New.Trans);
    }
    else // old style syntax [mesh camera and user-defined camera not supported]
    {
        EXPECT
            CASE (PERSPECTIVE_TOKEN)
                New.Type = PERSPECTIVE_CAMERA;
            END_CASE

            CASE (ORTHOGRAPHIC_TOKEN)
                New.Type = ORTHOGRAPHIC_CAMERA;
                // resize right and up vector to get the same image
                // area as we get with the perspective camera
                tempv = New.Look_At - New.Location;
                k1 = tempv.length();
                k2 = New.Direction.length();
                if ((k1 > EPSILON) && (k2 > EPSILON))
                {
                    New.Right *= (k1 / k2);
                    New.Up    *= (k1 / k2);
                }
            END_CASE

            CASE (FISHEYE_TOKEN)
                New.Type = FISHEYE_CAMERA;
            END_CASE

            CASE (ULTRA_WIDE_ANGLE_TOKEN)
                New.Type = ULTRA_WIDE_ANGLE_CAMERA;
            END_CASE

            CASE (OMNIMAX_TOKEN)
                New.Type = OMNIMAX_CAMERA;
            END_CASE

            CASE (PANORAMIC_TOKEN)
                New.Type = PANORAMIC_CAMERA;
            END_CASE

            CASE2 (MESH_CAMERA_TOKEN, USER_DEFINED_TOKEN)
                Error("This camera type not supported for language version < v3.5");
            END_CASE

            CASE (CYLINDER_TOKEN)
                i = (int)Parse_Float();
                switch (i)
                {
                    case 1: New.Type = CYL_1_CAMERA; break;
                    case 2: New.Type = CYL_2_CAMERA; break;
                    case 3: New.Type = CYL_3_CAMERA; break;
                    case 4: New.Type = CYL_4_CAMERA; break;
                }
            END_CASE

            CASE (ANGLE_TOKEN)
                New.Angle = Parse_Float();

                if (New.Angle < 0.0)
                    Error("Negative viewing angle.");

                if (New.Type == PERSPECTIVE_CAMERA)
                {
                    if (New.Angle >= 180.0)
                        Error("Viewing angle has to be smaller than 180 degrees.");

                    New.Direction.normalize();
                    Right_Length = New.Right.length();
                    Direction_Length = Right_Length / tan(New.Angle * M_PI_360)/2.0;
                    New.Direction *= Direction_Length;
                }
            END_CASE

            CASE (NORMAL_TOKEN)
                Parse_Begin ();
                Parse_Tnormal(&(New.Tnormal));
                Parse_End ();
            END_CASE

            CASE (LOCATION_TOKEN)
                Parse_Vector(New.Location);
            END_CASE

            CASE (DIRECTION_TOKEN)
                Parse_Vector(New.Direction);
            END_CASE

            CASE (UP_TOKEN)
                Parse_Vector(New.Up);
            END_CASE

            CASE (RIGHT_TOKEN)
                Parse_Vector(New.Right);
            END_CASE

            CASE (SKY_TOKEN)
                Parse_Vector(New.Sky);
            END_CASE

            CASE (LOOK_AT_TOKEN)
                Direction_Length = New.Direction.length();
                Up_Length        = New.Up.length();
                Right_Length     = New.Right.length();
                tempv            = cross(New.Up, New.Direction);
                Handedness       = dot(tempv, New.Right);

                Parse_Vector (New.Look_At);
                New.Direction = New.Look_At - New.Location;

                // Check for zero length direction vector.
                if (New.Direction.lengthSqr() < EPSILON)
                    Error("Camera location and look_at point must be different.");

                New.Direction.normalize();

                // Save Right vector
                tempv = New.Right;

                New.Right = cross(New.Sky, New.Direction);

                // Avoid DOMAIN error (from Terry Kanakis)
                if((fabs(New.Right[X]) < EPSILON) &&
                   (fabs(New.Right[Y]) < EPSILON) &&
                   (fabs(New.Right[Z]) < EPSILON))
                {
                    // Restore Right vector
                    New.Right = tempv;
                }

                New.Right.normalize();
                New.Up = cross(New.Direction, New.Right);
                New.Direction *= Direction_Length;

                if (Handedness > 0.0)
                {
                    New.Right *= Right_Length;
                }
                else
                {
                    New.Right *= -Right_Length;
                }

                New.Up *= Up_Length;
            END_CASE

            CASE (TRANSLATE_TOKEN)
                Parse_Vector (tempv);
                New.Translate (tempv);
            END_CASE

            CASE (ROTATE_TOKEN)
                Parse_Vector (tempv);
                New.Rotate (tempv);
            END_CASE

            CASE (SCALE_TOKEN)
                Parse_Scale_Vector (tempv);
                New.Scale (tempv);
            END_CASE

            CASE (TRANSFORM_TOKEN)
                New.Transform(Parse_Transform(&Local_Trans));
            END_CASE

            CASE (MATRIX_TOKEN)
                Parse_Matrix (Local_Matrix);
                Compute_Matrix_Transform(&Local_Trans, Local_Matrix);
                New.Transform(&Local_Trans);
            END_CASE

            CASE (BLUR_SAMPLES_TOKEN)
                New.Blur_Samples = Parse_Float();
                if (New.Blur_Samples <= 0)
                    Error("Illegal number of focal blur samples.");
            END_CASE

            CASE (CONFIDENCE_TOKEN)
                k1 = Parse_Float();
                if ((k1 > 0.0) && (k1 < 1.0))
                    New.Confidence = k1;
                else
                    Warning("Illegal confidence value. Default is used.");
            END_CASE

            CASE (VARIANCE_TOKEN)
                k1 = Parse_Float();
                if ((k1 >= 0.0) && (k1 <= 1.0))
                    New.Variance = k1;
                else
                    Warning("Illegal variance value. Default is used.");
            END_CASE

            CASE (APERTURE_TOKEN)
                New.Aperture = Parse_Float();
            END_CASE

            CASE (FOCAL_POINT_TOKEN)
                Parse_Vector(tempv);
                New.Focal_Point = tempv;
                tempv = New.Focal_Point - New.Location;
                New.Focal_Distance = tempv.length();
            END_CASE

            OTHERWISE
                UNGET
                EXIT
            END_CASE
        END_EXPECT
    }

    Parse_End ();

    // Make sure the focal distance hasn't been explicitly given
    if (New.Focal_Distance < 0.0)
        New.Focal_Distance = Direction_Length;
    if (New.Focal_Distance == 0.0)
        New.Focal_Distance = 1.0;

    // Print a warning message if vectors are not perpendicular. [DB 10/94]
    k1 = dot(New.Right, New.Up);
    k2 = dot(New.Right, New.Direction);
    k3 = dot(New.Up, New.Direction);

    if ((fabs(k1) > EPSILON) || (fabs(k2) > EPSILON) || (fabs(k3) > EPSILON))
    {
        Warning("Camera vectors are not perpendicular.\n"
                "Making look_at the last statement may help.");
    }
}

bool Parser::Parse_Camera_Mods(Camera& New)
{
    TRANSFORM Local_Trans;
    PIGMENT *Local_Pigment;
    MATRIX Local_Matrix;
    Vector3d tempv;
    DBL k1;

    EXPECT_ONE
        CASE (TRANSLATE_TOKEN)
            Parse_Vector (tempv);
            Compute_Translation_Transform(&Local_Trans, tempv);
            Compose_Transforms(New.Trans, &Local_Trans);
        END_CASE

        CASE (ROTATE_TOKEN)
            Parse_Vector (tempv);
            Compute_Rotation_Transform(&Local_Trans, tempv);
            Compose_Transforms(New.Trans, &Local_Trans);
        END_CASE

        CASE (SCALE_TOKEN)
            Parse_Scale_Vector(tempv);
            Compute_Scaling_Transform(&Local_Trans, tempv);
            Compose_Transforms(New.Trans, &Local_Trans);
        END_CASE

        CASE (TRANSFORM_TOKEN)
            Parse_Transform(&Local_Trans);
            Compose_Transforms(New.Trans, &Local_Trans);
        END_CASE

        CASE (MATRIX_TOKEN)
            Parse_Matrix(Local_Matrix);
            Compute_Matrix_Transform(&Local_Trans, Local_Matrix);
            Compose_Transforms(New.Trans, &Local_Trans);
        END_CASE

        CASE (NORMAL_TOKEN)
            Parse_Begin();
            Parse_Tnormal(&(New.Tnormal));
            Parse_End();
        END_CASE

        CASE (LOOK_AT_TOKEN)
            Parse_Vector(New.Look_At);
        END_CASE

        CASE (LOCATION_TOKEN)
            Parse_Vector(New.Location);
        END_CASE

        CASE (DIRECTION_TOKEN)
            Parse_Vector(New.Direction);
        END_CASE

        CASE (UP_TOKEN)
            Parse_Vector(New.Up);
        END_CASE

        CASE (RIGHT_TOKEN)
            Parse_Vector(New.Right);
        END_CASE

        CASE (SKY_TOKEN)
            Parse_Vector(New.Sky);
        END_CASE

        CASE (BLUR_SAMPLES_TOKEN)
            New.Blur_Samples_Min = Parse_Float();
            if (New.Blur_Samples_Min <= 0)
                Error("Illegal number of focal blur samples.");
            Parse_Comma();
            New.Blur_Samples = (int)Allow_Float(0.0);
            if (New.Blur_Samples == 0.0)
            {
                // oops, user specified no minimum blur samples
                New.Blur_Samples = New.Blur_Samples_Min;
                New.Blur_Samples_Min = 0;
            }
            else if (New.Blur_Samples_Min > New.Blur_Samples)
                Error("Focal blur samples minimum must not be larger than maximum.");
        END_CASE

        CASE (CONFIDENCE_TOKEN)
            k1 = Parse_Float();
            if ((k1 > 0.0) && (k1 < 1.0))
                New.Confidence = k1;
            else
                Warning("Illegal confidence value. Default is used.");
        END_CASE

        CASE (VARIANCE_TOKEN)
            k1 = Parse_Float();
            if ((k1 >= 0.0) && (k1 <= 1.0))
                New.Variance = k1;
            else
                Warning("Illegal variance value. Default is used.");
        END_CASE

        CASE (APERTURE_TOKEN)
            New.Aperture = Parse_Float();
        END_CASE

        CASE (FOCAL_POINT_TOKEN)
            Parse_Vector(New.Focal_Point);
        END_CASE

        CASE (BOKEH_TOKEN)
            Parse_Begin();

            EXPECT
                CASE (PIGMENT_TOKEN)
                    Local_Pigment = Copy_Pigment(Default_Texture->Pigment);
                    Parse_Begin();
                    Parse_Pigment(&Local_Pigment);
                    Parse_End();
                    Destroy_Pigment(New.Bokeh);
                    New.Bokeh = Local_Pigment;
                END_CASE
                OTHERWISE
                    UNGET
                    EXIT
                END_CASE
            END_EXPECT

            Parse_End();
        END_CASE

        OTHERWISE
            UNGET
            return false;
        END_CASE
    END_EXPECT

    return true;
}


/*****************************************************************************
*
* FUNCTION
*
* INPUT
*
* OUTPUT
*
* RETURNS
*
* AUTHOR
*
* DESCRIPTION
*
* CHANGES
*
******************************************************************************/

ObjectPtr Parser::Parse_CSG(int CSG_Type)
{
    CSG *Object;
    ObjectPtr Local;
    int Object_Count = 0;
    int Light_Source_Union = true;

    Parse_Begin();

    Object = reinterpret_cast<CSG *>(Parse_Object_Id());
    if(Object != nullptr)
        return (reinterpret_cast<ObjectPtr>(Object));

    if(CSG_Type & CSG_UNION_TYPE)
        Object = new CSGUnion();
    else if(CSG_Type & CSG_MERGE_TYPE)
        Object = new CSGMerge();
    else
        Object = new CSGIntersection((CSG_Type & CSG_DIFFERENCE_TYPE) != 0);

    while ((Local = Parse_Object()) != nullptr)
    {
        if((CSG_Type & CSG_INTERSECTION_TYPE) && (Local->Type & PATCH_OBJECT))
            Warning("Patch objects not allowed in intersection.");
        Object_Count++;

        if((CSG_Type & CSG_DIFFERENCE_TYPE) && (Object_Count > 1))
            // warning: Local->Invert will change the pointer if Object is CSG
            Local = Local->Invert();
        Object->Type |= (Local->Type & CHILDREN_FLAGS);
        if(!(Local->Type & LIGHT_SOURCE_OBJECT))
            Light_Source_Union = false;
        Local->Type |= IS_CHILD_OBJECT;
        Link(Local, Object->children);
    }

    if(Light_Source_Union)
        Object->Type |= LT_SRC_UNION_OBJECT;

    if(Object_Count < 2)
        VersionWarning(150, "Should have at least 2 objects in csg.");

    Object->Compute_BBox();

    // if the invert flag is in the object mods, the returned pointer will be
    // different than the passed one, though the object will still be an instance
    // of a CSG. we use dynamic_cast here to aid debugging since the overhead is small.
    Object = dynamic_cast<CSG *>(Parse_Object_Mods(reinterpret_cast<ObjectPtr>(Object)));
    POV_PARSER_ASSERT(Object != nullptr);

    if(CSG_Type & CSG_DIFFERENCE_TYPE)
        Object->Type |= CSG_DIFFERENCE_OBJECT;

    return (reinterpret_cast<ObjectPtr>(Object));
}

/*****************************************************************************
*
* FUNCTION
*
* INPUT
*
* OUTPUT
*
* RETURNS
*
* AUTHOR
*
* DESCRIPTION
*
* CHANGES
*
******************************************************************************/

ObjectPtr Parser::Parse_Cone ()
{
    Cone *Object;

    Parse_Begin ();

    Object = reinterpret_cast<Cone *>(Parse_Object_Id());
    if (Object != nullptr)
        return (reinterpret_cast<ObjectPtr>(Object));

    Object = new Cone();

    Parse_Vector(Object->apex);  Parse_Comma ();
    Object->apex_radius = Parse_Float();  Parse_Comma ();

    Parse_Vector(Object->base);  Parse_Comma ();
    Object->base_radius = Parse_Float();

    EXPECT_ONE
        CASE(OPEN_TOKEN)
            Clear_Flag(Object, CLOSED_FLAG);
        END_CASE

        OTHERWISE
            UNGET
        END_CASE
    END_EXPECT

    /* Compute run-time values for the cone */
    Object->Compute_Cone_Data();

    Object->Compute_BBox();

    Parse_Object_Mods(reinterpret_cast<ObjectPtr>(Object));

    return (reinterpret_cast<ObjectPtr>(Object));
}


/*****************************************************************************
*
* FUNCTION
*
* INPUT
*
* OUTPUT
*
* RETURNS
*
* AUTHOR
*
* DESCRIPTION
*
* CHANGES
*
******************************************************************************/

ObjectPtr Parser::Parse_Cylinder ()
{
    Cone *Object;

    Parse_Begin ();

    Object = reinterpret_cast<Cone *>(Parse_Object_Id());
    if (Object != nullptr)
        return (reinterpret_cast<ObjectPtr>(Object));

    Object = new Cone();
    Object->Cylinder();

    Parse_Vector(Object->apex);  Parse_Comma();
    Parse_Vector(Object->base);  Parse_Comma();
    Object->apex_radius = Parse_Float();
    Object->base_radius = Object->apex_radius;

    EXPECT_ONE
        CASE(OPEN_TOKEN)
            Clear_Flag(Object, CLOSED_FLAG);
        END_CASE

        OTHERWISE
            UNGET
        END_CASE
    END_EXPECT

    Object->Compute_Cylinder_Data();

    Object->Compute_BBox();

    Parse_Object_Mods(reinterpret_cast<ObjectPtr>(Object));

    return (reinterpret_cast<ObjectPtr>(Object));
}


/*****************************************************************************
*
* FUNCTION
*
* INPUT
*
* OUTPUT
*
* RETURNS
*
* AUTHOR
*
* DESCRIPTION
*
* CHANGES
*
******************************************************************************/

ObjectPtr Parser::Parse_Disc ()
{
    Disc *Object;
    DBL tmpf;

    Parse_Begin();

    Object = reinterpret_cast<Disc *>(Parse_Object_Id());
    if(Object != nullptr)
        return (reinterpret_cast<ObjectPtr>(Object));

    Object = new Disc();

    Parse_Vector(Object->center); Parse_Comma ();
    Parse_Vector(Object->normal); Parse_Comma ();
    Object->normal.normalize();

    tmpf = Parse_Float(); Parse_Comma ();
    Object->oradius2 = tmpf * tmpf;

    EXPECT_ONE
        CASE_FLOAT
            tmpf = Parse_Float();
            Object->iradius2 = tmpf * tmpf;
        END_CASE

        OTHERWISE
            UNGET
        END_CASE
    END_EXPECT

    /* Calculate info needed for ray-disc intersections */
    tmpf = dot(Object->center, Object->normal);
    Object->d = -tmpf;

    Object->Compute_Disc();

    Parse_Object_Mods (reinterpret_cast<ObjectPtr>(Object));

    return (reinterpret_cast<ObjectPtr>(Object));
}



/*****************************************************************************
*
* FUNCTION
*
* INPUT
*
* OUTPUT
*
* RETURNS
*
* AUTHOR
*
* DESCRIPTION
*
* CHANGES
*
******************************************************************************/

ObjectPtr Parser::Parse_HField ()
{
    Vector3d Local_Vector;
    DBL Temp_Water_Level;
    HField *Object;
    ImageData *image;

    Parse_Begin ();

    Object = reinterpret_cast<HField *>(Parse_Object_Id());
    if (Object != nullptr)
        return (reinterpret_cast<ObjectPtr>(Object));

    Object = new HField();

    image = Parse_Image (HF_FILE);
    image->Use = USE_NONE;

    Object->bounding_corner1 = Vector3d(0.0, 0.0, 0.0);
    Object->bounding_corner2 = Vector3d(image->width - 1.0, 65536.0, image->height - 1.0);

    Local_Vector = Vector3d(1.0) / Object->bounding_corner2;

    Compute_Scaling_Transform(Object->Trans, Local_Vector);

    EXPECT
        CASE (WATER_LEVEL_TOKEN)
            Temp_Water_Level = Parse_Float();
            if (sceneData->EffectiveLanguageVersion() < 200)
                Temp_Water_Level /=256.0;
            (reinterpret_cast<HField *>(Object))->bounding_corner1[Y] = 65536.0 * Temp_Water_Level;
        END_CASE

        CASE (SMOOTH_TOKEN)
            Set_Flag(Object, SMOOTHED_FLAG);
        END_CASE

        OTHERWISE
            UNGET
            EXIT
        END_CASE
    END_EXPECT

    Parse_Object_Mods(reinterpret_cast<ObjectPtr>(Object));

    Object->Compute_HField(image);

    Object->Compute_BBox();

    Destroy_Image(image);

    return (reinterpret_cast<ObjectPtr>(Object));
}



/*****************************************************************************
*
* FUNCTION    Parse_Isosurface
*
* INPUT
*
* OUTPUT
*
* RETURNS
*
* AUTHOR        R. Suzuki
*
* DESCRIPTION
*
* CHANGES
*
******************************************************************************/

ObjectPtr Parser::Parse_Isosurface()
{
    IsoSurface *Object;

    Parse_Begin();

    Object = reinterpret_cast<IsoSurface *>(Parse_Object_Id());
    if (Object != nullptr)
        return (reinterpret_cast<ObjectPtr>(Object));

    Object = new IsoSurface();

    Get_Token();
    if(mToken.Token_Id != FUNCTION_TOKEN)
        Parse_Error(FUNCTION_TOKEN);

    Object->Function = new FunctionVM::CustomFunction(fnVMContext->functionvm.get(), Parse_Function());

    EXPECT
        CASE(CONTAINED_BY_TOKEN)
            ParseContainedBy(Object->container, Object);
        END_CASE

        CASE(THRESHOLD_TOKEN)
            Object->threshold = Parse_Float();
        END_CASE

        CASE(ACCURACY_TOKEN)
            Object->accuracy = Parse_Float();
        END_CASE

        CASE(MAX_GRADIENT_TOKEN)
            Object->max_gradient = Parse_Float();
        END_CASE

        CASE(MAX_TRACE_TOKEN)
            Object->max_trace = Parse_Int_With_Range (1, ISOSURFACE_MAXTRACE, "isosurface max_trace");
        END_CASE

        CASE(EVALUATE_TOKEN)
            Object->eval = true;
            Object->eval_param[0] = Parse_Float();
            Parse_Comma();
            Object->eval_param[1] = Parse_Float();
            Parse_Comma();
            Object->eval_param[2] = Parse_Float();
        END_CASE

        CASE(OPEN_TOKEN)
            Object->closed = false;
        END_CASE

        CASE(ALL_INTERSECTIONS_TOKEN)
            Object->max_trace = ISOSURFACE_MAXTRACE;
        END_CASE

        CASE (POLARITY_TOKEN)
            Object->positivePolarity = (Parse_Float() > 0);
        END_CASE

        OTHERWISE
            UNGET
            EXIT
        END_CASE
    END_EXPECT

    if (Object->accuracy <= 0.0)
    {
        Warning("Isosurface 'accuracy' is not positive. Using 0.001 (default).");
        Object->accuracy = 0.001;
    }
    if (Object->max_gradient <= 0.0)
    {
        Warning("Isosurface 'max_gradient' is not positive. Using 1.1 (default).");
        Object->max_gradient = 1.1;
    }

    Parse_Object_Mods (reinterpret_cast<ObjectPtr>(Object));

    return (reinterpret_cast<ObjectPtr>(Object));
}

//******************************************************************************

void Parser::ParseContainedBy(shared_ptr<pov::ContainedByShape>& container, ObjectPtr obj)
{
    DBL temp;

    Parse_Begin();

    EXPECT_ONE
        CASE(BOX_TOKEN)
            {
                shared_ptr<ContainedByBox> box(new ContainedByBox());

                Parse_Begin();

                Parse_Vector(box->corner1);
                Parse_Comma();
                Parse_Vector(box->corner2);

                Parse_End();

                if (box->corner1.x() > box->corner2.x())
                {
                    temp = box->corner1.x();
                    box->corner1.x() = box->corner2.x();
                    box->corner2.x() = temp;
                }
                if (box->corner1.y() > box->corner2.y())
                {
                    temp = box->corner1.y();
                    box->corner1.y() = box->corner2.y();
                    box->corner2.y() = temp;
                }
                if (box->corner1.z() > box->corner2.z())
                {
                    temp = box->corner1.z();
                    box->corner1.z() = box->corner2.z();
                    box->corner2.z() = temp;
                }

                container = box;

                // TODO REVIEW - where is the bounding box computed when obj->Trans is `nullptr`?
                if (obj->Trans != nullptr)
                    obj->Compute_BBox();
            }
        END_CASE

        CASE(SPHERE_TOKEN)
            {
                shared_ptr<ContainedBySphere> sphere(new ContainedBySphere());

                Parse_Begin();

                Parse_Vector(sphere->center);
                Parse_Comma();
                sphere->radius = Parse_Float();

                Parse_End();

                Make_BBox(obj->BBox,
                          sphere->center.x() - sphere->radius,
                          sphere->center.y() - sphere->radius,
                          sphere->center.z() - sphere->radius,
                          2.0 * sphere->radius,
                          2.0 * sphere->radius,
                          2.0 * sphere->radius);

                container = sphere;

                if (obj->Trans != nullptr)
                    obj->Compute_BBox();
            }
        END_CASE

        OTHERWISE
            UNGET
        END_CASE
    END_EXPECT
    Parse_End();
}

/*****************************************************************************
*
* FUNCTION
*
*   Parse_Julia_Fractal
*
* INPUT None
*
* OUTPUT Fractal Object structure filled
*
* RETURNS
*
*   ObjectPtr  -
*
* AUTHOR
*
*   Pascal Massimino
*
* DESCRIPTION
*
*   -
*
* CHANGES
*
*   Dec 1994 : Adopted to version v3.0. [DB]
*   Sept 1995 : Total rewrite for new syntax [TW]
*
******************************************************************************/

ObjectPtr Parser::Parse_Julia_Fractal ()
{
    Fractal *Object;
    DBL P;

    Parse_Begin();

    Object = reinterpret_cast<Fractal *>(Parse_Object_Id());
    if (Object != nullptr)
        return(reinterpret_cast<ObjectPtr>(Object));

    Object = new Fractal();

    Parse_Vector4D(Object->Julia_Parm);

    EXPECT

        CASE(MAX_ITERATION_TOKEN)
            Object->Num_Iterations = (int)floor(Parse_Float());

            if (Object->Num_Iterations <= 0)
            {
                Object->Num_Iterations = 1;
            }
        END_CASE

        CASE(SLICE_TOKEN)
            Parse_Vector4D(Object->Slice);
            Parse_Comma();
            Object->SliceDist = Parse_Float();

            /* normalize slice vector */
            V4D_Dot(P,Object->Slice, Object->Slice);
            if (fabs(P) < EPSILON)
            {
                Error("Slice vector is zero.");
            }
            if (fabs(Object->Slice[T]) < EPSILON)
            {
                Error("Slice t component is zero.");
            }
            P = sqrt(P);
            V4D_InverseScaleEq(Object->Slice, P);

        END_CASE

        CASE(PRECISION_TOKEN)
            P = Parse_Float();
            if ( P < 1.0 )
            {
                P = 1.0;
            }
            Object->Precision = 1.0 / P;
        END_CASE

        CASE(FLOAT_FUNCT_TOKEN)
            switch(mToken.Function_Id)
            {
                case EXP_TOKEN:
                    Object->Sub_Type = EXP_STYPE;
                    break;
                case LN_TOKEN:
                    Object->Sub_Type = LN_STYPE;
                    break;
                case SIN_TOKEN:
                    Object->Sub_Type = SIN_STYPE;
                    break;
                case ASIN_TOKEN:
                    Object->Sub_Type = ASIN_STYPE;
                    break;
                case COS_TOKEN:
                    Object->Sub_Type = COS_STYPE;
                    break;
                case ACOS_TOKEN:
                    Object->Sub_Type = ACOS_STYPE;
                    break;
                case TAN_TOKEN:
                    Object->Sub_Type = TAN_STYPE;
                    break;
                case ATAN_TOKEN:
                    Object->Sub_Type = ATAN_STYPE;
                    break;
                case COSH_TOKEN:
                    Object->Sub_Type = COSH_STYPE;
                    break;
                case SINH_TOKEN:
                    Object->Sub_Type = SINH_STYPE;
                    break;
                case TANH_TOKEN:
                    Object->Sub_Type = TANH_STYPE;
                    break;
                case ATANH_TOKEN:
                    Object->Sub_Type = ATANH_STYPE;
                    break;
                case ACOSH_TOKEN:
                    Object->Sub_Type = ACOSH_STYPE;
                    break;
                case ASINH_TOKEN:
                    Object->Sub_Type = ASINH_STYPE;
                    break;
                default: Expectation_Error ("fractal keyword");
            }
        END_CASE

        /* if any of the next become supported by the expression parser,
         * then their handling would need to move above to the FLOAT_FUNCT_TOKEN
         * case above.
         */

        CASE(SQR_TOKEN)
            Object->Sub_Type = SQR_STYPE;
        END_CASE

        CASE(PWR_TOKEN)
            Object->Sub_Type = PWR_STYPE;
            Parse_Float_Param2(&Object->exponent.x,&Object->exponent.y);
        END_CASE

        CASE(CUBE_TOKEN)
            Object->Sub_Type = CUBE_STYPE;
        END_CASE

        CASE(RECIPROCAL_TOKEN)
            Object->Sub_Type = RECIPROCAL_STYPE;
        END_CASE

        CASE(HYPERCOMPLEX_TOKEN)
            Object->Algebra = HYPERCOMPLEX_TYPE;
        END_CASE

        CASE(QUATERNION_TOKEN)
            Object->Algebra = QUATERNION_TYPE;
        END_CASE

        OTHERWISE
            UNGET
            EXIT
        END_CASE

    END_EXPECT

    Parse_Object_Mods(reinterpret_cast<ObjectPtr>(Object));

    int num_iterations = Object->SetUp_Fractal();
    if (num_iterations > sceneData->Fractal_Iteration_Stack_Length)
    {
        sceneData->Fractal_Iteration_Stack_Length = num_iterations;
        TraceThreadData *td = GetParserDataPtr();
        Fractal::Allocate_Iteration_Stack(td->Fractal_IStack, sceneData->Fractal_Iteration_Stack_Length);
    }

    return(reinterpret_cast<ObjectPtr>(Object));
}
/*****************************************************************************
*
* FUNCTION
*
*   Parse_Lathe
*
* INPUT
*
* OUTPUT
*
* RETURNS
*
*   ObjectPtr  -
*
* AUTHOR
*
*   Dieter Bayer
*
* DESCRIPTION
*
*   Read a lathe primitive.
*
* CHANGES
*
*   Jun 1994 : Creation.
*
******************************************************************************/

ObjectPtr Parser::Parse_Lathe()
{
    bool AlreadyWarned;
    int i;
    Lathe *Object;
    Vector2d *Points;

    Parse_Begin();

    Object = reinterpret_cast<Lathe *>(Parse_Object_Id());
    if(Object != nullptr)
        return(reinterpret_cast<ObjectPtr>(Object));

    Object = new Lathe();

    /* Determine kind of spline used and aspect ratio. */

    EXPECT
        CASE(LINEAR_SPLINE_TOKEN)
            Object->Spline_Type = LINEAR_SPLINE;
        END_CASE

        CASE(QUADRATIC_SPLINE_TOKEN)
            Object->Spline_Type = QUADRATIC_SPLINE;
        END_CASE

        CASE(CUBIC_SPLINE_TOKEN)
            Object->Spline_Type = CUBIC_SPLINE;
        END_CASE

        CASE(BEZIER_SPLINE_TOKEN)
            Object->Spline_Type = BEZIER_SPLINE;
        END_CASE

        OTHERWISE
            UNGET
            EXIT
        END_CASE
    END_EXPECT

    /* Get number of points. */

    Object->Number = (int)Parse_Float();

    switch (Object->Spline_Type)
    {
        case LINEAR_SPLINE :

            if (Object->Number < 2)
            {
                Error("Lathe with linear splines must have at least two points.");
            }

            break;

        case QUADRATIC_SPLINE :

            if (Object->Number < 3)
            {
                Error("Lathe with quadratic splines must have at least three points.");
            }

            break;

        case CUBIC_SPLINE :

            if (Object->Number < 4)
            {
                Error("Prism with cubic splines must have at least four points.");
            }

            break;

        case BEZIER_SPLINE :

            if ((Object->Number & 3) != 0)
            {
                Error("Lathe with Bezier splines must have four points per segment.");
            }

            break;
    }

    /* Get temporary points describing the rotated curve. */

    Points = reinterpret_cast<Vector2d *>(POV_MALLOC(Object->Number*sizeof(Vector2d), "temporary lathe points"));

    /* Read points (x : radius; y : height; z : not used). */

    Parse_Comma();

    AlreadyWarned = false;
    for (i = 0; i < Object->Number; i++)
    {
        Parse_UV_Vect(Points[i]);

        switch (Object->Spline_Type)
        {
           case LINEAR_SPLINE :

              if (Points[i][X] < 0.0)
              {
                 if ((sceneData->EffectiveLanguageVersion() < 380) && ((i == 0) || (i == Object->Number - 1)))
                     Warning("Lathe with linear spline has a first or last point with an x value < 0.0.\n"
                             "Leads to artifacts, and would be considered an error in v3.8 and later scenes.");
                 else
                     Error("Lathe with linear spline has a point with an x value < 0.0.");
              }

              break;

           case QUADRATIC_SPLINE :

              if ((i > 0) && (Points[i][X] < 0.0))
              {
                 if ((sceneData->EffectiveLanguageVersion() < 380) && (i == Object->Number - 1))
                     Warning("Lathe with quadratic spline has last point with an x value < 0.0.\n"
                             "Leads to artifacts, and would be considered an error in v3.8 and later scenes.");
                 else
                     Error("Lathe with quadratic spline has a point with an x value < 0.0.");
              }

              break;

           case CUBIC_SPLINE :

              if ((i > 0) && (i < Object->Number - 1) && (Points[i][X] < 0.0))
              {
                 Error("Lathe with cubic spline has a point with an x value < 0.0.");
              }

              break;

           case BEZIER_SPLINE :

              if (((i%4 == 0) || (i%4 == 3)) && (Points[i][X] < 0.0))
              {
                 if ((sceneData->EffectiveLanguageVersion() < 380) && ((i == 0) || (i == Object->Number - 1)))
                     Warning("Lathe with Bezier spline has a first or last point with an x value < 0.0.\n"
                             "Leads to artifacts, and would be considered an error in v3.8 and later scenes.");
                 else
                     Error("Lathe with Bezier spline has a point with an x value < 0.0.");
              }
              else if (!AlreadyWarned && (i%4 != 0) && (i%4 != 3) && (Points[i][X] < 0.0))
              {
                 AlreadyWarned = true;
                 Warning("Lathe with negative Bezier spline control point potentially\n"
                         "an issue for normal calculation and shape bounding.");
              }

              break;
        }

        // NB we allow for a trailing comma at the end of the list,
        // to facilitate auto-generation of lists.
        Parse_Comma();
    }

    /* Compute spline segments. */

    Object->Compute_Lathe(Points, GetParserDataPtr());

    /* Compute bounding box. */

    Object->Compute_BBox();

    /* Parse object's modifiers. */

    Parse_Object_Mods(reinterpret_cast<ObjectPtr>(Object));

    /* Destroy temporary points. */

    POV_FREE(Points);

    if (Object->Spline->BCyl->number > sceneData->Max_Bounding_Cylinders)
    {
        TraceThreadData *td = GetParserDataPtr();
        sceneData->Max_Bounding_Cylinders = Object->Spline->BCyl->number;
        td->BCyl_Intervals.reserve(4*sceneData->Max_Bounding_Cylinders);
        td->BCyl_RInt.reserve(2*sceneData->Max_Bounding_Cylinders);
        td->BCyl_HInt.reserve(2*sceneData->Max_Bounding_Cylinders);
    }

    return (reinterpret_cast<ObjectPtr>(Object));
}

/*****************************************************************************
*
* FUNCTION
*
* INPUT
*
* OUTPUT
*
* RETURNS
*
* AUTHOR
*
* DESCRIPTION
*
* CHANGES
*
******************************************************************************/

ObjectPtr Parser::Parse_Lemon ()
{
    Lemon *Object;
    ObjectPtr ptr;

    Parse_Begin ();

    Object = reinterpret_cast<Lemon *>(Parse_Object_Id());
    if (Object != nullptr)
        return (reinterpret_cast<ObjectPtr>(Object));

    Object = new Lemon();

    Parse_Vector(Object->apex);  Parse_Comma ();
    Object->apex_radius = Parse_Float();  Parse_Comma ();

    Parse_Vector(Object->base);  Parse_Comma ();
    Object->base_radius = Parse_Float();

    Parse_Comma ();

    Object->inner_radius = Parse_Float();

    if ((Object->apex_radius < 0)||(Object->base_radius < 0)||(Object->inner_radius < 0))
    {
        Error("All radii must be positive");
    }

    EXPECT_ONE
        CASE(OPEN_TOKEN)
            Clear_Flag(Object, CLOSED_FLAG);
        END_CASE

        OTHERWISE
            UNGET
        END_CASE
    END_EXPECT

    /* Compute run-time values for the lemon */
    Object->Compute_Lemon_Data(messageFactory, mToken);

    Object->Compute_BBox();
    ptr = reinterpret_cast<ObjectPtr>(Object);

    Parse_Object_Mods(ptr);

    return (ptr);
}


/*****************************************************************************
*
* FUNCTION
*
*   Parse_Light_Group
*
* INPUT
*
*   -
*
* OUTPUT
*
* RETURNS
*
*   Light group object
*
* AUTHOR
*
*   Thorsten Froehlich [trf]
*
* DESCRIPTION
*
*   Parse light_group object
*
* CHANGES
*
*   Jun 2000 : Creation.
*
******************************************************************************/

ObjectPtr Parser::Parse_Light_Group()
{
    CSG *Object;
    ObjectPtr Local;
    Vector3d Local_Vector;
    MATRIX Local_Matrix;
    TRANSFORM Local_Trans;

    Parse_Begin();

    Object = new CSGUnion();

    Object->Type |= LIGHT_GROUP_OBJECT;
    Set_Flag(Object, NO_GLOBAL_LIGHTS_FLAG);

    while ((Local = Parse_Object()) != nullptr)
    {
        // prevent light sources from being added to Frame.Light_Sources
        if((Local->Type & LIGHT_SOURCE_OBJECT) == LIGHT_SOURCE_OBJECT)
            Local->Type |= LIGHT_GROUP_LIGHT_OBJECT;
        Local->Type |= IS_CHILD_OBJECT;
        Link(Local, Object->children);
    }

    Promote_Local_Lights(Object); // in core/lighting/lightgroup.cpp [trf]

    Object->Compute_BBox();

    // Note: We cannot use Parse_Object_Mods here because
    // it would allow all kinds of modifiers. However,
    // changing it to not allow those would slow it down,
    // so the bits of code needed are just duplicated
    // here. [trf]
    // Parse_Object_Mods(reinterpret_cast<ObjectPtr>(Object));

    EXPECT
        CASE (TRANSLATE_TOKEN)
            Parse_Vector (Local_Vector);
            Compute_Translation_Transform(&Local_Trans, Local_Vector);
            Translate_Object (reinterpret_cast<ObjectPtr>(Object), Local_Vector, &Local_Trans);
        END_CASE

        CASE (ROTATE_TOKEN)
            Parse_Vector (Local_Vector);
            Compute_Rotation_Transform(&Local_Trans, Local_Vector);
            Rotate_Object (reinterpret_cast<ObjectPtr>(Object), Local_Vector, &Local_Trans);
        END_CASE

        CASE (SCALE_TOKEN)
            Parse_Scale_Vector (Local_Vector);
            Compute_Scaling_Transform(&Local_Trans, Local_Vector);
            Scale_Object (reinterpret_cast<ObjectPtr>(Object), Local_Vector, &Local_Trans);
        END_CASE

        CASE (TRANSFORM_TOKEN)
            Transform_Object (reinterpret_cast<ObjectPtr>(Object), Parse_Transform(&Local_Trans));
        END_CASE

        CASE (MATRIX_TOKEN)
            Parse_Matrix (Local_Matrix);
            Compute_Matrix_Transform(&Local_Trans, Local_Matrix);
            Transform_Object (reinterpret_cast<ObjectPtr>(Object), &Local_Trans);
        END_CASE

        CASE (GLOBAL_LIGHTS_TOKEN)
            Bool_Flag (Object, NO_GLOBAL_LIGHTS_FLAG, !(Allow_Float(1.0) > 0.5));
            // TODO FIXME -- shouldn't we set NO_GLOBAL_LIGHTS_SET_FLAG here?
        END_CASE

        CASE(PHOTONS_TOKEN)
            Parse_Begin();
            EXPECT
                CASE(TARGET_TOKEN)
                    Object->Ph_Density = Allow_Float(1.0);
                    if (Object->Ph_Density > 0)
                    {
                        Set_Flag(Object,PH_TARGET_FLAG);
                        CheckPassThru(reinterpret_cast<ObjectPtr>(Object), PH_TARGET_FLAG);
                    }
                    else
                    {
                        Clear_Flag(Object, PH_TARGET_FLAG);
                    }
                END_CASE

                CASE(REFRACTION_TOKEN)
                    if((int)Parse_Float())
                    {
                        Set_Flag(Object, PH_RFR_ON_FLAG);
                        Clear_Flag(Object, PH_RFR_OFF_FLAG);
                        CheckPassThru(reinterpret_cast<ObjectPtr>(Object), PH_RFR_ON_FLAG);
                    }
                    else
                    {
                        Clear_Flag(Object, PH_RFR_ON_FLAG);
                        Set_Flag(Object, PH_RFR_OFF_FLAG);
                    }
                END_CASE

                CASE(REFLECTION_TOKEN)
                    if((int)Parse_Float())
                    {
                        Set_Flag(Object, PH_RFL_ON_FLAG);
                        Clear_Flag(Object, PH_RFL_OFF_FLAG);
                    }
                    else
                    {
                        Clear_Flag(Object, PH_RFL_ON_FLAG);
                        Set_Flag(Object, PH_RFL_OFF_FLAG);
                    }
                END_CASE

                CASE(PASS_THROUGH_TOKEN)
                    if((int)Allow_Float(1.0))
                    {
                        Set_Flag(Object, PH_PASSTHRU_FLAG);
                        CheckPassThru(reinterpret_cast<ObjectPtr>(Object), PH_PASSTHRU_FLAG);
                    }
                    else
                    {
                        Clear_Flag(Object, PH_PASSTHRU_FLAG);
                    }
                END_CASE

                CASE(COLLECT_TOKEN)
                    Bool_Flag (Object, PH_IGNORE_PHOTONS_FLAG, !(Allow_Float(1.0) > 0.0));
                END_CASE

                OTHERWISE
                    UNGET
                    EXIT
                END_CASE
            END_EXPECT
            Parse_End();
        END_CASE
        OTHERWISE
            UNGET
            EXIT
        END_CASE
    END_EXPECT

    Set_CSG_Children_Flag(Object, Test_Flag(Object, NO_GLOBAL_LIGHTS_FLAG),
                          NO_GLOBAL_LIGHTS_FLAG, NO_GLOBAL_LIGHTS_SET_FLAG);

    Parse_End();

    return (reinterpret_cast<ObjectPtr>(Object));
}



/*****************************************************************************
*
* FUNCTION
*
* INPUT
*
* OUTPUT
*
* RETURNS
*
* AUTHOR
*
* DESCRIPTION
*
* CHANGES
*
******************************************************************************/

ObjectPtr Parser::Parse_Light_Source ()
{
    DBL Len;
    Vector3d Local_Vector;
    MATRIX Local_Matrix;
    TRANSFORM Local_Trans;
    LightSource *Object;
    /* NK ---- */

    Parse_Begin ();

    Object = reinterpret_cast<LightSource *>(Parse_Object_Id());
    if (Object != nullptr)
        return (reinterpret_cast<ObjectPtr>(Object));

    Object = new LightSource ();

    Parse_Vector(Object->Center);

    Parse_Comma();

    Parse_Colour(Object->colour);

    EXPECT
        /* NK phmap */
        CASE (COLOUR_MAP_TOKEN)
            // TODO - apparently this undocumented syntax was once intended to do something related to dispersion,
            //        but is currently dysfunctional, doing nothing except provide an undocumented means of averaging
            //        different colours. Can we safely drop it?
            Warning("Undocumented syntax ignored (colour_map in light_source);"
                    " future versions of POV-Ray may drop support for it entirely.");
            (void)Parse_Colour_Map<ColourBlendMap> ();
        END_CASE

        CASE(PHOTONS_TOKEN)
            Parse_Begin();
            EXPECT
#ifdef GLOBAL_PHOTONS
                // TODO -- if we ever revive this, we need to choose a different keyword for this
                CASE(GLOBAL_TOKEN)
                    Object->Ph_Density = Allow_Float(1.0);
                    if (Object->Ph_Density > 0)
                    {
                        Set_Flag(Object, PH_TARGET_FLAG);
                        /*CheckPassThru(Object, PH_TARGET_FLAG);*/
                    }
                    else
                    {
                        Clear_Flag(Object, PH_TARGET_FLAG);
                    }
                END_CASE
#endif

                CASE(REFRACTION_TOKEN)
                    if((int)Parse_Float())
                    {
                        Set_Flag(Object, PH_RFR_ON_FLAG);
                        Clear_Flag(Object, PH_RFR_OFF_FLAG);
                    }
                    else
                    {
                        Clear_Flag(Object, PH_RFR_ON_FLAG);
                        Set_Flag(Object, PH_RFR_OFF_FLAG);
                    }
                END_CASE

                CASE(REFLECTION_TOKEN)
                    if((int)Parse_Float())
                    {
                        Set_Flag(Object, PH_RFL_ON_FLAG);
                        Clear_Flag(Object, PH_RFL_OFF_FLAG);
                    }
                    else
                    {
                        Clear_Flag(Object, PH_RFL_ON_FLAG);
                        Set_Flag(Object, PH_RFL_OFF_FLAG);
                    }
                END_CASE

                CASE (AREA_LIGHT_TOKEN)
                    Object->Photon_Area_Light = true;
                END_CASE

                OTHERWISE
                    UNGET
                    EXIT
                END_CASE
            END_EXPECT
            Parse_End();
        END_CASE

        CASE (LOOKS_LIKE_TOKEN)
            if (!Object->children.empty())
                Error("Only one looks_like allowed per light_source.");
            Parse_Begin ();
            Object->Type &= ~(int)PATCH_OBJECT;
            Object->children.push_back(Parse_Object());
            if (Object->children.empty() || (Object->children[0] == nullptr))
                Expectation_Error("object");
            Compute_Translation_Transform(&Local_Trans, Object->Center);
            Translate_Object(Object->children[0], Object->Center, &Local_Trans);
            Object->children[0] = Parse_Object_Mods (Object->children[0]);
            Set_Flag(Object->children[0], NO_SHADOW_FLAG);
            Set_Flag(Object, NO_SHADOW_FLAG);
            Object->Type |= (Object->children[0]->Type & CHILDREN_FLAGS);
            Set_Flag(Object, PH_PASSTHRU_FLAG);
        END_CASE

        CASE (PROJECTED_THROUGH_TOKEN)
            if (Object->Projected_Through_Object != nullptr)
                Error("Only one projected through allowed per light_source.");
            Parse_Begin ();
            Object->Type &= ~(int)PATCH_OBJECT;
            if ((Object->Projected_Through_Object = Parse_Object ()) == nullptr)
                Expectation_Error ("object");
            Object->Projected_Through_Object = Parse_Object_Mods (Object->Projected_Through_Object);
            Set_Flag(Object, NO_SHADOW_FLAG);
            Set_Flag(Object, PH_PASSTHRU_FLAG);
        END_CASE

        CASE (SHADOWLESS_TOKEN)
            Object->Light_Type = FILL_LIGHT_SOURCE;
        END_CASE

        CASE (PARALLEL_TOKEN)
            Object->Parallel= true;
        END_CASE

        CASE (SPOTLIGHT_TOKEN)
            Object->Light_Type = SPOT_SOURCE;
            Object->Radius = cos(30 * M_PI_180);
            Object->Falloff = cos(45 * M_PI_180);
            Object->Coeff = 0;
        END_CASE

        CASE (CYLINDER_TOKEN)
            Object->Light_Type = CYLINDER_SOURCE;
            Object->Radius = 0.75;
            Object->Falloff = 1;
            Object->Coeff = 0;
            Object->Parallel = true;
        END_CASE

        CASE (POINT_AT_TOKEN)
            if ((Object->Light_Type == SPOT_SOURCE) || (Object->Light_Type == CYLINDER_SOURCE) ||
                Object->Parallel)
            {
                Parse_Vector(Object->Points_At);
            }
            else
            {
                Not_With ("point_at","standard light source");
            }
        END_CASE

        CASE (TIGHTNESS_TOKEN)
            if ((Object->Light_Type == SPOT_SOURCE) || (Object->Light_Type == CYLINDER_SOURCE))
                Object->Coeff = Parse_Float();
            else
                Not_With ("tightness","standard light source");
        END_CASE

        CASE (RADIUS_TOKEN)
            if ((Object->Light_Type == SPOT_SOURCE) || (Object->Light_Type == CYLINDER_SOURCE))
            {
                Object->Radius = Parse_Float();
                if (Object->Light_Type == SPOT_SOURCE)
                {
                    Object->Radius  = cos(Object->Radius * M_PI_180);
                }
            }
            else
                Not_With ("radius","standard light source");
        END_CASE

        CASE (FALLOFF_TOKEN)
            if ((Object->Light_Type == SPOT_SOURCE) || (Object->Light_Type == CYLINDER_SOURCE))
            {
                Object->Falloff = Parse_Float();
                if (Object->Light_Type == SPOT_SOURCE)
                {
                    Object->Falloff = cos(Object->Falloff * M_PI_180);
                }
            }
            else
                Not_With ("falloff","standard light source");
        END_CASE

        CASE (FADE_DISTANCE_TOKEN)
            Object->Fade_Distance = Parse_Float();
        END_CASE

        CASE (FADE_POWER_TOKEN)
            Object->Fade_Power = Parse_Float();
        END_CASE

        CASE (AREA_LIGHT_TOKEN)
            Object->Area_Light = true;
            Parse_Vector (Object->Axis1); Parse_Comma ();
            Parse_Vector (Object->Axis2); Parse_Comma ();
            Object->Area_Size1 = (int)Parse_Float();
            if (Object->Area_Size1 == 0)
                Error("Area size must be greater than zero.");
            Parse_Comma ();
            Object->Area_Size2 = (int)Parse_Float();
            if (Object->Area_Size2 == 0)
                Error("Area size must be greater than zero.");
        END_CASE

        CASE (JITTER_TOKEN)
            Object->Jitter = true;
        END_CASE

        /* Orient area lights to the point [ENB 9/97] */
        CASE (ORIENT_TOKEN)
            Object->Orient = true;
            if (!(Object->Area_Light))
            {
                Warning("Orient only affects area_light");
            }
        END_CASE

        /* Circular area lights [ENB 9/97] */
        CASE (CIRCULAR_TOKEN)
            Object->Circular = true;
            if (!(Object->Area_Light))
            {
                Warning("Circular only affects area_light");
            }
        END_CASE

        // JN2007: Full area lighting:
        CASE (AREA_ILLUMINATION_TOKEN)
            Object->Use_Full_Area_Lighting = Allow_Float(1.0) > 0.0;
            if (!(Object->Area_Light))
            {
                Warning("Area_illumination only affects area_light");
            }
        END_CASE

        CASE (ADAPTIVE_TOKEN)
            Object->Adaptive_Level = (int)Parse_Float();
        END_CASE

        CASE (MEDIA_ATTENUATION_TOKEN)
            Object->Media_Attenuation = Allow_Float(1.0) > 0.0;
        END_CASE

        CASE (MEDIA_INTERACTION_TOKEN)
            Object->Media_Interaction = Allow_Float(1.0) > 0.0;
        END_CASE

        CASE (TRANSLATE_TOKEN)
            Parse_Vector (Local_Vector);
            Compute_Translation_Transform(&Local_Trans, Local_Vector);
            Translate_Object (reinterpret_cast<ObjectPtr>(Object), Local_Vector, &Local_Trans);
        END_CASE

        CASE (ROTATE_TOKEN)
            Parse_Vector (Local_Vector);
            Compute_Rotation_Transform(&Local_Trans, Local_Vector);
            Rotate_Object (reinterpret_cast<ObjectPtr>(Object), Local_Vector, &Local_Trans);
        END_CASE

        CASE (SCALE_TOKEN)
            Parse_Scale_Vector (Local_Vector);
            Compute_Scaling_Transform(&Local_Trans, Local_Vector);
            Scale_Object (reinterpret_cast<ObjectPtr>(Object), Local_Vector, &Local_Trans);
        END_CASE

        CASE (TRANSFORM_TOKEN)
            Transform_Object (reinterpret_cast<ObjectPtr>(Object), Parse_Transform(&Local_Trans));
        END_CASE

        CASE (MATRIX_TOKEN)
            Parse_Matrix (Local_Matrix);
            Compute_Matrix_Transform(&Local_Trans, Local_Matrix);
            Transform_Object (reinterpret_cast<ObjectPtr>(Object), &Local_Trans);
        END_CASE

        OTHERWISE
            UNGET
            EXIT
        END_CASE
    END_EXPECT

    if ((Object->Fade_Power != 0) && (fabs(Object->Fade_Distance) < EPSILON) && (sceneData->EffectiveLanguageVersion() < 380))
    {
        Warning("fade_power with fade_distance 0 is not supported in legacy (pre-v3.8) scenes; fade_power is ignored.");
        Object->Fade_Power    = 0;
        Object->Fade_Distance = 0;
    }

    Parse_End ();


    Object->Direction = Object->Points_At - Object->Center;

    Len = Object->Direction.length();

    if (Len > EPSILON)
    {
        Object->Direction /= Len;
    }

    /* Make sure that circular light sources are larger than 1 by x [ENB 9/97] */
    if (Object->Circular)
    {
        if ((Object->Area_Size1 <= 1) || (Object->Area_Size2 <= 1))
        {
            Error("Circular area light must have more than 1 point per axis");
        }
    }

    return (reinterpret_cast<ObjectPtr>(Object));
}



/*****************************************************************************
*
* FUNCTION
*
*   Parse_Mesh
*
* INPUT
*
* OUTPUT
*
* RETURNS
*
*   OBJECT
*
* AUTHOR
*
*   Dieter Bayer
*
* DESCRIPTION
*
*   Read a triangle mesh.
*
* CHANGES
*
*   Feb 1995 : Creation.
*
******************************************************************************/

ObjectPtr Parser::Parse_Mesh()
{
    Mesh *Object;

    Parse_Begin();

    Object = reinterpret_cast<Mesh *>(Parse_Object_Id());
    if (Object != nullptr)
        return (reinterpret_cast<ObjectPtr>(Object));

    /* Create object. */

    Object = new Mesh();

#if POV_PARSER_EXPERIMENTAL_OBJ_IMPORT

    EXPECT_ONE

        CASE4 (VERTEX_VECTORS_TOKEN, NORMAL_VECTORS_TOKEN, UV_VECTORS_TOKEN, TEXTURE_LIST_TOKEN)
        // the following are currently not expected by mesh2 right away, but that may change in the future
        CASE3 (FACE_INDICES_TOKEN, UV_INDICES_TOKEN, NORMAL_INDICES_TOKEN)
            UNGET
            Parse_Mesh2 (Object);
        END_CASE

        CASE (OBJ_TOKEN)
            mExperimentalFlags.objImport = true;
            Parse_Obj (Object);
        END_CASE

        OTHERWISE
            UNGET
            Parse_Mesh1 (Object);
        END_CASE

    END_EXPECT

#else

    Parse_Mesh1 (Object);

#endif

    // Create bounding box.

    Object->Compute_BBox();

    // Parse object modifiers.

    Parse_Object_Mods (reinterpret_cast<ObjectPtr>(Object));

    // Create bounding box tree.

    Object->Build_Mesh_BBox_Tree();

    return Object;
}

void Parser::Parse_Mesh1 (Mesh* Object)
{
    /* NK 1998 - added all sorts of uv variables*/
    int i;
    int number_of_normals, number_of_textures, number_of_triangles, number_of_vertices, number_of_uvcoords;
    int max_normals, max_textures, max_triangles, max_vertices, max_uvcoords;
    DBL l1, l2, l3;
    Vector3d D1, D2, P1, P2, P3, N1, N2, N3, N;
    Vector2d UV1, UV2, UV3;
    MeshVector *Normals, *Vertices;
    TEXTURE **Textures;
    MeshUVVector *UVCoords;
    MESH_TRIANGLE *Triangles;
    bool fully_textured=true;
    /* NK 1998 */
    Vector3d Inside_Vect;
    TEXTURE *t2, *t3;
    bool foundZeroNormal=false;

    Inside_Vect = Vector3d(0.0, 0.0, 0.0);

    /* Allocate temporary normals, textures, triangles and vertices. */

    max_normals = 256;

    max_vertices = 256;

    max_textures = 16;

    max_triangles = 256;

    Normals = reinterpret_cast<MeshVector *>(POV_MALLOC(max_normals*sizeof(MeshVector), "temporary triangle mesh data"));

    Textures = reinterpret_cast<TEXTURE **>(POV_MALLOC(max_textures*sizeof(TEXTURE *), "temporary triangle mesh data"));

    Triangles = reinterpret_cast<MESH_TRIANGLE *>(POV_MALLOC(max_triangles*sizeof(MESH_TRIANGLE), "temporary triangle mesh data"));

    Vertices = reinterpret_cast<MeshVector *>(POV_MALLOC(max_vertices*sizeof(MeshVector), "temporary triangle mesh data"));

    /* Read raw triangle file. */

    number_of_normals = 0;

    number_of_textures = 0;

    number_of_triangles = 0;

    number_of_vertices = 0;

    max_uvcoords = 256;
    UVCoords = reinterpret_cast<MeshUVVector *>(POV_MALLOC(max_uvcoords*sizeof(MeshUVVector), "temporary triangle mesh data"));
    number_of_uvcoords = 0;

    /* Create hash tables. */

    Object->Create_Mesh_Hash_Tables();

    EXPECT
        CASE(TRIANGLE_TOKEN)
            Parse_Begin();

            Parse_Vector(P1);  Parse_Comma();
            Parse_Vector(P2);  Parse_Comma();
            Parse_Vector(P3);

            if (!Object->Degenerate(P1, P2, P3))
            {
                if (number_of_triangles >= max_triangles)
                {
                    if (max_triangles >= std::numeric_limits<int>::max()/2)
                    {
                        Error("Too many triangles in triangle mesh.");
                    }

                    max_triangles *= 2;

                    Triangles = reinterpret_cast<MESH_TRIANGLE *>(POV_REALLOC(Triangles, max_triangles*sizeof(MESH_TRIANGLE), "triangle triangle mesh data"));
                }

                /* Init triangle. */

                Object->Init_Mesh_Triangle(&Triangles[number_of_triangles]);

                Triangles[number_of_triangles].P1 = Object->Mesh_Hash_Vertex(&number_of_vertices, &max_vertices, &Vertices, P1);
                Triangles[number_of_triangles].P2 = Object->Mesh_Hash_Vertex(&number_of_vertices, &max_vertices, &Vertices, P2);
                Triangles[number_of_triangles].P3 = Object->Mesh_Hash_Vertex(&number_of_vertices, &max_vertices, &Vertices, P3);

                /* NK 1998 */
                Parse_Three_UVCoords(UV1,UV2,UV3);
                Triangles[number_of_triangles].UV1 = Object->Mesh_Hash_UV(&number_of_uvcoords, &max_uvcoords, &UVCoords, UV1);
                Triangles[number_of_triangles].UV2 = Object->Mesh_Hash_UV(&number_of_uvcoords, &max_uvcoords, &UVCoords, UV2);
                Triangles[number_of_triangles].UV3 = Object->Mesh_Hash_UV(&number_of_uvcoords, &max_uvcoords, &UVCoords, UV3);
                /* NK ---- */

                /* NK */
                /* read possibly three instead of only one texture */
                /* read these before compute!!! */
                t2 = t3 = nullptr;
                Triangles[number_of_triangles].Texture = Object->Mesh_Hash_Texture(&number_of_textures, &max_textures, &Textures, Parse_Mesh_Texture(&t2,&t3));
                if (t2) Triangles[number_of_triangles].Texture2 = Object->Mesh_Hash_Texture(&number_of_textures, &max_textures, &Textures, t2);
                if (t3) Triangles[number_of_triangles].Texture3 = Object->Mesh_Hash_Texture(&number_of_textures, &max_textures, &Textures, t3);
                if (t2 || t3) Triangles[number_of_triangles].ThreeTex = true;

                Object->Compute_Mesh_Triangle(&Triangles[number_of_triangles], false, P1, P2, P3, N);

                Triangles[number_of_triangles].Normal_Ind = Object->Mesh_Hash_Normal(&number_of_normals, &max_normals, &Normals, N);

                if(Triangles[number_of_triangles].Texture < 0)
                    fully_textured = false;

                number_of_triangles++;
            }
            /* NK degenerate fix */
            else
            {
                /* parse the uv and texture info - even though we'll just throw it
                   away.  why?  if not we get a parse error - we should just ignore the
                   degenerate triangle */
                t2 = t3 = nullptr;
                Parse_Three_UVCoords(UV1,UV2,UV3);
                Parse_Mesh_Texture(&t2,&t3);
            }

            Parse_End();
        END_CASE

        CASE(SMOOTH_TRIANGLE_TOKEN)
            Parse_Begin();

            Parse_Vector(P1);  Parse_Comma();
            Parse_Vector(N1);  Parse_Comma();
            if(fabs(N1[X])<EPSILON && fabs(N1[Y])<EPSILON && fabs(N1[Z])<EPSILON)
            {
                N1[X] = 1.0;  // make it nonzero
                if(!foundZeroNormal)
                    Warning("Normal vector in mesh cannot be zero - changing it to <1,0,0>.");
                foundZeroNormal = true;
            }

            Parse_Vector(P2);  Parse_Comma();
            Parse_Vector(N2);  Parse_Comma();
            if(fabs(N2[X])<EPSILON && fabs(N2[Y])<EPSILON && fabs(N2[Z])<EPSILON)
            {
                N2[X] = 1.0;  // make it nonzero
                if(!foundZeroNormal)
                    Warning("Normal vector in mesh cannot be zero - changing it to <1,0,0>.");
                foundZeroNormal = true;
            }

            Parse_Vector(P3);  Parse_Comma();
            Parse_Vector(N3);
            if(fabs(N3[X])<EPSILON && fabs(N3[Y])<EPSILON && fabs(N3[Z])<EPSILON)
            {
                N3[X] = 1.0;  // make it nonzero
                if(!foundZeroNormal)
                    Warning("Normal vector in mesh cannot be zero - changing it to <1,0,0>.");
                foundZeroNormal = true;
            }

            l1 = N1.length();
            l2 = N2.length();
            l3 = N3.length();

            if ((l1 != 0.0) && (l2 != 0.0) && (l3 != 0.0) && (!Object->Degenerate(P1, P2, P3)))
            {
                if (number_of_triangles >= max_triangles)
                {
                    if (max_triangles >= std::numeric_limits<int>::max()/2)
                        Error("Too many triangles in triangle mesh.");

                    max_triangles *= 2;

                    Triangles = reinterpret_cast<MESH_TRIANGLE *>(POV_REALLOC(Triangles, max_triangles*sizeof(MESH_TRIANGLE), "triangle triangle mesh data"));
                }

                N1 /= l1;
                N2 /= l2;
                N3 /= l3;

                /* Init triangle. */

                Object->Init_Mesh_Triangle(&Triangles[number_of_triangles]);

                Triangles[number_of_triangles].P1 = Object->Mesh_Hash_Vertex(&number_of_vertices, &max_vertices, &Vertices, P1);
                Triangles[number_of_triangles].P2 = Object->Mesh_Hash_Vertex(&number_of_vertices, &max_vertices, &Vertices, P2);
                Triangles[number_of_triangles].P3 = Object->Mesh_Hash_Vertex(&number_of_vertices, &max_vertices, &Vertices, P3);

                /* Check for equal normals. */

                D1 = N1 - N2;
                D2 = N1 - N3;

                l1 = D1.lengthSqr();
                l2 = D2.lengthSqr();

                /* NK 1998 */
                Parse_Three_UVCoords(UV1,UV2,UV3);
                Triangles[number_of_triangles].UV1 = Object->Mesh_Hash_UV(&number_of_uvcoords, &max_uvcoords, &UVCoords, UV1);
                Triangles[number_of_triangles].UV2 = Object->Mesh_Hash_UV(&number_of_uvcoords, &max_uvcoords, &UVCoords, UV2);
                Triangles[number_of_triangles].UV3 = Object->Mesh_Hash_UV(&number_of_uvcoords, &max_uvcoords, &UVCoords, UV3);

                /* read possibly three instead of only one texture */
                /* read these before compute!!! */
                t2 = t3 = nullptr;
                Triangles[number_of_triangles].Texture = Object->Mesh_Hash_Texture(&number_of_textures, &max_textures, &Textures, Parse_Mesh_Texture(&t2,&t3));
                if (t2) Triangles[number_of_triangles].Texture2 = Object->Mesh_Hash_Texture(&number_of_textures, &max_textures, &Textures, t2);
                if (t3) Triangles[number_of_triangles].Texture3 = Object->Mesh_Hash_Texture(&number_of_textures, &max_textures, &Textures, t3);
                if (t2 || t3) Triangles[number_of_triangles].ThreeTex = true;

                if ((fabs(l1) > EPSILON) || (fabs(l2) > EPSILON))
                {
                    /* Smooth triangle. */

                    Triangles[number_of_triangles].N1 = Object->Mesh_Hash_Normal(&number_of_normals, &max_normals, &Normals, N1);
                    Triangles[number_of_triangles].N2 = Object->Mesh_Hash_Normal(&number_of_normals, &max_normals, &Normals, N2);
                    Triangles[number_of_triangles].N3 = Object->Mesh_Hash_Normal(&number_of_normals, &max_normals, &Normals, N3);

                    Object->Compute_Mesh_Triangle(&Triangles[number_of_triangles], true, P1, P2, P3, N);
                }
                else
                {
                    /* Flat triangle. */

                    Object->Compute_Mesh_Triangle(&Triangles[number_of_triangles], false, P1, P2, P3, N);
                }

                Triangles[number_of_triangles].Normal_Ind = Object->Mesh_Hash_Normal(&number_of_normals, &max_normals, &Normals, N);

                if (Triangles[number_of_triangles].Texture < 0)
                {
                    fully_textured = false;
                }

                number_of_triangles++;
            }
            /* NK degenerate fix */
            else
            {
                /* parse the uv and texture info - even though we'll just throw it
                   away.  why?  if not we get a parse error - we should just ignore the
                   degenerate triangle */
                t2 = t3 = nullptr;
                Parse_Three_UVCoords(UV1,UV2,UV3);
                Parse_Mesh_Texture(&t2,&t3);
            }

            Parse_End();
        END_CASE

        /* NK 1998 */
        CASE(INSIDE_VECTOR_TOKEN)
            Parse_Vector(Inside_Vect);

        END_CASE
        /* NK ---- */

        OTHERWISE
            UNGET
            EXIT
        END_CASE
    END_EXPECT

    /* Destroy hash tables. */

    Object->Destroy_Mesh_Hash_Tables();

    /* If there are no triangles something went wrong. */

    if (number_of_triangles == 0)
    {
        Error("No triangles in triangle mesh.");
    }

    /* Init triangle mesh data. */

    Object->Data = reinterpret_cast<MESH_DATA *>(POV_MALLOC(sizeof(MESH_DATA), "triangle mesh data"));


    Object->Data->References = 1;

    Object->Data->Tree = nullptr;
    /* NK 1998 */

    if( (fabs(Inside_Vect[X]) < EPSILON) &&  (fabs(Inside_Vect[Y]) < EPSILON) &&  (fabs(Inside_Vect[Z]) < EPSILON))
    {
        Object->has_inside_vector=false;
        Object->Type |= PATCH_OBJECT;
    }
    else
    {
        Object->Data->Inside_Vect = Inside_Vect.normalized();
        Object->has_inside_vector=true;
        Object->Type &= ~PATCH_OBJECT;
    }

    Object->Data->Normals   = nullptr;

    /* [LSK] Removed "Data->" */
    Object->Textures  = nullptr;

    Object->Data->Triangles = nullptr;
    Object->Data->Vertices  = nullptr;

    /* Allocate memory for normals, textures, triangles and vertices. */

    Object->Number_Of_Textures = number_of_textures;

    Object->Data->Number_Of_Normals = number_of_normals;

    Object->Data->Number_Of_Triangles = number_of_triangles;

    Object->Data->Number_Of_Vertices = number_of_vertices;

    Object->Data->Normals = reinterpret_cast<MeshVector *>(POV_MALLOC(number_of_normals*sizeof(MeshVector), "triangle mesh data"));

    if (number_of_textures)
    {
        Set_Flag(Object, MULTITEXTURE_FLAG);

        /* [LSK] Removed "Data->" */
        Object->Textures = reinterpret_cast<TEXTURE **>(POV_MALLOC(number_of_textures*sizeof(TEXTURE *), "triangle mesh data"));
    }

    Object->Data->Triangles = reinterpret_cast<MESH_TRIANGLE *>(POV_MALLOC(number_of_triangles*sizeof(MESH_TRIANGLE), "triangle mesh data"));

    Object->Data->Vertices = reinterpret_cast<MeshVector *>(POV_MALLOC(number_of_vertices*sizeof(MeshVector), "triangle mesh data"));

    /* Copy normals, textures, triangles and vertices into mesh. */

    for (i = 0; i < number_of_normals; i++)
    {
        Object->Data->Normals[i] = Normals[i];
    }

    for (i = 0; i < number_of_textures; i++)
    {
        /* [LSK] Removed "Data->" */
        Object->Textures[i] = Copy_Textures(Textures[i]);
        Post_Textures(Object->Textures[i]);

        /* now free the texture, in order to decrement the reference count */
        Destroy_Textures(Textures[i]);
    }

    if (fully_textured)
    {
        Object->Type |= TEXTURED_OBJECT;
    }

    for (i = 0; i < number_of_triangles; i++)
    {
        Object->Data->Triangles[i] = Triangles[i];
    }

    for (i = 0; i < number_of_vertices; i++)
    {
        Object->Data->Vertices[i] = Vertices[i];
    }

    /* NK 1998 */
    /* do the four steps above, but for UV coordinates*/
    Object->Data->UVCoords  = nullptr;
    Object->Data->Number_Of_UVCoords = number_of_uvcoords;
    Object->Data->UVCoords = reinterpret_cast<MeshUVVector *>(POV_MALLOC(number_of_uvcoords*sizeof(MeshUVVector), "triangle mesh data"));
    for (i = 0; i < number_of_uvcoords; i++)
    {
        Object->Data->UVCoords[i] = UVCoords[i];
    }
    POV_FREE(UVCoords);
    /* NK ---- */

    /* Free temporary memory. */

    POV_FREE(Normals);
    POV_FREE(Textures);
    POV_FREE(Triangles);
    POV_FREE(Vertices);

/*
    Render_Info("Mesh: %ld bytes: %ld vertices, %ld normals, %ld textures, %ld triangles, %ld uv-coords\n",
        Object->Data->Number_Of_Normals*sizeof(MeshVector)+
        Object->Number_Of_Textures*sizeof(TEXTURE *)+
        Object->Data->Number_Of_Triangles*sizeof(MESH_TRIANGLE)+
        Object->Data->Number_Of_Vertices*sizeof(MeshVector)+
        Object->Data->Number_Of_UVCoords*sizeof(MeshUVVector),
        Object->Data->Number_Of_Vertices,
        Object->Data->Number_Of_Normals,
        Object->Number_Of_Textures,
        Object->Data->Number_Of_Triangles,
        Object->Data->Number_Of_UVCoords);
*/
}

/*****************************************************************************
*
* FUNCTION
*
*   Parse_Mesh2
*
* INPUT
*
* OUTPUT
*
* RETURNS
*
*   OBJECT
*
* AUTHOR
*
*   Nathan Kopp
*
* DESCRIPTION
*
*   Read a triangle mesh - syntax version 2.
*
* CHANGES
*
*   Feb 1998 : Creation.
*
******************************************************************************/

ObjectPtr Parser::Parse_Mesh2()
{
    Mesh *Object;

    Parse_Begin();

    Object = reinterpret_cast<Mesh *>(Parse_Object_Id());
    if (Object != nullptr)
        return (reinterpret_cast<ObjectPtr>(Object));

    /* Create object. */

    Object = new Mesh();

    Parse_Mesh2 (Object);

    // Create bounding box.

    Object->Compute_BBox();

    // Parse object modifiers.

    Parse_Object_Mods (reinterpret_cast<ObjectPtr>(Object));

    // Create bounding box tree.

    Object->Build_Mesh_BBox_Tree();

    return Object;
}

void Parser::Parse_Mesh2 (Mesh* Object)
{
    int i;
    int number_of_normals, number_of_textures, number_of_triangles, number_of_vertices, number_of_uvcoords;
    int number_of_normal_indices;
    int a,b,c;
    int n1, n2, n3;
    bool found_normal_indices = false;
    bool found_uv_indices = false;
    bool fully_textured = true;
    bool foundZeroNormal = false;

    DBL l1, l2;
    Vector3d D1, D2, P1, P2, P3, N1, N;
    Vector3d Inside_Vect;

    Vector2d UV1;
    MeshVector *Normals = nullptr;
    MeshVector *Vertices = nullptr;
    TEXTURE **Textures = nullptr;
    MeshUVVector *UVCoords = nullptr;
    MESH_TRIANGLE *Triangles;

    Inside_Vect = Vector3d(0.0, 0.0, 0.0);

    /* normals, uvcoords, and textures are optional */
    number_of_vertices = 0;
    number_of_uvcoords = 0;
    number_of_textures = 0;
    number_of_normals = 0;
    number_of_normal_indices = 0;


    /* -----------------  Get the Normals & UV Vectors & Textures ------------ */
    EXPECT
        /* -------------------  Get the Vertices ------------------- */
        CASE(VERTEX_VECTORS_TOKEN)
            if (number_of_vertices>0)
            {
                Warning("Duplicate vertex_vectors block; ignoring previous block.");
                POV_FREE(Vertices);
            }

            Parse_Begin();

            number_of_vertices = (int)Parse_Float(); Parse_Comma();

            if (number_of_vertices<=0)
                Error("No vertices in triangle mesh.");

            /* allocate memory for vertices */
            Vertices = reinterpret_cast<MeshVector *>(POV_MALLOC(number_of_vertices*sizeof(MeshVector), "triangle mesh data"));

            for(i=0; i<number_of_vertices; i++)
            {
                Parse_Vector(P1); Parse_Comma();
                Vertices[i] = MeshVector(P1);
            }
            Parse_End();
        END_CASE

        CASE(NORMAL_VECTORS_TOKEN)
            if (number_of_normals>0)
            {
                Warning("Duplicate normal_vectors block; ignoring previous block.");
                POV_FREE(Normals);
            }

            Parse_Begin();
            number_of_normals = (int)Parse_Float(); Parse_Comma();

            if (number_of_normals>0)
            {
                Normals = reinterpret_cast<MeshVector *>(POV_MALLOC(number_of_normals*sizeof(MeshVector), "triangle mesh data"));

                /* leave space in the array for the raw triangle normals */
                for(i=0; i<number_of_normals; i++)
                {
                    Parse_Vector(N1); Parse_Comma();
                    if(fabs(N1[X])<EPSILON && fabs(N1[Y])<EPSILON && fabs(N1[Z])<EPSILON)
                    {
                        N1[X] = 1.0;  // make it nonzero
                        if(!foundZeroNormal)
                            Warning("Normal vector in mesh2 cannot be zero - changing it to <1,0,0>.");
                        foundZeroNormal = true;
                    }
                    N1.normalize();
                    Normals[i] = MeshVector(N1);
                }
            }

            Parse_End();
        END_CASE

        CASE(UV_VECTORS_TOKEN)
            if (number_of_uvcoords>0)
            {
                Warning("Duplicate uv_vectors block; ignoring previous block.");
                POV_FREE(UVCoords);
            }

            Parse_Begin();
            number_of_uvcoords = (int)Parse_Float(); Parse_Comma();

            if (number_of_uvcoords>0)
            {
                UVCoords = reinterpret_cast<MeshUVVector *>(POV_MALLOC(number_of_uvcoords*sizeof(MeshUVVector), "triangle mesh data"));

                for(i=0; i<number_of_uvcoords; i++)
                {
                    Parse_UV_Vect(UV1); Parse_Comma();
                    UVCoords[i] = MeshUVVector(UV1);
                }
            }

            Parse_End();
        END_CASE

        /*OTHERWISE
            UNGET
            EXIT
        END_CASE
    END_EXPECT

    EXPECT*/
        CASE(TEXTURE_LIST_TOKEN)
            Parse_Begin();

            number_of_textures = (int)Parse_Float();  Parse_Comma();

            if (number_of_textures>0)
            {
                Textures = reinterpret_cast<TEXTURE **>(POV_MALLOC(number_of_textures*sizeof(TEXTURE *), "triangle mesh data"));

                for(i=0; i<number_of_textures; i++)
                {
                    /*
                    GET(TEXTURE_ID_TOKEN)
                    Textures[i] = Copy_Texture_Pointer((reinterpret_cast<EXTURE *>(mToken.Data));
                    */
                    GET(TEXTURE_TOKEN);
                    Parse_Begin();
                    Textures[i] = Parse_Texture();
                    Post_Textures(Textures[i]);
                    Parse_End();
                    Parse_Comma();
                }
            }

            Parse_End();
            EXIT
        END_CASE

        OTHERWISE
            UNGET
            EXIT
        END_CASE

    END_EXPECT

    if (number_of_vertices == 0)
        Error("Vertex vectors not found in mesh2");

    /* first make sure we at least have one UV coordinate */
    if (number_of_uvcoords == 0)
    {
        number_of_uvcoords = 1;
        UVCoords = reinterpret_cast<MeshUVVector *>(POV_MALLOC(number_of_uvcoords*sizeof(MeshUVVector), "triangle mesh data"));
        UVCoords[0][U] = 0;
        UVCoords[0][V] = 0;
    }

    /* -------------------  Get the Faces ------------------- */
    GET(FACE_INDICES_TOKEN)
            Parse_Begin();

    /* number faces is mandatory, so we ask how many there are */
    number_of_triangles = Parse_Float(); Parse_Comma();

    if (number_of_triangles == 0)
    {
        Error("No triangles in triangle mesh.");
    }

    /* allocate memory for triangles */
    Triangles = reinterpret_cast<MESH_TRIANGLE *>(POV_MALLOC(number_of_triangles*sizeof(MESH_TRIANGLE), "triangle mesh data"));

    /* start reading triangles */

    for(i=0; i<number_of_triangles; i++)
    {
        /* read in the indices vector */
        Parse_Vector(P1); Parse_Comma();

        /* convert the vector to integers */
        a = (int)P1[X];
        b = (int)P1[Y];
        c = (int)P1[Z];

        /* a--;b--;c--; use this to start external stuff at 1 */
        if ( a<0 || b<0 || c<0 ||
             a>=number_of_vertices || b>=number_of_vertices ||
             c>=number_of_vertices)
        {
            Error("Mesh face index out of range.");
        }

        /* Init triangle. */
        Object->Init_Mesh_Triangle(&Triangles[i]);

        /* assign the vertices */
        Triangles[i].P1 = a;
        Triangles[i].P2 = b;
        Triangles[i].P3 = c;

        /* look for a texture index */
        EXPECT_ONE
            CASE_FLOAT
                Triangles[i].Texture = Parse_Float(); Parse_Comma();
                if (Triangles[i].Texture >= number_of_textures ||
                    Triangles[i].Texture < 0)
                    Error("Texture index out of range in mesh2.");
            END_CASE

            OTHERWISE
                Triangles[i].Texture = -1;
                fully_textured = false;
                UNGET
            END_CASE
        END_EXPECT
        /* look for a texture index */
        EXPECT_ONE
            CASE_FLOAT
                Triangles[i].Texture2 = Parse_Float(); Parse_Comma();
                if (Triangles[i].Texture2 >= number_of_textures ||
                    Triangles[i].Texture2 < 0)
                    Error("Texture index out of range in mesh2.");
                Triangles[i].ThreeTex = true;
            END_CASE
            OTHERWISE
                Triangles[i].Texture2 = -1;
                UNGET
            END_CASE
        END_EXPECT
        /* look for a texture index */
        EXPECT_ONE
            CASE_FLOAT
                Triangles[i].Texture3 = Parse_Float(); Parse_Comma();
                if (Triangles[i].Texture3 >= number_of_textures ||
                    Triangles[i].Texture3 < 0)
                    Error("Texture index out of range in mesh2.");
                Triangles[i].ThreeTex = true;
            END_CASE
            OTHERWISE
                Triangles[i].Texture3 = -1;
                UNGET
            END_CASE
        END_EXPECT

    }

    Parse_End();

    /* now we get the uv_indices & normal_indices in either order */

    EXPECT
        CASE(UV_INDICES_TOKEN)
            if (found_uv_indices)
            {
                Error("Only one uv_indices section is allowed in mesh2");
            }
            found_uv_indices = true;
            Parse_Begin();

            if (Parse_Float() != number_of_triangles)
                Error("Number of uv indices must equal number of faces.");
            Parse_Comma();

            for (i=0; i<number_of_triangles; i++)
            {
                /* read in the indices vector */
                Parse_Vector(P1); Parse_Comma();

                /* convert the vector to integers */
                a = (int)P1[X];
                b = (int)P1[Y];
                c = (int)P1[Z];

                /* a--;b--;c--; use this to start external stuff at 1 */
                if ( a<0 || b<0 || c<0 ||
                     a>=number_of_uvcoords || b>=number_of_uvcoords ||
                     c>=number_of_uvcoords)
                {
                    Error("Mesh UV index out of range.");
                }

                /* assign the uv coordinate */
                Triangles[i].UV1 = a;
                Triangles[i].UV2 = b;
                Triangles[i].UV3 = c;
            }
            Parse_End();
            /*EXIT*/
        END_CASE

    /*
        OTHERWISE
            UNGET
            EXIT
        END_CASE
    END_EXPECT

    EXPECT
    */
        CASE(NORMAL_INDICES_TOKEN)
            if (found_normal_indices)
            {
                Error("Only one normal_indices section is allowed in mesh2");
            }
            found_normal_indices = true;
            Parse_Begin();

            /*
            Change - if fewer normals than triangles, then no problem - the
            rest will be flat triangles.

            if (Parse_Float() != number_of_triangles)
                Error("Number of normal indices must equal number of faces.");
            */
            number_of_normal_indices = Parse_Float();
            if (number_of_normal_indices > number_of_triangles)
                Error("Number of normal indices cannot be more than the number of faces.");

            Parse_Comma();

            for (i=0; i<number_of_normal_indices; i++)
            {
                /* read in the indices vector */
                Parse_Vector(P1); Parse_Comma();

                /* convert the vector to integers */
                a = (int)P1[X];
                b = (int)P1[Y];
                c = (int)P1[Z];

                /* a--;b--;c--; use this to start external stuff at 1 */
                if ( a<0 || b<0 ||
                     c<0 ||
                     a>=number_of_normals || b>=number_of_normals ||
                     c>=number_of_normals)
                {
                    Error("Mesh normal index out of range.");
                }

                /* assign the uv coordinate */
                Triangles[i].N1 = a;
                Triangles[i].N2 = b;
                Triangles[i].N3 = c;
            }
            Parse_End();
            /*EXIT*/
        END_CASE

        OTHERWISE
            UNGET
            EXIT
        END_CASE
    END_EXPECT

    /* ----------------------------------------------------- */
    /* ----------------------------------------------------- */

    EXPECT
        CASE(INSIDE_VECTOR_TOKEN)
            Parse_Vector(Inside_Vect);
        END_CASE

        OTHERWISE
            UNGET
            EXIT
        END_CASE
    END_EXPECT

    if (fully_textured)
        Object->Type |= TEXTURED_OBJECT;

    if (!found_uv_indices)
    {
        if (number_of_uvcoords==number_of_vertices)
        {
            for (i=0; i<number_of_triangles; i++)
            {
                Triangles[i].UV1 = Triangles[i].P1;
                Triangles[i].UV2 = Triangles[i].P2;
                Triangles[i].UV3 = Triangles[i].P3;
            }
        }
        else if (number_of_uvcoords==1)
        {
            for (i=0; i<number_of_triangles; i++)
            {
                Triangles[i].UV1 = 0;
                Triangles[i].UV2 = 0;
                Triangles[i].UV3 = 0;
            }
        }
        else
        {
            Error("Missing uv_indicies section in mesh2.");
        }
    }

    if (!found_normal_indices)
    {
        if (number_of_normals==number_of_vertices)
        {
            /* If number of normals matches number of vertices, then assume
               that the normal_indices are the same as the triangle indices
               (left out for file size reasons).
               So, we pretend that we read in some normal_indices
            */
            number_of_normal_indices = number_of_triangles;

            for (i=0; i<number_of_triangles; i++)
            {
                Triangles[i].N1 = Triangles[i].P1;
                Triangles[i].N2 = Triangles[i].P2;
                Triangles[i].N3 = Triangles[i].P3;
            }
        }
        else if (number_of_normals)
        {
            Error("Missing normal_indicies section in mesh2.");
        }
    }

    /* ---------------- Compute Triangle Normals ---------------- */

    /* reallocate the normals stuff */
    if (!number_of_normals)
        Normals = reinterpret_cast<MeshVector *>(POV_MALLOC(number_of_triangles*sizeof(MeshVector), "triangle mesh data"));
    else
        Normals = reinterpret_cast<MeshVector *>(POV_REALLOC(Normals, (number_of_normals+number_of_triangles)*sizeof(MeshVector), "triangle mesh data"));

    for (i=0; i<number_of_triangles; i++)
    {
        a = (int) Triangles[i].P1;
        b = (int) Triangles[i].P2;
        c = (int) Triangles[i].P3;
        n1 = (int) Triangles[i].N1;
        n2 = (int) Triangles[i].N2;
        n3 = (int) Triangles[i].N3;

        P1 = Vector3d(Vertices[a]);
        P2 = Vector3d(Vertices[b]);
        P3 = Vector3d(Vertices[c]);

        Triangles[i].Smooth = false;

        /* compute the normal (check for smoothness) */
        /* if number_of_normal_indices > 0, then the first triangles
           are smooth and the rest are flat */
        if (i<number_of_normal_indices)
        {
            /* Check for equal normals. */
            D1 = Vector3d(Normals[n1]) - Vector3d(Normals[n2]);
            D2 = Vector3d(Normals[n1]) - Vector3d(Normals[n3]);

            l1 = D1.lengthSqr();
            l2 = D2.lengthSqr();

            if ((fabs(l1) > EPSILON) || (fabs(l2) > EPSILON))
            {
                /* Smooth triangle. */
                Object->Compute_Mesh_Triangle(&Triangles[i], true, P1, P2, P3, N);
                Triangles[i].Smooth = true;
            }
            else
            {
                /* Flat triangle. */
                Object->Compute_Mesh_Triangle(&Triangles[i], false, P1, P2, P3, N);
            }
        }
        else
        {
            /* Flat triangle. */
            Object->Compute_Mesh_Triangle(&Triangles[i], false, P1, P2, P3, N);
        }

        /* assign the triangle normal that we just computed */
        Triangles[i].Normal_Ind = i+number_of_normals;
        Normals[i+number_of_normals] = MeshVector(N);
    }

    /* now remember how many normals we really have */
    number_of_normals += number_of_triangles;

    /* ----------------------------------------------------- */

    /* Init triangle mesh data. */
    Object->Data = reinterpret_cast<MESH_DATA *>(POV_MALLOC(sizeof(MESH_DATA), "triangle mesh data"));
    Object->Data->References = 1;
    Object->Data->Tree = nullptr;
    /* NK 1998 */
    /*YS* 31/12/1999 */

    if( (fabs(Inside_Vect[X]) < EPSILON) &&  (fabs(Inside_Vect[Y]) < EPSILON) &&  (fabs(Inside_Vect[Z]) < EPSILON))
    {
        Object->has_inside_vector=false;
        Object->Type |= PATCH_OBJECT;
    }
    else
    {
        Object->Data->Inside_Vect = Inside_Vect.normalized();
        Object->has_inside_vector=true;
        Object->Type &= ~PATCH_OBJECT;
    }
    /*YS*/

    /* copy pointers to normals, triangles, textures, and vertices. */
    Object->Data->Normals   = Normals;
    Object->Data->Triangles = Triangles;
    Object->Data->Vertices  = Vertices;
    Object->Data->UVCoords  = UVCoords;
    /* [LSK] Removed "Data->" */
    Object->Textures  = Textures;

    /* copy number of for normals, textures, triangles and vertices. */
    Object->Data->Number_Of_Normals = number_of_normals;
    Object->Data->Number_Of_Triangles = number_of_triangles;
    Object->Data->Number_Of_Vertices = number_of_vertices;
    Object->Data->Number_Of_UVCoords  = number_of_uvcoords;
    Object->Number_Of_Textures = number_of_textures;

    if (number_of_textures)
    {
        Set_Flag(Object, MULTITEXTURE_FLAG);
    }

/*
    Render_Info("Mesh2: %ld bytes: %ld vertices, %ld normals, %ld textures, %ld triangles, %ld uv-coords\n",
        Object->Data->Number_Of_Normals*sizeof(MeshVector)+
        Object->Number_Of_Textures*sizeof(TEXTURE *)+
        Object->Data->Number_Of_Triangles*sizeof(MESH_TRIANGLE)+
        Object->Data->Number_Of_Vertices*sizeof(MeshVector)+
        Object->Data->Number_Of_UVCoords*sizeof(MeshUVVector),
        Object->Data->Number_Of_Vertices,
        Object->Data->Number_Of_Normals,
        Object->Number_Of_Textures,
        Object->Data->Number_Of_Triangles,
        Object->Data->Number_Of_UVCoords);
*/
}


/*****************************************************************************
*
* FUNCTION
*
*   Parse_Mesh_Texture
*
* INPUT
*
* OUTPUT
*
* RETURNS
*
*   OBJECT
*
* AUTHOR
*
*   Dieter Bayer
*
* DESCRIPTION
*
*   Read an individual triangle mesh texture.
*
* CHANGES
*
*   Feb 1995 : Creation.
*
******************************************************************************/

TEXTURE *Parser::Parse_Mesh_Texture (TEXTURE **t2, TEXTURE **t3)
{
    TEXTURE *Texture;

    Texture = nullptr;

    EXPECT
        CASE(TEXTURE_TOKEN)
            Parse_Begin();

            GET(TEXTURE_ID_TOKEN);

            Texture = reinterpret_cast<TEXTURE *>(mToken.Data);

            Parse_End();
        END_CASE

        /* NK */
        CASE(TEXTURE_LIST_TOKEN)
            Parse_Begin();

            GET(TEXTURE_ID_TOKEN);
            Texture = reinterpret_cast<TEXTURE *>(mToken.Data);

            Parse_Comma();

            GET(TEXTURE_ID_TOKEN);
            *t2 = reinterpret_cast<TEXTURE *>(mToken.Data);

            Parse_Comma();

            GET(TEXTURE_ID_TOKEN);
            *t3 = reinterpret_cast<TEXTURE *>(mToken.Data);

            Parse_End();
            EXIT
        END_CASE

        OTHERWISE
            UNGET
            EXIT
        END_CASE
    END_EXPECT

    return(Texture);
}


/*****************************************************************************
*
* FUNCTION
*
*   Parse_Ovus
*
* INPUT
*
* OUTPUT
*
* RETURNS
*
*   OBJECT
*
* AUTHOR
*
*   Jerome Grimbert
*
* DESCRIPTION
*
*   -
*
* CHANGES
*
*   Jul 2010 : Creation.
*   Jul 2016 : extension with distance & radius
*
******************************************************************************/

ObjectPtr Parser::Parse_Ovus()
{
    Ovus *Object;

    Parse_Begin();

    Object = reinterpret_cast<Ovus *>(Parse_Object_Id());
    if (Object != nullptr)
    {
        return(reinterpret_cast<ObjectPtr>(Object));
    }

    Object = new Ovus();


    Object->BottomRadius = Parse_Float(); /* Bottom radius */
    Parse_Comma();
    Object->TopRadius = Parse_Float(); /* Top radius */
    // default values, for backward compatibility
    Object->VerticalSpherePosition = Object->BottomRadius;
    Object->ConnectingRadius = 2.0 * std::max(Object->BottomRadius, Object->TopRadius);
    EXPECT
        CASE(RADIUS_TOKEN)
            Object->ConnectingRadius = Parse_Float();
        END_CASE
        CASE(DISTANCE_TOKEN)
            Object->VerticalSpherePosition = Parse_Float();
        END_CASE
        CASE(PRECISION_TOKEN)
            Object->RootTolerance = Parse_Float();
        END_CASE
        OTHERWISE
            UNGET
            EXIT
        END_CASE
    END_EXPECT

    /*
     ** Pre-compute the important values
     */
    if ((Object->TopRadius < 0)||(Object->BottomRadius <= 0))
    {
        Error("Both Ovus radii must be positive, and bottom radius must be strictly positive");
    }
    if (Object->VerticalSpherePosition < Object->BottomRadius)
    {
        Error("distance of Ovus must be greater or equal to bottom radius");
        // in theory, it would be possible to allow VerticalSpherePosition + TopRadius >= BottomRadius
        // (with VerticalSpherePosition > 0)
        // but the computation of BottomVertical & TopVertical would need more work, as the current formula
        // use a simplification based on VerticalSpherePosition >= BottomRadius
    }
    if ( Object->TopRadius + Object->BottomRadius + Object->VerticalSpherePosition > 2*Object->ConnectingRadius)
    {
        Error("Connecting radius of Ovus is too small. Should be at least half the sum of the three other distances. sphere or lemon object could also be considered.");
    }
    /*
     *  b : BottomRadius
     *  r : ConnectingRadius
     *  t : TopRadius
     *  v : VerticalSpherePosition
     *
     * solve (x^2+y^2)=(r-b)^2, (x^2+(y-v)^2)=(r-t)^2, v>=b, t>=0, b>0, 2r>=(b+t+v) for x,y
     *  intersection of two circles:
     *   from the origin (center of bottom sphere), connecting radius - bottom radius
     *   from the center of top sphere, connecting radius - top radius
     *
     * x = +/- 1/2 sqrt( - (b^2-2bt+t^2-v^2)(b^2-4br+2bt+4r^2-4rt+t^2-v^2)/v^2)
     * remaining code expect x >= 0
     */

    Object->HorizontalPosition = sqrt(
            -(Sqr(Object->BottomRadius)-2.0*Object->BottomRadius*Object->TopRadius+Sqr(Object->TopRadius)-Sqr(Object->VerticalSpherePosition))
            *(Sqr(Object->BottomRadius)-4.0*Object->BottomRadius*Object->ConnectingRadius+2.0*Object->BottomRadius*Object->TopRadius+4.0*Sqr(Object->ConnectingRadius)-4.0*Object->ConnectingRadius*Object->TopRadius+Sqr(Object->TopRadius) -Sqr(Object->VerticalSpherePosition))
            )
        /(Object->VerticalSpherePosition*2.0);

    /*
     * for t=b+v and r> (b^2-t^2-v^2)/(2(b-t))
     *
     * y = sqrt( r^2-2rt+t^2-x^2)
     *
     *
     * for t>b+v and r = (b+v+t)/2
     * for b<t<b+v and r> (b^2-t^2-v^2)/(2(b-t))
     * for t=b+v and r> (b^2-t^2-v^2)/(2(b-t))
     *
     * y = sqrt( r^2-2rt+t^2-x^2) +v
     *
     *
     * else
     *
     * y = v- sqrt( r^2-2rt+t^2-x^2)
     */
    if ((Object->TopRadius == (Object->BottomRadius+Object->VerticalSpherePosition))&&(Object->ConnectingRadius > ((Sqr(Object->BottomRadius)-Sqr(Object->TopRadius)-Sqr(Object->VerticalSpherePosition))/(2.0*Object->VerticalSpherePosition))))
    {
        Object->VerticalPosition = sqrt(Sqr(Object->ConnectingRadius-Object->TopRadius)-Sqr(Object->HorizontalPosition));
    }
    else if
        (
         (( Object->TopRadius > (Object->BottomRadius + Object->VerticalSpherePosition ) ) && ( Object->ConnectingRadius == ((Object->BottomRadius+Object->TopRadius+Object->VerticalSpherePosition)/2.0)))
         ||((Object->BottomRadius < Object->TopRadius) && (Object->TopRadius < (Object->BottomRadius+Object->VerticalSpherePosition))&&(Object->ConnectingRadius > ((Sqr(Object->BottomRadius)-Sqr(Object->TopRadius)-Sqr(Object->VerticalSpherePosition))/(2.0*Object->VerticalSpherePosition))))
         ||( (Object->TopRadius == (Object->BottomRadius+Object->VerticalSpherePosition))&&(Object->ConnectingRadius > ((Sqr(Object->BottomRadius)-Sqr(Object->TopRadius)-Sqr(Object->VerticalSpherePosition))/(2.0*Object->VerticalSpherePosition))))
        )
    {
        Object->VerticalPosition = Object->VerticalSpherePosition+sqrt(Sqr(Object->ConnectingRadius-Object->TopRadius)-Sqr(Object->HorizontalPosition));
    }
    else
    {
        Object->VerticalPosition = Object->VerticalSpherePosition-sqrt(Sqr(Object->ConnectingRadius-Object->TopRadius)-Sqr(Object->HorizontalPosition));
    }
    // if not a degenerated sphere, HorizontalPosition is a square root, test only against 0, as negative is not possible
    if (Object->HorizontalPosition != 0.0)
    {
        Object->BottomVertical = -Object->VerticalPosition*Object->BottomRadius/(Object->ConnectingRadius-Object->BottomRadius);
        Object->TopVertical = -( Object->VerticalPosition-Object->VerticalSpherePosition)* Object->TopRadius / (Object->ConnectingRadius - Object->TopRadius)  + Object->VerticalSpherePosition;
    }
    else
    { // replace the ovus with the top sphere, keeping the parsing of option compatible with ovus (sturm)
        Object->VerticalSpherePosition = Object->VerticalPosition;
        Object->TopRadius = Object->ConnectingRadius;
        Object->TopVertical = Object->VerticalSpherePosition-Object->ConnectingRadius;
        Object->BottomVertical = -Object->ConnectingRadius;// low enough
        Object->BottomRadius = 0.0;
        Object->ConnectingRadius = 0.0;
        Warning("Ovus is reduced to a sphere, consider using a real sphere instead");
    }

    Object->Compute_BBox();
    Parse_Object_Mods (reinterpret_cast<ObjectPtr>(Object));
    return (reinterpret_cast<ObjectPtr>(Object));
}

/*****************************************************************************
*
* FUNCTION
*
*   Parse_Parametric
*
* INPUT
*
* OUTPUT
*
* RETURNS
*
* AUTHOR
*
* DESCRIPTION
*
* CHANGES
*
******************************************************************************/

ObjectPtr Parser::Parse_Parametric(void)
{
    Parametric  *Object;
    DBL         temp;
    char        PrecompFlag = 0;
    int         PrecompDepth = 1;
    Vector2d    tempUV;

    Parse_Begin();

    Object = reinterpret_cast<Parametric *>(Parse_Object_Id());
    if (Object != nullptr)
        return (reinterpret_cast<ObjectPtr>(Object));

    Object = new Parametric();

    Parse_FunctionOrContentList(Object->Function, 3);

    Parse_UV_Vect(tempUV);
    Object->umin = tempUV[U];
    Object->vmin = tempUV[V];
    Parse_Comma();

    Parse_UV_Vect(tempUV);
    Object->umax = tempUV[U];
    Object->vmax = tempUV[V];

    if(Object->umin>Object->umax)
    {
        temp = Object->umin;
        Object->umin = Object->umax;
        Object->umax = temp;
    }
    if(Object->vmin>Object->vmax)
    {
        temp = Object->vmin;
        Object->vmin = Object->vmax;
        Object->vmax = temp;
    }

    EXPECT
        CASE(ACCURACY_TOKEN)
            Object->accuracy= Parse_Float();
        END_CASE

        CASE(MAX_GRADIENT_TOKEN)
            Object->max_gradient = Parse_Float();
        END_CASE

        CASE(PRECOMPUTE_TOKEN)
            PrecompDepth= Parse_Float();
            Parse_Comma();

            EXPECT_ONE
                CASE(VECTOR_FUNCT_TOKEN)
                    if(mToken.Function_Id != X_TOKEN)
                    {
                        UNGET
                    }
                    else
                        PrecompFlag |= 1;
                END_CASE

                OTHERWISE
                    UNGET
                END_CASE
            END_EXPECT

            Parse_Comma();

            EXPECT_ONE
                CASE(VECTOR_FUNCT_TOKEN)
                    if(mToken.Function_Id != Y_TOKEN)
                    {
                        UNGET
                    }
                    else
                        PrecompFlag |= 2;
                END_CASE

                OTHERWISE
                    UNGET
                END_CASE
            END_EXPECT

            Parse_Comma();

            EXPECT_ONE
                CASE(VECTOR_FUNCT_TOKEN)
                    if(mToken.Function_Id != Z_TOKEN)
                    {
                        UNGET
                    }
                    else
                        PrecompFlag |= 4;
                END_CASE

                OTHERWISE
                    UNGET
                END_CASE
            END_EXPECT
        END_CASE

        CASE(CONTAINED_BY_TOKEN)
            ParseContainedBy(Object->container, Object);
        END_CASE

        OTHERWISE
            UNGET
            EXIT
        END_CASE
    END_EXPECT

    Parse_Object_Mods(reinterpret_cast<ObjectPtr>(Object));

    if(PrecompFlag != 0)
        Object->Precompute_Parametric_Values(PrecompFlag, PrecompDepth, GetParserDataPtr());

    return (reinterpret_cast<ObjectPtr>(Object));
}


/*****************************************************************************
*
* FUNCTION
*
* INPUT
*
* OUTPUT
*
* RETURNS
*
* AUTHOR
*
* DESCRIPTION
*
* CHANGES
*
******************************************************************************/

ObjectPtr Parser::Parse_Plane ()
{
    DBL len;
    Plane *Object;

    Parse_Begin ();

    Object = reinterpret_cast<Plane *>(Parse_Object_Id());
    if (Object != nullptr)
        return (reinterpret_cast<ObjectPtr>(Object));

    Object = new Plane();

    Parse_Vector(Object->Normal_Vector);   Parse_Comma();
    len = Object->Normal_Vector.length();
    if (len < EPSILON)
    {
        Error("Degenerate plane normal.");
    }
    Object->Normal_Vector /= len;
    Object->Distance = -Parse_Float();

    Object->Compute_BBox();

    Parse_Object_Mods (reinterpret_cast<ObjectPtr>(Object));

    return (reinterpret_cast<ObjectPtr>(Object));
}



/*****************************************************************************
*
* FUNCTION
*
* INPUT
*
* OUTPUT
*
* RETURNS
*
* AUTHOR
*
* DESCRIPTION
*
* CHANGES
*
******************************************************************************/

ObjectPtr Parser::Parse_Poly (int order)
{
    Poly *Object;

    Parse_Begin ();

    Object = reinterpret_cast<Poly *>(Parse_Object_Id());
    if (Object != nullptr)
        return (reinterpret_cast<ObjectPtr>(Object));

    if (order == 0)
    {
        order = (int)Parse_Float();      Parse_Comma();
        if (order < 2 || order > MAX_ORDER)
            Error("Order of poly is out of range.");
    }

    Object = new Poly(order);

    Parse_Coeffs(Object->Order, &(Object->Coeffs[0]));

    Object->Compute_BBox();

    Parse_Object_Mods (reinterpret_cast<ObjectPtr>(Object));

    return (reinterpret_cast<ObjectPtr>(Object));
}

/*****************************************************************************
*
* FUNCTION
*
* INPUT
*
* OUTPUT
*
* RETURNS
*
* AUTHOR
*
* DESCRIPTION
*
* CHANGES
*
******************************************************************************/

ObjectPtr Parser::Parse_Polynom ()
{
    Poly *Object;
    unsigned int x,y,z;
    int order;
    DBL value;

    Parse_Begin ();

    Object = reinterpret_cast<Poly *>(Parse_Object_Id());
    if (Object != nullptr)
        return (reinterpret_cast<ObjectPtr>(Object));

    order = (int)Parse_Float();      Parse_Comma();
    if (order < 2 || order > MAX_ORDER)
    {
        Error("Order of polynom is out of range.");
    }

    Object = new Poly(order);

    EXPECT
        CASE (XYZ_TOKEN)
            Parse_Paren_Begin();
            x = (unsigned int)Parse_Float();
            Parse_Comma();
            y = (unsigned int)Parse_Float();
            Parse_Comma();
            z = (unsigned int)Parse_Float();
            Parse_Paren_End();
            GET (COLON_TOKEN);
            value = Parse_Float();
            if (!Object->Set_Coeff(x,y,z,value))
            {
                Error("Coefficient of polynom is out of range.");
            }
            Parse_Comma();
        END_CASE

        OTHERWISE
            UNGET
            EXIT
        END_CASE
    END_EXPECT

    Object->Compute_BBox();

    Parse_Object_Mods (reinterpret_cast<ObjectPtr>(Object));

    return (reinterpret_cast<ObjectPtr>(Object));
}

/*****************************************************************************
*
* FUNCTION
*
*   Parse_Polygon
*
* INPUT
*
* OUTPUT
*
* RETURNS
*
*   ObjectPtr  -
*
* AUTHOR
*
*   Dieter Bayer
*
* DESCRIPTION
*
*   -
*
* CHANGES
*
*   May 1994 : Creation.
*
*   Oct 1994 : Modified to use new polygon data structure. [DB]
*
******************************************************************************/

ObjectPtr Parser::Parse_Polygon()
{
    int i, closed = false;
    int Number;
    Polygon *Object;
    Vector3d *Points;
    Vector3d P;

    Parse_Begin();

    Object = reinterpret_cast<Polygon *>(Parse_Object_Id());
    if (Object != nullptr)
    {
        return(reinterpret_cast<ObjectPtr>(Object));
    }

    Object = new Polygon();

    Number = (int)Parse_Float();

    if (Number < 3)
    {
        Error("Polygon needs at least three points.");
    }

    Points = reinterpret_cast<Vector3d *>(POV_MALLOC((Number+1)*sizeof(Vector3d), "temporary polygon points"));

    Parse_Comma();

    for (i = 0; i < Number; i++)
    {
        Parse_Vector(Points[i]);

        // NB we allow for a trailing comma at the end of the list,
        // to facilitate auto-generation of lists.
        Parse_Comma();
    }

    /* Check for closed polygons. */

    P = Points[0];

    for (i = 1; i < Number; i++)
    {
        closed = false;

        if ((fabs(P[X] - Points[i][X]) < EPSILON) &&
            (fabs(P[Y] - Points[i][Y]) < EPSILON) &&
            (fabs(P[Z] - Points[i][Z]) < EPSILON))
        {
            // force almost-identical vertices to be /exactly/ identical,
            // to make processing easier later
            Points[i] = P;

            i++;

            if (i < Number)
            {
                P = Points[i];
            }

            closed = true;
        }
    }

    if (!closed)
    {
        Warning("Polygon not closed. Closing it.");

        Points[Number] = P;

        Number++;
    }

    Object->Compute_Polygon(Number, Points);

    POV_FREE (Points);

    Parse_Object_Mods (reinterpret_cast<ObjectPtr>(Object));

    return(reinterpret_cast<ObjectPtr>(Object));
}



/*****************************************************************************
*
* FUNCTION
*
*   Parse_Prism
*
* INPUT
*
* OUTPUT
*
* RETURNS
*
*   ObjectPtr  -
*
* AUTHOR
*
*   Dieter Bayer
*
* DESCRIPTION
*
*   -
*
* CHANGES
*
*   May 1994 : Creation.
*
******************************************************************************/

ObjectPtr Parser::Parse_Prism()
{
    int i, closed = false;
    DBL h;
    int loopStart = 0;

    Prism *Object;
    Vector2d *Points;
    Vector2d P;

    Parse_Begin();

    Object = reinterpret_cast<Prism *>(Parse_Object_Id());
    if (Object != nullptr)
    {
        return(reinterpret_cast<ObjectPtr>(Object));
    }

    Object = new Prism();

    /*
     * Determine kind of spline used (linear, quadratic, cubic)
     * and type of sweeping (linear, conic).
     */

    EXPECT
        CASE(LINEAR_SPLINE_TOKEN)
            Object->Spline_Type = LINEAR_SPLINE;
        END_CASE

        CASE(QUADRATIC_SPLINE_TOKEN)
            Object->Spline_Type = QUADRATIC_SPLINE;
        END_CASE

        CASE(CUBIC_SPLINE_TOKEN)
            Object->Spline_Type = CUBIC_SPLINE;
        END_CASE

        CASE(BEZIER_SPLINE_TOKEN)
            Object->Spline_Type = BEZIER_SPLINE;
        END_CASE

        CASE(LINEAR_SWEEP_TOKEN)
            Object->Sweep_Type = LINEAR_SWEEP;
        END_CASE

        CASE(CONIC_SWEEP_TOKEN)
            Object->Sweep_Type = CONIC_SWEEP;
        END_CASE

        OTHERWISE
            UNGET
            EXIT
        END_CASE
    END_EXPECT

    /* Read prism heights. */

    Object->Height1 = Parse_Float(); Parse_Comma();
    Object->Height2 = Parse_Float(); Parse_Comma();

    if (Object->Height1 > Object->Height2)
    {
        h = Object->Height1;
        Object->Height1 = Object->Height2;
        Object->Height2 = h;
    }

    /* Get number of points = number of segments. */

    Object->Number = (int)Parse_Float();

    switch (Object->Spline_Type)
    {
        case LINEAR_SPLINE :

            if (Object->Number < 3)
            {
                Error("Prism with linear splines must have at least three points.");
            }

            break;

        case QUADRATIC_SPLINE :

            if (Object->Number < 5)
            {
                Error("Prism with quadratic splines must have at least five points.");
            }

            break;

        case CUBIC_SPLINE :

            if (Object->Number < 6)
            {
                Error("Prism with cubic splines must have at least six points.");
            }

            break;

        case BEZIER_SPLINE :

            if ((Object->Number & 3) != 0)
            {
                Error("Prism with Bezier splines must have four points per segment.");
            }

            break;
    }

    /* Allocate Object->Number points for the prism. */

    Points = reinterpret_cast<Vector2d *>(POV_MALLOC((Object->Number+1) * sizeof(Vector2d), "temporary prism points"));

    /* Read points (x, y : coordinate of 2d point; z : not used). */

    Parse_Comma();

    for (i = 0; i < Object->Number; i++)
    {
        Parse_UV_Vect(Points[i]);

        // NB we allow for a trailing comma at the end of the list,
        // to facilitate auto-generation of lists.
        Parse_Comma();
    }

    /* Closed or not closed that's the question. */

    EXPECT_ONE
        CASE(OPEN_TOKEN)
            Clear_Flag(Object, CLOSED_FLAG);
        END_CASE

        OTHERWISE
            UNGET
        END_CASE
    END_EXPECT

    /* Check for closed prism. */

    if ((Object->Spline_Type == LINEAR_SPLINE) ||
        (Object->Spline_Type == QUADRATIC_SPLINE) ||
        (Object->Spline_Type == CUBIC_SPLINE))
    {
        switch (Object->Spline_Type)
        {
            case LINEAR_SPLINE :

                i = 1;

                P = Points[0];

                break;

            case QUADRATIC_SPLINE :
            case CUBIC_SPLINE :

                i = 2;

                P = Points[1];

                break;
        }

        for (; i < Object->Number; i++)
        {
            closed = false;

            if ((fabs(P[X] - Points[i][X]) < EPSILON) &&
                (fabs(P[Y] - Points[i][Y]) < EPSILON))
            {
                switch (Object->Spline_Type)
                {
                    case LINEAR_SPLINE :

                        i++;

                        if (i < Object->Number)
                        {
                            P = Points[i];
                        }

                        break;

                    case QUADRATIC_SPLINE :

                        i += 2;

                        if (i < Object->Number)
                        {
                            P = Points[i];
                        }

                        break;

                    case CUBIC_SPLINE :

                        i += 3;

                        if (i < Object->Number)
                        {
                            P = Points[i];
                        }

                        break;
                }

                closed = true;
            }
        }
    }
    else
    {
        closed = true;

        loopStart = 0;

        for (i = 4; i < Object->Number; i += 4)
        {
            if ((fabs(Points[i][X] - Points[i-1][X]) > EPSILON) ||
                (fabs(Points[i][Y] - Points[i-1][Y]) > EPSILON))
            {
                //. this is a different point.  Check if we have a loop.
                if ((fabs(Points[i-1][X] - Points[loopStart][X]) > EPSILON) ||
                    (fabs(Points[i-1][Y] - Points[loopStart][Y]) > EPSILON))
                {
                    closed = false;
                    break;
                }

                loopStart = i;
            }
        }
        if ((fabs(Points[Object->Number-1][X] - Points[loopStart][X]) > EPSILON) ||
            (fabs(Points[Object->Number-1][Y] - Points[loopStart][Y]) > EPSILON))
        {
            closed = false;
        }
    }

    if (!closed)
    {
        if (Object->Spline_Type == LINEAR_SPLINE)
        {
            Points[Object->Number] = P;

            Object->Number++;

            Warning("Linear prism not closed. Closing it.");
        }
        else
        {
            Set_Flag(Object, DEGENERATE_FLAG);

            Warning("Prism not closed. Ignoring it.");
        }
    }

    /* Compute spline segments. */

    Object->Compute_Prism(Points, GetParserDataPtr());

    /* Compute bounding box. */

    Object->Compute_BBox();

    /* Parse object's modifiers. */

    Parse_Object_Mods(reinterpret_cast<ObjectPtr>(Object));

    /* Destroy temporary points. */

    POV_FREE (Points);

    return(reinterpret_cast<ObjectPtr>(Object));
}



/*****************************************************************************
*
* FUNCTION
*
* INPUT
*
* OUTPUT
*
* RETURNS
*
* AUTHOR
*
* DESCRIPTION
*
* CHANGES
*
******************************************************************************/

ObjectPtr Parser::Parse_Quadric ()
{
    Vector3d Min, Max;
    Quadric *Object;

    Parse_Begin ();

    Object = reinterpret_cast<Quadric *>(Parse_Object_Id());
    if (Object != nullptr)
        return (reinterpret_cast<ObjectPtr>(Object));

    Object = new Quadric();

    Parse_Vector(Object->Square_Terms);     Parse_Comma();
    Parse_Vector(Object->Mixed_Terms);      Parse_Comma();
    Parse_Vector(Object->Terms);            Parse_Comma();
    Object->Constant = Parse_Float();

    Min = Vector3d(-BOUND_HUGE);
    Max = Vector3d(BOUND_HUGE);

    Object->Compute_BBox(Min, Max);

    Parse_Object_Mods (reinterpret_cast<ObjectPtr>(Object));

    return (reinterpret_cast<ObjectPtr>(Object));
}



/*****************************************************************************
*
* FUNCTION
*
* INPUT
*
* OUTPUT
*
* RETURNS
*
* AUTHOR
*
* DESCRIPTION
*
* CHANGES
*
******************************************************************************/

ObjectPtr Parser::Parse_Smooth_Triangle ()
{
    SmoothTriangle *Object;
    short degen;
    DBL vlen;

    degen=false;

    Parse_Begin ();

    Object = reinterpret_cast<SmoothTriangle *>(Parse_Object_Id());
    if (Object != nullptr)
        return (reinterpret_cast<ObjectPtr>(Object));

    Object = new SmoothTriangle();

    Parse_Vector (Object->P1);    Parse_Comma();
    Parse_Vector (Object->N1);    Parse_Comma();

    vlen = Object->N1.length();

    if (vlen == 0.0)
        degen=true;
    else
        Object->N1 /= vlen;

    Parse_Vector (Object->P2);    Parse_Comma();
    Parse_Vector (Object->N2);    Parse_Comma();

    vlen = Object->N2.length();

    if(vlen == 0.0)
        degen=true;
    else
        Object->N2 /= vlen;

    Parse_Vector (Object->P3);    Parse_Comma();
    Parse_Vector (Object->N3);

    vlen = Object->N3.length();

    if(vlen == 0.0)
        degen=true;
    else
        Object->N3.normalize();

    if(!degen)
        degen = !Object->Compute_Triangle();

    if(degen)
        Warning("Degenerate triangle. Please remove.");

    Object->Compute_BBox();

    Parse_Object_Mods(reinterpret_cast<ObjectPtr>(Object));

    return (reinterpret_cast<ObjectPtr>(Object));
}



/*****************************************************************************
*
* FUNCTION
*
*   Parse_Sor
*
* INPUT
*
* OUTPUT
*
* RETURNS
*
*   ObjectPtr  -
*
* AUTHOR
*
*   Dieter Bayer
*
* DESCRIPTION
*
*   Read a surface of revolution primitive.
*
* CHANGES
*
*   May 1994 : Creation.
*
******************************************************************************/

ObjectPtr Parser::Parse_Sor()
{
    int i;
    Sor *Object;
    Vector2d *Points;

    Parse_Begin();

    Object = reinterpret_cast<Sor *>(Parse_Object_Id());
    if (Object != nullptr)
    {
        return(reinterpret_cast<ObjectPtr>(Object));
    }

    Object = new Sor();

    /* Get number of points. */

    Object->Number = (int)Parse_Float();

    if (Object->Number <4)
    {
        Error("Surface of revolution must have at least four points.");
    }

    /* Get temporary points describing the rotated curve. */

    Points = reinterpret_cast<Vector2d *>(POV_MALLOC(Object->Number*sizeof(Vector2d), "temporary surface of revolution points"));

    /* Read points (x : radius; y : height; z : not used). */

    Parse_Comma();

    for (i = 0; i < Object->Number; i++)
    {
        Parse_UV_Vect(Points[i]);

        if ((Points[i][X] < 0.0) ||
            ((i > 1 ) && (i < Object->Number - 1) && (Points[i][Y] <= Points[i-1][Y])))
        {
            Error("Incorrect point in surface of revolution.");
        }

        // NB we allow for a trailing comma at the end of the list,
        // to facilitate auto-generation of lists.
        Parse_Comma();
    }

    /* Closed or not closed that's the question. */

    EXPECT_ONE
        CASE(OPEN_TOKEN)
            Clear_Flag(Object, CLOSED_FLAG);
        END_CASE

        OTHERWISE
            UNGET
        END_CASE
    END_EXPECT

    /* There are Number-3 segments! */

    Object->Number -= 3;

    /* Compute spline segments. */

    Object->Compute_Sor(Points, GetParserDataPtr());

    /* Compute bounding box. */

    Object->Compute_BBox();

    /* Parse object's modifiers. */

    Parse_Object_Mods(reinterpret_cast<ObjectPtr>(Object));

    /* Destroy temporary points. */

    POV_FREE (Points);

    if (Object->Spline->BCyl->number > sceneData->Max_Bounding_Cylinders)
    {
        TraceThreadData *td = GetParserDataPtr();
        sceneData->Max_Bounding_Cylinders = Object->Spline->BCyl->number;
        td->BCyl_Intervals.reserve(4*sceneData->Max_Bounding_Cylinders);
        td->BCyl_RInt.reserve(2*sceneData->Max_Bounding_Cylinders);
        td->BCyl_HInt.reserve(2*sceneData->Max_Bounding_Cylinders);
    }

    return (reinterpret_cast<ObjectPtr>(Object));
}



/*****************************************************************************
*
* FUNCTION
*
* INPUT
*
* OUTPUT
*
* RETURNS
*
* AUTHOR
*
* DESCRIPTION
*
* CHANGES
*
******************************************************************************/

ObjectPtr Parser::Parse_Sphere()
{
    Sphere *Object;

    Parse_Begin();

    Object = reinterpret_cast<Sphere *>(Parse_Object_Id());
    if (Object != nullptr)
    {
        return (reinterpret_cast<ObjectPtr>(Object));
    }

    Object = new Sphere();

    Parse_Vector(Object->Center);

    Parse_Comma();

    Object->Radius = Parse_Float();

    Object->Compute_BBox();

    Parse_Object_Mods(reinterpret_cast<ObjectPtr>(Object));

    return(reinterpret_cast<ObjectPtr>(Object));
}



/*****************************************************************************
*
* FUNCTION
*
*       Parse_Sphere_Sweep
*
* INPUT
*
*   -
*
* OUTPUT
*
*   -
*
* RETURNS
*
*   Object
*
* AUTHOR
*
*       Jochen Lippert
*
* DESCRIPTION
*
* CHANGES
*
******************************************************************************/

ObjectPtr Parser::Parse_Sphere_Sweep()
{
    SphereSweep *Object;
    int i;

    Parse_Begin();

    Object = reinterpret_cast<SphereSweep *>(Parse_Object_Id());
    if (Object != nullptr)
        return (reinterpret_cast<ObjectPtr>(Object));

    Object = new SphereSweep();

    /* Get type of interpolation */
    EXPECT_ONE
        CASE(LINEAR_SPLINE_TOKEN)
            Object->Interpolation = LINEAR_SPHERE_SWEEP;
        END_CASE
        CASE(CUBIC_SPLINE_TOKEN)
            Object->Interpolation = CATMULL_ROM_SPLINE_SPHERE_SWEEP;
        END_CASE
        CASE(B_SPLINE_TOKEN)
            Object->Interpolation = B_SPLINE_SPHERE_SWEEP;
        END_CASE
        OTHERWISE
            UNGET
        END_CASE
    END_EXPECT

    if (Object->Interpolation == -1)
    {
            Error("Invalid type of interpolation.");
    }

    Parse_Comma();

    /* Get number of modeling spheres */
    Object->Num_Modeling_Spheres = (int)Parse_Float();

    if ((Object->Num_Modeling_Spheres < 2) || (Object->Interpolation != LINEAR_SPHERE_SWEEP && Object->Num_Modeling_Spheres < 4))
        Error("Too few modeling spheres for interpolation type.");

    Object->Modeling_Sphere =
        reinterpret_cast<SPHSWEEP_SPH *>(POV_MALLOC(Object->Num_Modeling_Spheres * sizeof(SPHSWEEP_SPH),
        "sphere sweep modeling spheres"));

    Parse_Comma();

    for (i = 0; i < Object->Num_Modeling_Spheres; i++)
    {
        Parse_Vector(Object->Modeling_Sphere[i].Center);
        Parse_Comma();
        Object->Modeling_Sphere[i].Radius = Parse_Float();

        // NB we allow for a trailing comma at the end of the list,
        // to facilitate auto-generation of lists.
        Parse_Comma();
    }

    EXPECT_ONE
        CASE(TOLERANCE_TOKEN)
            Object->Depth_Tolerance = Parse_Float();
        END_CASE
        OTHERWISE
            UNGET
        END_CASE
    END_EXPECT

    Object->Compute();

    Object->Compute_BBox();

    Parse_Object_Mods(reinterpret_cast<ObjectPtr>(Object));

    return (reinterpret_cast<ObjectPtr>(Object));
}



/*****************************************************************************
*
* FUNCTION
*
*   Parse_Superellipsoid
*
* INPUT
*
* OUTPUT
*
* RETURNS
*
*   ObjectPtr  -
*
* AUTHOR
*
*   Dieter Bayer
*
* DESCRIPTION
*
*   Read a superellipsoid primitive.
*
* CHANGES
*
*   Oct 1994 : Creation.
*
******************************************************************************/

ObjectPtr Parser::Parse_Superellipsoid()
{
    Vector2d V1;
    Superellipsoid *Object;

    Parse_Begin();

    Object = reinterpret_cast<Superellipsoid *>(Parse_Object_Id());
    if (Object != nullptr)
    {
        return(reinterpret_cast<ObjectPtr>(Object));
    }

    Object = new Superellipsoid();

    Parse_UV_Vect(V1);

    /* The x component is e, the y component is n. */

    Object->Power[X] = 2.0  / V1[X];
    Object->Power[Y] = V1[X] / V1[Y];
    Object->Power[Z] = 2.0  / V1[Y];

    /* Compute bounding box. */

    Object->Compute_BBox();

    /* Parse object's modifiers. */

    Parse_Object_Mods(reinterpret_cast<ObjectPtr>(Object));

    return(reinterpret_cast<ObjectPtr>(Object));
}


/*****************************************************************************
*
* FUNCTION
*
*   Parse_Torus
*
* INPUT
*
* OUTPUT
*
* RETURNS
*
*   OBJECT
*
* AUTHOR
*
*   Dieter Bayer
*
* DESCRIPTION
*
*   -
*
* CHANGES
*
*   Jul 1994 : Creation.
*
******************************************************************************/

ObjectPtr Parser::Parse_Torus()
{
    Torus *Object;
    DBL majorRadius, minorRadius;
    bool invert = false;
    SpindleTorus::SpindleMode spindleMode = SpindleTorus::UnionSpindle;
    bool spindleModeSet = false;

    Parse_Begin();

    Object = reinterpret_cast<Torus *>(Parse_Object_Id());
    if (Object != nullptr)
    {
        return(reinterpret_cast<ObjectPtr>(Object));
    }

    /* Read in the two radii. */

    majorRadius = Parse_Float(); /* Big radius */
    if (majorRadius < 0)
    {
        Warning("Negative torus major radius has the effect of inverting the object; if this is intentional, use the 'inverse' keyword instead.");
        majorRadius = -majorRadius;
        invert = !invert;
    }

    Parse_Comma();

    minorRadius = Parse_Float(); /* Little radius */
    if (minorRadius < 0)
    {
        Warning("Negative torus minor radius has the effect of inverting the object; if this is intentional, use the 'inverse' keyword instead.");
        minorRadius = -minorRadius;
        invert = !invert;
    }

    bool spindleTorus = (majorRadius < minorRadius);

    EXPECT_ONE
        CASE(DIFFERENCE_TOKEN)
            spindleMode = SpindleTorus::DifferenceSpindle;
        END_CASE
        CASE(INTERSECTION_TOKEN)
            spindleMode = SpindleTorus::IntersectionSpindle;
            if (!spindleTorus)
            {
                PossibleError("Intersection spindle mode specified on non-spindle torus.");
                spindleTorus = true;
            }
        END_CASE
        CASE(MERGE_TOKEN)
            spindleMode = SpindleTorus::MergeSpindle;
        END_CASE
        CASE(UNION_TOKEN)
            spindleMode = SpindleTorus::UnionSpindle;
        END_CASE
        OTHERWISE
            UNGET
        END_CASE
    END_EXPECT

    if (spindleTorus)
    {
        SpindleTorus* temp = new SpindleTorus();
        temp->mSpindleMode = spindleMode;
        Object = temp;
    }
    else
    {
        Object = new Torus();
    }

    Object->MajorRadius = majorRadius;
    Object->MinorRadius = minorRadius;

    Object->Compute_BBox();

    Parse_Object_Mods (reinterpret_cast<ObjectPtr>(Object));

    if (invert)
        Object = reinterpret_cast<Torus *>(Object->Invert());

    return (reinterpret_cast<ObjectPtr>(Object));
}



/*****************************************************************************
*
* FUNCTION
*
* INPUT
*
* OUTPUT
*
* RETURNS
*
* AUTHOR
*
* DESCRIPTION
*
* CHANGES
*
******************************************************************************/

ObjectPtr Parser::Parse_Triangle()
{
    Triangle *Object;

    Parse_Begin();

    Object = reinterpret_cast<Triangle *>(Parse_Object_Id());
    if (Object != nullptr)
    {
        return(reinterpret_cast<ObjectPtr>(Object));
    }

    Object = new Triangle();

    Parse_Vector(Object->P1);    Parse_Comma();
    Parse_Vector(Object->P2);    Parse_Comma();
    Parse_Vector(Object->P3);

    /* Note that Compute_Triangle also computes the bounding box. */

    if(!Object->Compute_Triangle())
        Warning("Degenerate triangle. Please remove.");

    Parse_Object_Mods(reinterpret_cast<ObjectPtr>(Object));

    return(reinterpret_cast<ObjectPtr>(Object));
}



/*****************************************************************************
*
* FUNCTION
*
* INPUT
*
* OUTPUT
*
* RETURNS
*
* AUTHOR
*
* DESCRIPTION
*
* CHANGES
*
******************************************************************************/

ObjectPtr Parser::Parse_TrueType ()
{
    ObjectPtr Object;
    char *filename = nullptr;
    UCS2 *text_string;
    DBL depth;
    Vector3d offset;
    int builtin_font = 0;
    TRANSFORM Local_Trans;

    if((sceneData->EffectiveLanguageVersion() < 350) && (sceneData->stringEncoding == kStringEncoding_ASCII))
    {
        PossibleError("Text may not be displayed as expected.\n"
                      "Please refer to the user manual regarding changes\n"
                      "in POV-Ray v3.5 and later.");
    }

    Parse_Begin ();

    Object = reinterpret_cast<ObjectPtr>(Parse_Object_Id());
    if (Object != nullptr)
        return (reinterpret_cast<ObjectPtr>(Object));

    EXPECT_ONE
        CASE(TTF_TOKEN)
            filename = Parse_C_String(true);
        END_CASE
        CASE(INTERNAL_TOKEN)
            builtin_font = (int)Parse_Float();
        END_CASE
        OTHERWISE
            Expectation_Error ("ttf or internal");
        END_CASE
    END_EXPECT


    /*** Object = Create_TTF(); */
    Parse_Comma();

    /* Parse the text string to be rendered */
    text_string = Parse_String();
    Parse_Comma();

    /* Get the extrusion depth */
    depth = Parse_Float(); Parse_Comma ();

    /* Get the offset vector */
    Parse_Vector(offset);

    /* Open the font file */
    TrueTypeFont* font = OpenFontFile(filename, builtin_font);

    /* Process all this good info */
    Object = new CSGUnion();
    TrueType::ProcessNewTTF(reinterpret_cast<CSG *>(Object), font, text_string, depth, offset);
    if (filename)
    {
        /* Free up the filename  */
        POV_FREE (filename);
    }

    /* Free up the text string memory */
    POV_FREE (text_string);

    /**** Compute_TTF_BBox(Object); */
    Object->Compute_BBox();

    /* This tiny rotation should fix cracks in text that lies along an axis */
    offset = Vector3d(0.001, 0.001, 0.001); // TODO - try to find a different solution to this hack
    Compute_Rotation_Transform(&Local_Trans, offset);
    Rotate_Object (reinterpret_cast<ObjectPtr>(Object), offset, &Local_Trans);

    /* Get any rotate/translate or texturing stuff */
    Object = Parse_Object_Mods (reinterpret_cast<ObjectPtr>(Object));

    return (reinterpret_cast<ObjectPtr>(Object));
}


/*****************************************************************************
*
* FUNCTION
*
*   OpenFontFile
*
* INPUT
*
* OUTPUT
*
* RETURNS
*
* AUTHOR
*
*   Alexander Ennzmann
*
* DESCRIPTION
*
*   -
*
* CHANGES
*
*   Added support for builtin fonts - Oct 2012 [JG]
*
******************************************************************************/
TrueTypeFont *Parser::OpenFontFile(const char *asciifn, const int font_id)
{
    TrueTypeFont *font = nullptr;
    UCS2String ign;
    UCS2String formalFilename;

    if (asciifn)
    {
        formalFilename = ASCIItoUCS2String(asciifn);

        /* First look to see if we have already opened this font */

        for(vector<TrueTypeFont*>::iterator iFont = sceneData->TTFonts.begin(); iFont != sceneData->TTFonts.end(); ++iFont)
            if(formalFilename == (*iFont)->filename)
            {
                font = *iFont;
                break;
            }

    }
    if (font != nullptr)
    {
        if (font->file == nullptr)
        {
            /* We have a match, use the previous information */
            font->file = Locate_File(font->filename,POV_File_Font_TTF,ign,true);
            if (font->file == nullptr)
            {
                throw POV_EXCEPTION(kCannotOpenFileErr, "Cannot open font file.");
            }
        }
        else
        {
            #ifdef TTF_DEBUG
            Debug_Info("Using cached font info for %s\n", font->filename.c_str());
            #endif
        }
    }
    else
    {
        /*
         * We haven't looked at this font before, let's allocate a holder for the
         * information and set some defaults
         */

        shared_ptr<IStream> file;

        if (asciifn)
        {
            if ((file = Locate_File(formalFilename,POV_File_Font_TTF,ign,true)) == nullptr)
            {
                throw POV_EXCEPTION(kCannotOpenFileErr, "Cannot open font file.");
            }
        }
        else
        {
            file = shared_ptr<IStream>(Internal_Font_File(font_id));
        }

        font = new TrueTypeFont(formalFilename, file, sceneData->stringEncoding);

        sceneData->TTFonts.push_back(font);
    }

    return font;
}


/*****************************************************************************
*
* FUNCTION
*
* INPUT
*
* OUTPUT
*
* RETURNS
*
* AUTHOR
*
* DESCRIPTION
*
* CHANGES
*
******************************************************************************/

ObjectPtr Parser::Parse_Object ()
{
    ObjectPtr Object = nullptr;

    EXPECT_ONE

        CASE (ISOSURFACE_TOKEN)
            Object = Parse_Isosurface ();
        END_CASE

        CASE (PARAMETRIC_TOKEN)
            Object = Parse_Parametric ();
        END_CASE

        CASE (JULIA_FRACTAL_TOKEN)
            Object = Parse_Julia_Fractal ();
        END_CASE

        CASE (SPHERE_TOKEN)
            Object = Parse_Sphere ();
        END_CASE

        CASE (SPHERE_SWEEP_TOKEN)
            Object = Parse_Sphere_Sweep ();
        END_CASE

        CASE (PLANE_TOKEN)
            Object = Parse_Plane ();
        END_CASE

        CASE (CONE_TOKEN)
            Object = Parse_Cone ();
        END_CASE

        CASE (CYLINDER_TOKEN)
            Object = Parse_Cylinder ();
        END_CASE

        CASE (DISC_TOKEN)
            Object = Parse_Disc ();
        END_CASE

        CASE (QUADRIC_TOKEN)
            Object = Parse_Quadric ();
        END_CASE

        CASE (CUBIC_TOKEN)
            Object = Parse_Poly (3);
        END_CASE

        CASE (QUARTIC_TOKEN)
            Object = Parse_Poly (4);
        END_CASE

        CASE (POLY_TOKEN)
            Object = Parse_Poly (0);
        END_CASE

        CASE (POLYNOMIAL_TOKEN)
            Object = Parse_Polynom();
        END_CASE

        CASE (OVUS_TOKEN)
            Object = Parse_Ovus();
        END_CASE

        CASE (TORUS_TOKEN)
            Object = Parse_Torus ();
        END_CASE

        /* Parse lathe primitive. [DB 8/94] */

        CASE (LATHE_TOKEN)
            Object = Parse_Lathe();
        END_CASE

        CASE (LEMON_TOKEN)
            Object = Parse_Lemon();
        END_CASE

        /* Parse polygon primitive. [DB 8/94] */

        CASE (POLYGON_TOKEN)
            Object = Parse_Polygon();
        END_CASE

        /* Parse prism primitive. [DB 8/94] */

        CASE (PRISM_TOKEN)
            Object = Parse_Prism();
        END_CASE

        /* Parse surface of revolution primitive. [DB 8/94] */

        CASE (SOR_TOKEN)
            Object = Parse_Sor();
        END_CASE

        /* Parse superellipsoid primitive. [DB 11/94] */

        CASE (SUPERELLIPSOID_TOKEN)
            Object = Parse_Superellipsoid();
        END_CASE

        /* Parse triangle mesh primitive. [DB 2/95] */

        CASE (MESH_TOKEN)
            Object = Parse_Mesh();
        END_CASE

        /* NK 1998 Parse triangle mesh primitive - syntax version 2. */
        CASE (MESH2_TOKEN)
            Object = Parse_Mesh2();
        END_CASE
        /* NK ---- */

        CASE (TEXT_TOKEN)
            Object = Parse_TrueType ();
        END_CASE

        CASE (OBJECT_ID_TOKEN)
            Object = Copy_Object(reinterpret_cast<ObjectPtr>(mToken.Data));
        END_CASE

        CASE (UNION_TOKEN)
            Object = Parse_CSG (CSG_UNION_TYPE);
        END_CASE

        CASE (LIGHT_GROUP_TOKEN)
            Object = Parse_Light_Group ();
        END_CASE

        CASE (COMPOSITE_TOKEN)
            VersionWarning(150, "Use union instead of composite.");
            Object = Parse_CSG (CSG_UNION_TYPE);
        END_CASE

        CASE (MERGE_TOKEN)
            Object = Parse_CSG (CSG_MERGE_TYPE);
        END_CASE

        CASE (INTERSECTION_TOKEN)
            Object = Parse_CSG (CSG_INTERSECTION_TYPE);
        END_CASE

        CASE (DIFFERENCE_TOKEN)
            Object = Parse_CSG (CSG_DIFFERENCE_TYPE+CSG_INTERSECTION_TYPE);
        END_CASE

        CASE (BICUBIC_PATCH_TOKEN)
            Object = Parse_Bicubic_Patch ();
        END_CASE

        CASE (TRIANGLE_TOKEN)
            Object = Parse_Triangle ();
        END_CASE

        CASE (SMOOTH_TRIANGLE_TOKEN)
            Object = Parse_Smooth_Triangle ();
        END_CASE

        CASE (HEIGHT_FIELD_TOKEN)
            Object = Parse_HField ();
        END_CASE

        CASE (BOX_TOKEN)
            Object = Parse_Box ();
        END_CASE

        CASE (BLOB_TOKEN)
            Object = Parse_Blob ();
        END_CASE

        CASE (LIGHT_SOURCE_TOKEN)
            Object = Parse_Light_Source ();
        END_CASE

        CASE (OBJECT_TOKEN)
            Parse_Begin ();
            Object = Parse_Object ();
            if (!Object)
                Expectation_Error ("object");
            Object = Parse_Object_Mods (reinterpret_cast<ObjectPtr>(Object));
        END_CASE

        OTHERWISE
            UNGET
        END_CASE
    END_EXPECT

    if (Object && !Object->Precompute())
        PossibleError("Inconsistent object parameters.");

    return Object;
}



/*****************************************************************************
*
* FUNCTION
*
* INPUT
*
* OUTPUT
*
* RETURNS
*
* AUTHOR
*
* DESCRIPTION
*
* CHANGES
*
******************************************************************************/

void Parser::Parse_Default ()
{
    TEXTURE *Local_Texture;
    PIGMENT *Local_Pigment;
    TNORMAL *Local_Tnormal;
    FINISH  *Local_Finish;

    Not_In_Default = false;
    Parse_Begin();

    defaultsModified = true;

    EXPECT
        CASE (TEXTURE_TOKEN)
            Local_Texture = Default_Texture;
            Parse_Begin ();
            Default_Texture = Parse_Texture();
            Parse_End ();
            if (Default_Texture->Type != PLAIN_PATTERN)
                Error("Default texture cannot be material map or tiles.");
            if (Default_Texture->Next != nullptr)
                Error("Default texture cannot be layered.");
            Destroy_Textures(Local_Texture);
        END_CASE

        CASE (PIGMENT_TOKEN)
            Local_Pigment = Copy_Pigment((Default_Texture->Pigment));
            Parse_Begin ();
            Parse_Pigment (&Local_Pigment);
            Parse_End ();
            Destroy_Pigment(Default_Texture->Pigment);
            Default_Texture->Pigment = Local_Pigment;
        END_CASE

        CASE (NORMAL_TOKEN)
            Local_Tnormal = Copy_Tnormal((Default_Texture->Tnormal));
            Parse_Begin ();
            Parse_Tnormal (&Local_Tnormal);
            Parse_End ();
            Destroy_Tnormal(Default_Texture->Tnormal);
            Default_Texture->Tnormal = Local_Tnormal;
        END_CASE

        CASE (FINISH_TOKEN)
            Local_Finish = Copy_Finish((Default_Texture->Finish));
            Parse_Finish (&Local_Finish);
            if (Default_Texture->Finish)
                delete Default_Texture->Finish;
            Default_Texture->Finish = Local_Finish;
        END_CASE

        CASE (RADIOSITY_TOKEN)
            Parse_Begin ();
            EXPECT
                CASE (IMPORTANCE_TOKEN)
                    sceneData->radiositySettings.defaultImportance = Parse_Float ();
                    if ( (sceneData->radiositySettings.defaultImportance <= 0.0) ||
                         (sceneData->radiositySettings.defaultImportance >  1.0) )
                        Error("Radiosity importance must be greater than 0.0 and at most 1.0.");
                END_CASE
                OTHERWISE
                    UNGET
                    EXIT
                END_CASE
            END_EXPECT
            Parse_End ();
        END_CASE

        CASE (CAMERA_TOKEN)
            Parse_Camera (Default_Camera);
        END_CASE

        OTHERWISE
            UNGET
            EXIT
        END_CASE
    END_EXPECT

    Parse_End();

    Not_In_Default = true;
}



/*****************************************************************************
*
* FUNCTION
*
* INPUT
*
* OUTPUT
*
* RETURNS
*
* AUTHOR
*
* DESCRIPTION
*
* CHANGES
*
******************************************************************************/

void Parser::Parse_Frame ()
{
    ObjectPtr Object;
    RAINBOW  *Local_Rainbow;
    FOG  *Local_Fog;
    SKYSPHERE  *Local_Skysphere;
    bool had_camera = false;

    EXPECT
        CASE (RAINBOW_TOKEN)
            Local_Rainbow = Parse_Rainbow();
            Local_Rainbow->Next = sceneData->rainbow;
            sceneData->rainbow = Local_Rainbow;
        END_CASE

        CASE (SKYSPHERE_TOKEN)
            Local_Skysphere = Parse_Skysphere();
            if (sceneData->skysphere != nullptr)
            {
                Warning("Only one sky-sphere allowed (last one will be used).");
                Destroy_Skysphere(sceneData->skysphere);
            }
            sceneData->skysphere = Local_Skysphere;
            for (vector<PIGMENT*>::iterator i = Local_Skysphere->Pigments.begin(); i != Local_Skysphere->Pigments.end(); ++ i)
            {
                Post_Pigment(*i);
            }
        END_CASE

        CASE (FOG_TOKEN)
            Local_Fog = Parse_Fog();
            Local_Fog->Next = sceneData->fog;
            sceneData->fog = Local_Fog;
        END_CASE

        CASE (MEDIA_TOKEN)
            Parse_Media(sceneData->atmosphere);
        END_CASE

        CASE (BACKGROUND_TOKEN)
            Parse_Begin();
            Parse_Colour (sceneData->backgroundColour);
            if (sceneData->EffectiveLanguageVersion() < 370)
            {
                if (sceneData->outputAlpha)
                    sceneData->backgroundColour.SetFT(0.0f, 1.0f);
                else
                    sceneData->backgroundColour.SetFT(0.0f, 0.0f);
            }
            else
            {
                if (!sceneData->outputAlpha)
                {
                    // if we're not outputting an alpha channel, precompose the scene background against a black "background behind the background"
                    sceneData->backgroundColour.colour() *= sceneData->backgroundColour.Opacity();
                    sceneData->backgroundColour.SetFT(0.0f, 0.0f);
                }
            }
            Parse_End();
        END_CASE

        CASE (CAMERA_TOKEN)
            if (sceneData->EffectiveLanguageVersion() >= 350)
            {
                if (sceneData->clocklessAnimation == false)
                {
                    if (had_camera == true)
                        Warning("More than one camera in scene. Ignoring previous camera(s).");
                }
                had_camera = true;
                sceneData->parsedCamera = Default_Camera;
            }

            Parse_Camera(sceneData->parsedCamera);
            if (sceneData->clocklessAnimation == true)
                sceneData->cameras.push_back(sceneData->parsedCamera);
        END_CASE

        CASE (DECLARE_TOKEN)
            UNGET
            VersionWarning(295,"Should have '#' before 'declare'.");
            Parse_Directive (false);
        END_CASE

        CASE (INCLUDE_TOKEN)
            UNGET
            VersionWarning(295,"Should have '#' before 'include'.");
            Parse_Directive (false);
        END_CASE

        CASE (FLOAT_FUNCT_TOKEN)
            switch(mToken.Function_Id)
            {
                case VERSION_TOKEN:
                    UNGET
                    VersionWarning(295,"Should have '#' before 'version'.");
                    Parse_Directive (false);
                    break;

                default:
                    UNGET
                    Expectation_Error ("object or directive");
                    break;
            }
        END_CASE

        CASE (MAX_TRACE_LEVEL_TOKEN)
            if (sceneData->EffectiveLanguageVersion() >= 350)
            {
                PossibleError("'max_trace_level' should be in global_settings block.\n"
                                "Future versions may not support 'max_trace_level' outside global_settings.");
            }
            Global_Setting_Warn();
            Max_Trace_Level = (int)Parse_Float();
            Max_Trace_Level = max(1, Max_Trace_Level);
            Had_Max_Trace_Level = true;
            if(Max_Trace_Level > MAX_TRACE_LEVEL_LIMIT)
            {
                Warning("Maximum max_trace_level is %d but %d was specified.\n"
                            "Going to use max_trace_level %d.",
                            MAX_TRACE_LEVEL_LIMIT, Max_Trace_Level, MAX_TRACE_LEVEL_LIMIT);
                Max_Trace_Level = MAX_TRACE_LEVEL_LIMIT;
            }
        END_CASE

        CASE (MAX_INTERSECTIONS_TOKEN)
            Parse_Float();
            VersionWarning(370, "'max_intersections' is no longer needed and has no effect in POV-Ray v3.7 or later.");
        END_CASE

        CASE (DEFAULT_TOKEN)
            Parse_Default();
        END_CASE

        CASE (END_OF_FILE_TOKEN)
            EXIT
        END_CASE

        CASE (GLOBAL_SETTINGS_TOKEN)
            Parse_Global_Settings();
        END_CASE

        OTHERWISE
            UNGET
            Object = Parse_Object();
            if (Object == nullptr)
                Expectation_Error ("object or directive");
            Post_Process (Object, nullptr);
            Link_To_Frame (Object);
        END_CASE
    END_EXPECT
}



/*****************************************************************************
*
* FUNCTION
*
* INPUT
*
* OUTPUT
*
* RETURNS
*
* AUTHOR
*
* DESCRIPTION
*
* CHANGES
*
******************************************************************************/

void Parser::Parse_Global_Settings()
{
    Parse_Begin();
    EXPECT
        CASE (IRID_WAVELENGTH_TOKEN)
            Parse_Wavelengths (sceneData->iridWavelengths);
        END_CASE

        CASE (CHARSET_TOKEN)
            EXPECT_ONE
                CASE (ASCII_TOKEN)
                    sceneData->stringEncoding = kStringEncoding_ASCII;
                    mTokenizer.SetStringEncoding(kStringEncoding_ASCII);
                END_CASE
                CASE (UTF8_TOKEN)
                    sceneData->stringEncoding = kStringEncoding_UTF8;
                    mTokenizer.SetStringEncoding(kStringEncoding_UTF8);
                END_CASE
                CASE (SYS_TOKEN)
                    sceneData->stringEncoding = kStringEncoding_System;
                    mTokenizer.SetStringEncoding(kStringEncoding_System);
                END_CASE
                OTHERWISE
                    Expectation_Error ("charset type");
                END_CASE
            END_EXPECT
        END_CASE

        CASE (ASSUMED_GAMMA_TOKEN)
        {
            switch (sceneData->gammaMode)
            {
                case kPOVList_GammaMode_AssumedGamma36:
                case kPOVList_GammaMode_AssumedGamma37:
                    // they have explicitly set assumed_gamma, so we
                    // don't do any of the compatibility checks we normally do. issue a
                    // warning and continue on our way.
                    Warning("New instance of assumed_gamma ignored");
                    Parse_Gamma();
                    break;
                default:
                    if (sceneData->EffectiveLanguageVersion() < 370)
                        sceneData->gammaMode = kPOVList_GammaMode_AssumedGamma36;
                    else
                        sceneData->gammaMode = kPOVList_GammaMode_AssumedGamma37;
                    sceneData->workingGamma = Parse_Gamma();
                    sceneData->workingGammaToSRGB = TranscodingGammaCurve::Get(sceneData->workingGamma, SRGBGammaCurve::Get());
                    break;
            }
        }
        END_CASE

        CASE (MAX_TRACE_LEVEL_TOKEN)
        {
            int Trace_Level = (int)Parse_Float();
            Max_Trace_Level = max(1, Trace_Level);
            Had_Max_Trace_Level = true;
            if(Max_Trace_Level > MAX_TRACE_LEVEL_LIMIT)
            {
                Warning("Maximum max_trace_level is %d but %d was specified.\n"
                        "Going to use max_trace_level %d.",
                        MAX_TRACE_LEVEL_LIMIT, Max_Trace_Level, MAX_TRACE_LEVEL_LIMIT);
                Max_Trace_Level = MAX_TRACE_LEVEL_LIMIT;
            }
        }
        END_CASE

        CASE (ADC_BAILOUT_TOKEN)
            sceneData->parsedAdcBailout = Parse_Float ();
        END_CASE

        CASE (NUMBER_OF_WAVES_TOKEN)
            {
                int numberOfWaves = (int) Parse_Float ();
                if(numberOfWaves <=0)
                {
                    Warning("Illegal Value: number_of_waves must be greater than 0.\nChanged to 1.");
                    numberOfWaves = 1;
                }
                sceneData->numberOfWaves = numberOfWaves;
            }
        END_CASE

        CASE (MAX_INTERSECTIONS_TOKEN)
            Parse_Float();
            VersionWarning(370, "'max_intersections' is no longer needed and has no effect in POV-Ray v3.7 or later.");
        END_CASE

        CASE (NOISE_GENERATOR_TOKEN)
            sceneData->noiseGenerator = (int) Parse_Float();
            if (sceneData->noiseGenerator < kNoiseGen_Min || sceneData->noiseGenerator > kNoiseGen_Max)
                Error ("Value for noise_generator in global_settings must be between %i (inclusive) and %i (inclusive).", kNoiseGen_Min, kNoiseGen_Max);
            sceneData->explicitNoiseGenerator = true;
        END_CASE

        CASE (AMBIENT_LIGHT_TOKEN)
            Parse_Colour (sceneData->ambientLight);
        END_CASE

        CASE (PHOTONS_TOKEN)
            // TODO FIXME PHOTONS
            sceneData->photonSettings.minGatherCount = 20;
            sceneData->photonSettings.maxGatherCount = 100;
            sceneData->photonSettings.adcBailout = -1;  // use the normal adc bailout
            sceneData->photonSettings.Max_Trace_Level = -1; // use the normal max_trace_level

            sceneData->photonSettings.jitter = 0.4;
            sceneData->photonSettings.autoStopPercent = 0.5;

            sceneData->photonSettings.expandTolerance = 0.2;
            sceneData->photonSettings.minExpandCount = 35;

            sceneData->photonSettings.fileName.clear();
            sceneData->photonSettings.loadFile = false;

            sceneData->photonSettings.surfaceSeparation = 1.0;
            sceneData->photonSettings.globalSeparation = 1.0;

            sceneData->photonSettings.maxMediaSteps = 0;  // disable media photons by default
            sceneData->photonSettings.mediaSpacingFactor = 1.0;

            //  sceneData->photonSettings.photonReflectionBlur = false; // off by default

            sceneData->photonSettings.surfaceCount = 0;
            //  sceneData->photonSettings.globalCount = 0;

            sceneData->surfacePhotonMap.minGatherRad = -1;

            Parse_Begin();
            EXPECT
                CASE(RADIUS_TOKEN)
                    sceneData->surfacePhotonMap.minGatherRad = Allow_Float(-1.0);
                    Parse_Comma();
                    sceneData->surfacePhotonMap.minGatherRadMult = Allow_Float(1.0);
                    Parse_Comma();
                    sceneData->mediaPhotonMap.minGatherRad = Allow_Float(-1.0);
                    Parse_Comma();
                    sceneData->mediaPhotonMap.minGatherRadMult = Allow_Float(1.0);
                END_CASE

                CASE(SPACING_TOKEN)
                    sceneData->photonSettings.surfaceSeparation = Parse_Float();
                END_CASE

#ifdef GLOBAL_PHOTONS
                // TODO -- if we ever revive this, we need to choose a different keyword for this
                CASE(GLOBAL_TOKEN)
                    sceneData->photonSettings.globalCount = (int)Parse_Float();
                END_CASE
#endif

                CASE (EXPAND_THRESHOLDS_TOKEN)
                    sceneData->photonSettings.expandTolerance = Parse_Float(); Parse_Comma();
                    sceneData->photonSettings.minExpandCount = Parse_Float();
                    if (sceneData->photonSettings.expandTolerance < 0.0)
                    {
                        VersionWarning(100,"The first parameter of expand_thresholds must be greater than or equal to 0.\nSetting it to 0 now.");
                        sceneData->photonSettings.expandTolerance = 0.0;
                    }
                    if (sceneData->photonSettings.minExpandCount < 0)
                    {
                        VersionWarning(100,"The second parameter of expand_thresholds must be greater than or equal to 0.\nSetting it to 0 now.");
                        sceneData->photonSettings.minExpandCount = 0;
                    }
                END_CASE

                CASE (GATHER_TOKEN)
                    sceneData->photonSettings.minGatherCount = (int)Parse_Float();
                    Parse_Comma();
                    sceneData->photonSettings.maxGatherCount = (int)Parse_Float();
                END_CASE

                CASE (JITTER_TOKEN)
                    sceneData->photonSettings.jitter = Parse_Float();
                END_CASE

                CASE (COUNT_TOKEN)
                    sceneData->photonSettings.surfaceCount = (int)Parse_Float();
                END_CASE

                CASE (AUTOSTOP_TOKEN)
                    sceneData->photonSettings.autoStopPercent = Parse_Float();
                END_CASE

                CASE (ADC_BAILOUT_TOKEN)
                    sceneData->photonSettings.adcBailout = Parse_Float ();
                END_CASE

                CASE (MAX_TRACE_LEVEL_TOKEN)
                    sceneData->photonSettings.Max_Trace_Level = Parse_Float();
                END_CASE

                CASE(LOAD_FILE_TOKEN)
                    if (!sceneData->photonSettings.fileName.empty())
                    {
                        if(sceneData->photonSettings.loadFile)
                            VersionWarning(100,"Filename already given, using new name");
                        else
                            VersionWarning(100,"Cannot both load and save photon map. Now switching to load mode.");
                    }
                    sceneData->photonSettings.fileName = Parse_ASCIIString(true);
                    sceneData->photonSettings.loadFile = true;
                END_CASE

                CASE(SAVE_FILE_TOKEN)
                    if (!sceneData->photonSettings.fileName.empty())
                    {
                        if(!sceneData->photonSettings.loadFile)
                            VersionWarning(100,"Filename already given, using new name");
                        else
                            VersionWarning(100,"Cannot both load and save photon map. Now switching to save mode.");
                    }
                    sceneData->photonSettings.fileName = Parse_ASCIIString(true);
                    sceneData->photonSettings.loadFile = false;
                END_CASE

                CASE(MEDIA_TOKEN)
                    sceneData->photonSettings.maxMediaSteps = (int)Parse_Float(); Parse_Comma();
                    if (sceneData->photonSettings.maxMediaSteps<0)
                        Error("max media steps must be non-negative.");

                    sceneData->photonSettings.mediaSpacingFactor = Allow_Float(1.0);
                    if (sceneData->photonSettings.mediaSpacingFactor <= 0.0)
                        Error("media spacing factor must be greater than zero.");
                END_CASE

                OTHERWISE
                    UNGET
                    EXIT
                END_CASE
            END_EXPECT

            // max_gather_count = 0  means no photon maps
            if (sceneData->photonSettings.maxGatherCount > 0)
                sceneData->photonSettings.photonsEnabled = true;
            else
                sceneData->photonSettings.photonsEnabled = false;

            if(sceneData->photonSettings.photonsEnabled)
            {
                // check for range errors
                if (sceneData->photonSettings.minGatherCount < 0)
                    Error("min_gather_count cannot be negative.");
                if (sceneData->photonSettings.maxGatherCount < 0)
                    Error("max_gather_count cannot be negative.");
                if (sceneData->photonSettings.minGatherCount > sceneData->photonSettings.maxGatherCount)
                    Error("min_gather_count must be less than max_gather_count.");
            }

            Parse_End();

            if(sceneData->photonSettings.photonsEnabled == false)
            {
                sceneData->photonSettings.photonsEnabled = false;
                Warning("A photons{}-block has been found but photons remain disabled because\n"
                        "the output quality is set to 8 or less.");
            }
        END_CASE


        CASE (RADIOSITY_TOKEN)
            // enable radiosity only if the user includes a "radiosity" token
            if((sceneData->radiositySettings.radiosityEnabled == false) && (sceneData->EffectiveLanguageVersion() < 350))
            {
                Warning("In POV-Ray v3.5 and later a radiosity{}-block will automatically\n"
                        "turn on radiosity if the output quality is set to 9 or higher.\n"
                        "Read the documentation to find out more about radiosity changes!");
            }
            sceneData->radiositySettings.radiosityEnabled = true;

            Parse_Begin();
            EXPECT
                CASE(LOAD_FILE_TOKEN)
                    PossibleError("In POV-Ray v3.7 and later 'load_file' has to be specified as\n"
                                  "an option on the command-line, in an INI file or in a dialog\n"
                                  "(on some platforms). The 'load_file' setting here will be ignored!\n"
                                  "Read the documentation to find out more about radiosity changes!");
                    {
                        char *tstr = Parse_C_String(true);
                        POV_FREE(tstr);
                    }
                END_CASE

                CASE(SAVE_FILE_TOKEN)
                    PossibleError("In POV-Ray v3.7 and later 'save_file' has to be specified as\n"
                                  "an option on the command-line, in an INI file or in a dialog\n"
                                  "(on some platforms). The 'save_file' setting here will be ignored!\n"
                                  "Read the documentation to find out more about radiosity changes!");
                    {
                        char *tstr = Parse_C_String(true);
                        POV_FREE(tstr);
                    }
                END_CASE

                CASE(ALWAYS_SAMPLE_TOKEN)
                    sceneData->radiositySettings.alwaysSample = ((int)Parse_Float() != 0);
                END_CASE

                CASE (PRETRACE_START_TOKEN)
                    sceneData->radiositySettings.pretraceStart = Parse_Float();
                    if ((sceneData->radiositySettings.pretraceStart <= 0.0) ||
                        (sceneData->radiositySettings.pretraceStart >  1.0))
                    {
                        Error("Radiosity pretrace start must be greater than 0 and no higher than 1.");
                    }
                END_CASE

                CASE (PRETRACE_END_TOKEN)
                    sceneData->radiositySettings.pretraceEnd = Parse_Float();
                    if ((sceneData->radiositySettings.pretraceEnd <= 0.0) ||
                        (sceneData->radiositySettings.pretraceEnd >  1.0))
                    {
                        Error("Radiosity pretrace end must be greater than 0 and no higher than 1.");
                    }
                END_CASE

                CASE (BRIGHTNESS_TOKEN)
                    if ((sceneData->radiositySettings.brightness = Parse_Float()) <= 0.0)
                    {
                        Error("Radiosity brightness must be a positive number.");
                    }
                END_CASE

                CASE (COUNT_TOKEN)
                    if (( sceneData->radiositySettings.count = (int)Parse_Float()) <= 0)
                    {
                        Error("Radiosity count must be a positive number.");
                    }
                    Parse_Comma();
                    sceneData->radiositySettings.directionPoolSize = (int)Allow_Float(max((long)RADIOSITY_MAX_SAMPLE_DIRECTIONS,sceneData->radiositySettings.count));
                    if (sceneData->radiositySettings.directionPoolSize < sceneData->radiositySettings.count)
                    {
                        Error("Radiosity count can not be more than direction pool size (count 2nd value).");
                    }
                END_CASE

                CASE (ERROR_BOUND_TOKEN)
                    if (( sceneData->radiositySettings.errorBound = Parse_Float()) <= 0.0)
                    {
                        Error("Radiosity error bound must be a positive number.");
                    }
                END_CASE

                CASE (GRAY_THRESHOLD_TOKEN)
                    sceneData->radiositySettings.grayThreshold = Parse_Float();
                    if (( sceneData->radiositySettings.grayThreshold < 0.0) || ( sceneData->radiositySettings.grayThreshold > 1.0))
                    {
                        Error("Radiosity gray threshold must be from 0.0 to 1.0.");
                    }
                END_CASE

                CASE (LOW_ERROR_FACTOR_TOKEN)
                    if (( sceneData->radiositySettings.lowErrorFactor = Parse_Float()) <= 0.0)
                    {
                        Error("Radiosity low error factor must be a positive number.");
                    }
                END_CASE

                CASE (MAXIMUM_REUSE_TOKEN)
                    sceneData->radiositySettings.maximumReuseSet = true;
                    if (( sceneData->radiositySettings.maximumReuse = Parse_Float()) <= 0.0)
                    {
                        Error("Radiosity maximum reuse must be a positive number.");
                    }
                END_CASE

                CASE (MINIMUM_REUSE_TOKEN)
                    sceneData->radiositySettings.minimumReuseSet = true;
                    if (( sceneData->radiositySettings.minimumReuse = Parse_Float()) < 0.0)
                    {
                        Error("Radiosity minimum reuse can not be a negative number.");
                    }
                END_CASE

                CASE (NEAREST_COUNT_TOKEN)
                    sceneData->radiositySettings.nearestCount = (int)Parse_Float();
                    if (( sceneData->radiositySettings.nearestCount < 1) ||
                        ( sceneData->radiositySettings.nearestCount > RadiosityFunction::MAX_NEAREST_COUNT))
                    {
                        Error("Radiosity nearest count must be a value from 1 to %d.", RadiosityFunction::MAX_NEAREST_COUNT);
                    }
                    Parse_Comma();
                    sceneData->radiositySettings.nearestCountAPT = (int)Allow_Float(0.0);
                    if (( sceneData->radiositySettings.nearestCountAPT < 0) ||
                        ( sceneData->radiositySettings.nearestCountAPT >= sceneData->radiositySettings.nearestCount))
                    {
                        Error("Radiosity nearest count for adaptive pretrace must be non-negative and smaller than general nearest count.");
                    }
                END_CASE

                CASE (RECURSION_LIMIT_TOKEN)
                    sceneData->radiositySettings.recursionLimit = (int)Parse_Float();
                    if ((sceneData->radiositySettings.recursionLimit < 1) || (sceneData->radiositySettings.recursionLimit > RadiosityFunction::DEPTH_MAX))
                    {
                        Error("Radiosity recursion limit must be in the range 1 to %d.", RadiosityFunction::DEPTH_MAX);
                    }
                END_CASE

                CASE (MAX_SAMPLE_TOKEN)
                    sceneData->radiositySettings.maxSample = Parse_Float();
                END_CASE

                CASE (ADC_BAILOUT_TOKEN)
                    if (( sceneData->radiositySettings.adcBailout = Parse_Float()) <= 0)
                    {
                        Error("ADC Bailout must be a positive number.");
                    }
                END_CASE

                CASE (NORMAL_TOKEN)
                    sceneData->radiositySettings.normal = ((int)Parse_Float() != 0);
                END_CASE

                CASE (MEDIA_TOKEN)
                    sceneData->radiositySettings.media = ((int)Parse_Float() != 0);
                END_CASE

                CASE (SUBSURFACE_TOKEN)
                    sceneData->radiositySettings.subsurface = ((int)Parse_Float() != 0);
                END_CASE

                CASE (BRILLIANCE_TOKEN)
                    sceneData->radiositySettings.brilliance = ((int)Parse_Float() != 0);
                END_CASE

                OTHERWISE
                    UNGET
                    EXIT
                END_CASE
            END_EXPECT
            Parse_End();
        END_CASE
        CASE (HF_GRAY_16_TOKEN)
            Allow_Float(1.0);
            PossibleError("In POV-Ray v3.7 and later 'hf_gray_16' has to be specified as\n"
                          "an option on the command-line (e.g. '+FNg'), in an INI file\n"
                          "(e.g. 'Grayscale_Output=true'), or (on some platforms) in a dialog.\n"
                          "The 'hf_gray_16' setting here is ignored. See the documentation\n"
                          "for more details.");
        END_CASE

        CASE (MM_PER_UNIT_TOKEN)
            sceneData->mmPerUnit = Parse_Float ();
        END_CASE

        CASE (SUBSURFACE_TOKEN)
            sceneData->useSubsurface = true;
            Parse_Begin();
            EXPECT
                CASE(SAMPLES_TOKEN)
                    sceneData->subsurfaceSamplesDiffuse = (int)Parse_Float(); Parse_Comma();
                    sceneData->subsurfaceSamplesSingle = (int)Parse_Float();
                END_CASE

                CASE (RADIOSITY_TOKEN)
                    sceneData->subsurfaceUseRadiosity = ((int)Parse_Float() != 0);
                END_CASE

                OTHERWISE
                    UNGET
                    EXIT
                END_CASE
            END_EXPECT
            Parse_End();
        END_CASE

        OTHERWISE
            UNGET
            EXIT
        END_CASE
    END_EXPECT
    Parse_End();
}



/*****************************************************************************
*
* FUNCTION
*
* INPUT
*
* OUTPUT
*
* RETURNS
*
* AUTHOR
*
* DESCRIPTION
*
* CHANGES
*
******************************************************************************/

// be aware that this method may change the address of Object
// (this will only happen if Object is CSG and the invert_object keyword is parsed)
ObjectPtr Parser::Parse_Object_Mods (ObjectPtr Object)
{
    DBL V1, V2;
    Vector3d Min, Max;
    Vector3d Local_Vector;
    MATRIX Local_Matrix;
    TRANSFORM Local_Trans;
    BoundingBox BBox;
    TEXTURE *Local_Texture;
    TEXTURE *Local_Int_Texture;
    MATERIAL Local_Material;
    TransColour Local_Colour;
    char *s;

    EXPECT
        CASE(UV_MAPPING_TOKEN)
            /* if no texture than allow uv_mapping
               otherwise, warn user */
            if (Object->Texture == nullptr)
            {
                Set_Flag(Object, UV_FLAG);
            }
            else
            {
                Error ("uv_mapping must be specified before texture.");
            }
        END_CASE

        CASE(SPLIT_UNION_TOKEN)
            if (dynamic_cast<CSGUnion *>(Object) == nullptr) // FIXME
                Error("split_union found in non-union object.\n");

            (reinterpret_cast<CSG *>(Object))->do_split = (int)Parse_Float();
        END_CASE

        CASE(PHOTONS_TOKEN)
            Parse_Begin();
            EXPECT
                CASE(TARGET_TOKEN)
                    Object->Ph_Density = Allow_Float(1.0);
                    if (Object->Ph_Density > 0)
                    {
                        Set_Flag(Object,PH_TARGET_FLAG);
                        CheckPassThru(Object, PH_TARGET_FLAG);
                    }
                    else
                    {
                        Clear_Flag(Object, PH_TARGET_FLAG);
                    }
                END_CASE

                CASE(REFRACTION_TOKEN)
                    if((int)Parse_Float())
                    {
                        Set_Flag(Object, PH_RFR_ON_FLAG);
                        Clear_Flag(Object, PH_RFR_OFF_FLAG);
                        CheckPassThru(Object, PH_RFR_ON_FLAG);
                    }
                    else
                    {
                        Clear_Flag(Object, PH_RFR_ON_FLAG);
                        Set_Flag(Object, PH_RFR_OFF_FLAG);
                    }
                END_CASE

                CASE(REFLECTION_TOKEN)
                    if((int)Parse_Float())
                    {
                        Set_Flag(Object, PH_RFL_ON_FLAG);
                        Clear_Flag(Object, PH_RFL_OFF_FLAG);
                    }
                    else
                    {
                        Clear_Flag(Object, PH_RFL_ON_FLAG);
                        Set_Flag(Object, PH_RFL_OFF_FLAG);
                    }
                END_CASE

                CASE(PASS_THROUGH_TOKEN)
                    if((int)Allow_Float(1.0))
                    {
                        Set_Flag(Object, PH_PASSTHRU_FLAG);
                        CheckPassThru(Object, PH_PASSTHRU_FLAG);
                    }
                    else
                    {
                        Clear_Flag(Object, PH_PASSTHRU_FLAG);
                    }
                END_CASE

                CASE(COLLECT_TOKEN)
                    Bool_Flag (Object, PH_IGNORE_PHOTONS_FLAG, !(Allow_Float(1.0) > 0.0));
                END_CASE

                OTHERWISE
                    UNGET
                    EXIT
                END_CASE
            END_EXPECT
            Parse_End();

        END_CASE

        CASE(CUTAWAY_TEXTURES_TOKEN)
            if (dynamic_cast<CSGIntersection *>(Object) == nullptr) // FIXME
                Error("cutaway_textures can only be used with intersection and difference.");
            Set_Flag(Object, CUTAWAY_TEXTURES_FLAG);
        END_CASE

        CASE_COLOUR
            Parse_Colour (Local_Colour);
            if (sceneData->EffectiveLanguageVersion() < 150)
            {
                if (Object->Texture != nullptr)
                {
                    if (Object->Texture->Type == PLAIN_PATTERN)
                    {
                        Object->Texture->Pigment->Quick_Colour = Local_Colour;
                        END_CASE
                    }
                }
            }
            Warning("Quick color belongs in texture. Color ignored.");
        END_CASE

        CASE (TRANSLATE_TOKEN)
            Parse_Vector (Local_Vector);
            Compute_Translation_Transform(&Local_Trans, Local_Vector);
            Translate_Object (Object, Local_Vector, &Local_Trans);
        END_CASE

        CASE (ROTATE_TOKEN)
            Parse_Vector (Local_Vector);
            Compute_Rotation_Transform(&Local_Trans, Local_Vector);
            Rotate_Object (Object, Local_Vector, &Local_Trans);
        END_CASE

        CASE (SCALE_TOKEN)
            Parse_Scale_Vector (Local_Vector);
            Compute_Scaling_Transform(&Local_Trans, Local_Vector);
            Scale_Object (Object, Local_Vector, &Local_Trans);
        END_CASE

        CASE (TRANSFORM_TOKEN)
            Transform_Object(Object, Parse_Transform(&Local_Trans));
        END_CASE

        CASE (MATRIX_TOKEN)
            Parse_Matrix (Local_Matrix);
            Compute_Matrix_Transform(&Local_Trans, Local_Matrix);
            Transform_Object (Object, &Local_Trans);
        END_CASE

        CASE (BOUNDED_BY_TOKEN)
            Parse_Begin ();
            if(!Object->Bound.empty())
                if(Object->Clip == Object->Bound)
                    Error ("Cannot add bounds after linking bounds and clips.");

            EXPECT_ONE
                CASE (CLIPPED_BY_TOKEN)
                    if(!Object->Bound.empty())
                        Error ("Cannot link clips with previous bounds.");
                    Object->Bound = Object->Clip;
                END_CASE

                OTHERWISE
                    UNGET
                    Parse_Bound_Clip(Object->Bound);
                END_CASE
            END_EXPECT

            Parse_End ();
        END_CASE

        CASE (CLIPPED_BY_TOKEN)
            Parse_Begin ();
            if(!Object->Clip.empty())
                if(Object->Clip == Object->Bound)
                    Error ("Cannot add clips after linking bounds and clips.");

            EXPECT_ONE
                CASE (BOUNDED_BY_TOKEN)
                    if(!Object->Clip.empty())
                        Error ("Cannot link bounds with previous clips.");
                    Object->Clip = Object->Bound;
                END_CASE

                OTHERWISE
                    UNGET
                    Parse_Bound_Clip(Object->Clip);

                    /* Compute quadric bounding box before transformations. [DB 8/94] */

                    if (dynamic_cast<Quadric *>(Object) != nullptr)
                    {
                        Min = Vector3d(-BOUND_HUGE);
                        Max = Vector3d(BOUND_HUGE);

                        (dynamic_cast<Quadric *>(Object))->Compute_BBox(Min, Max);
                    }
                END_CASE
            END_EXPECT

            Parse_End ();
        END_CASE

        CASE (TEXTURE_TOKEN)
            Object->Type |= TEXTURED_OBJECT;
            Parse_Begin ();
            Local_Texture = Parse_Texture ();
            Parse_End ();
            Link_Textures(&(Object->Texture), Local_Texture);
        END_CASE

        CASE (INTERIOR_TEXTURE_TOKEN)
            Object->Type |= TEXTURED_OBJECT;
            Parse_Begin ();
            Local_Int_Texture = Parse_Texture ();
            Parse_End ();
            Link_Textures(&(Object->Interior_Texture), Local_Int_Texture);
        END_CASE

        CASE (INTERIOR_TOKEN)
            Parse_Interior(Object->interior);
        END_CASE

        CASE (MATERIAL_TOKEN)
            Local_Material.Texture  = Object->Texture;
            Local_Material.Interior_Texture  = Object->Interior_Texture;
            Local_Material.interior = Object->interior;
            Parse_Material(&Local_Material);
            Object->Texture  = Local_Material.Texture;
            if ( Object->Texture )
            {
                Object->Type |= TEXTURED_OBJECT;
            }
            Object->Interior_Texture  = Local_Material.Interior_Texture;
            Object->interior = Local_Material.interior;
        END_CASE

        CASE3 (PIGMENT_TOKEN, NORMAL_TOKEN, FINISH_TOKEN)
            Object->Type |= TEXTURED_OBJECT;
            if (Object->Texture == nullptr)
                Object->Texture = Copy_Textures(Default_Texture);
            else
                if (Object->Texture->Type != PLAIN_PATTERN)
                    Link_Textures(&(Object->Texture), Copy_Textures(Default_Texture));
            UNGET
            EXPECT
                CASE (PIGMENT_TOKEN)
                    Parse_Begin ();
                    Parse_Pigment ( &(Object->Texture->Pigment) );
                    Parse_End ();
                END_CASE

                CASE (NORMAL_TOKEN)
                    Parse_Begin ();
                    Parse_Tnormal ( &(Object->Texture->Tnormal) );
                    Parse_End ();
                END_CASE

                CASE (FINISH_TOKEN)
                    Parse_Finish ( &(Object->Texture->Finish) );
                END_CASE

                OTHERWISE
                    UNGET
                    EXIT
                END_CASE
            END_EXPECT
        END_CASE

        CASE (INVERSE_TOKEN)
            if (Object->Type & PATCH_OBJECT)
                Warning("Cannot invert a patch object.");

            // warning: Object->Invert will change the pointer if Object is CSG
            Object = Object->Invert();
        END_CASE

        CASE (STURM_TOKEN)
            if (!(Object->Type & STURM_OK_OBJECT))
                Not_With ("sturm","this object");
            Bool_Flag (Object, STURM_FLAG, (Allow_Float(1.0) > 0.0));
        END_CASE

        /* Object-Ray Options
           Do not intersect with camera rays [ENB 9/97] */
        CASE (NO_IMAGE_TOKEN)
            Bool_Flag (Object, NO_IMAGE_FLAG, (Allow_Float(1.0) > 0.0));
        END_CASE

        /* Object-Ray Options
           Do not intersect with reflection rays [ENB 9/97] */
        CASE (NO_REFLECTION_TOKEN)
            Bool_Flag (Object, NO_REFLECTION_FLAG, (Allow_Float(1.0) > 0.0));
        END_CASE

        /* Object-Ray Options
           Do not intersect with radiosity rays [CLi 5/09] */
        CASE (NO_RADIOSITY_TOKEN)
            Bool_Flag (Object, NO_RADIOSITY_FLAG, (Allow_Float(1.0) > 0.0));
        END_CASE

        CASE (NO_SHADOW_TOKEN)
            Set_Flag(Object, NO_SHADOW_FLAG);
        END_CASE

        CASE (LIGHT_SOURCE_TOKEN)
            Error("Light source must be defined using new syntax.");
        END_CASE

        CASE(HIERARCHY_TOKEN)
            if (!(Object->Type & HIERARCHY_OK_OBJECT))
                Not_With ("hierarchy", "this object");
            Bool_Flag (Object, HIERARCHY_FLAG, (Allow_Float(1.0) > 0.0));
        END_CASE

        CASE(HOLLOW_TOKEN)
            Bool_Flag (Object, HOLLOW_FLAG, (Allow_Float(1.0) > 0.0));
            Set_Flag (Object, HOLLOW_SET_FLAG);
            if ((dynamic_cast<CSGIntersection *>(Object) != nullptr) ||
                (dynamic_cast<CSGMerge *>(Object) != nullptr) ||
                (dynamic_cast<CSGUnion *>(Object) != nullptr))
            {
                Set_CSG_Children_Flag(Object, Test_Flag(Object, HOLLOW_FLAG), HOLLOW_FLAG, HOLLOW_SET_FLAG);
            }
        END_CASE

        CASE(DOUBLE_ILLUMINATE_TOKEN)
            Bool_Flag (Object, DOUBLE_ILLUMINATE_FLAG, (Allow_Float(1.0) > 0.0));
            if ((dynamic_cast<CSGIntersection *>(Object) != nullptr) ||
                (dynamic_cast<CSGMerge *>(Object) != nullptr) ||
                (dynamic_cast<CSGUnion *>(Object) != nullptr))
            {
                Set_CSG_Tree_Flag(Object, DOUBLE_ILLUMINATE_FLAG,Test_Flag(Object, DOUBLE_ILLUMINATE_FLAG));
            }
        END_CASE

        CASE(RADIOSITY_TOKEN)
#if 0
            Bool_Flag (Object, IGNORE_RADIOSITY_FLAG, !(Allow_Float(1.0) > 0.0));
#else
            Parse_Begin ();
            EXPECT
                CASE (IMPORTANCE_TOKEN)
                    Object->RadiosityImportance = Parse_Float ();
                    Object->RadiosityImportanceSet = true;
                    if ( (Object->RadiosityImportance <= 0.0) ||
                         (Object->RadiosityImportance >  1.0) )
                        Error("Radiosity importance must be greater than 0.0 and at most 1.0.");
                END_CASE

                OTHERWISE
                    UNGET
                    EXIT
                END_CASE
            END_EXPECT
            Parse_End ();
#endif
        END_CASE

        CASE(DEBUG_TAG_TOKEN)
            s = Parse_C_String ();
#ifdef OBJECT_DEBUG_HELPER
            Object->Debug.Tag = s;
#endif
            POV_FREE (s);
        END_CASE

        OTHERWISE
            UNGET
            EXIT
        END_CASE
    END_EXPECT

    /*
     * Assign bounding objects' bounding box to object
     * if object's bounding box is larger. [DB 9/94]
     */

    if(!Object->Bound.empty())
    {
        /* Get bounding objects bounding box. */

        Min = Vector3d(-BOUND_HUGE);
        Max = Vector3d(BOUND_HUGE);

        for(vector<ObjectPtr>::iterator Sib = Object->Bound.begin(); Sib != Object->Bound.end(); Sib++)
        {
            if(!Test_Flag((*Sib), INVERTED_FLAG))
            {
                Min[X] = max(Min[X], (DBL)((*Sib)->BBox.lowerLeft[X]));
                Min[Y] = max(Min[Y], (DBL)((*Sib)->BBox.lowerLeft[Y]));
                Min[Z] = max(Min[Z], (DBL)((*Sib)->BBox.lowerLeft[Z]));
                Max[X] = min(Max[X], (DBL)((*Sib)->BBox.lowerLeft[X] + (*Sib)->BBox.size[X]));
                Max[Y] = min(Max[Y], (DBL)((*Sib)->BBox.lowerLeft[Y] + (*Sib)->BBox.size[Y]));
                Max[Z] = min(Max[Z], (DBL)((*Sib)->BBox.lowerLeft[Z] + (*Sib)->BBox.size[Z]));
            }
        }

        Make_BBox_from_min_max(BBox, Min, Max);

        /* Get bounding boxes' volumes. */

        // TODO - Area is probably a better measure to decide which box is better.
        // TODO - Doesn't this mechanism prevent users from reliably overriding broken default boxes?
        BOUNDS_VOLUME(V1, BBox);
        BOUNDS_VOLUME(V2, Object->BBox);

        if (V1 < V2)
        {
            Object->BBox = BBox;
        }
    }

    /*
     * Assign clipping objects' bounding box to object
     * if object's bounding box is larger. [DB 9/94]
     */

    if(!Object->Clip.empty())
    {
        /* Get clipping objects bounding box. */

        Min = Vector3d(-BOUND_HUGE);
        Max = Vector3d(BOUND_HUGE);

        for(vector<ObjectPtr>::iterator Sib = Object->Clip.begin(); Sib != Object->Clip.end(); Sib++)
        {
            if(!Test_Flag((*Sib), INVERTED_FLAG))
            {
                Min[X] = max(Min[X], (DBL)((*Sib)->BBox.lowerLeft[X]));
                Min[Y] = max(Min[Y], (DBL)((*Sib)->BBox.lowerLeft[Y]));
                Min[Z] = max(Min[Z], (DBL)((*Sib)->BBox.lowerLeft[Z]));
                Max[X] = min(Max[X], (DBL)((*Sib)->BBox.lowerLeft[X] + (*Sib)->BBox.size[X]));
                Max[Y] = min(Max[Y], (DBL)((*Sib)->BBox.lowerLeft[Y] + (*Sib)->BBox.size[Y]));
                Max[Z] = min(Max[Z], (DBL)((*Sib)->BBox.lowerLeft[Z] + (*Sib)->BBox.size[Z]));
            }
        }

        Make_BBox_from_min_max(BBox, Min, Max);

        /* Get bounding boxes' volumes. */

        // TODO - Area is probably a better measure to decide which box is better.
        BOUNDS_VOLUME(V1, BBox);
        BOUNDS_VOLUME(V2, Object->BBox);

        if (V1 < V2)
        {
            Object->BBox = BBox;
        }
    }

    if ((Object->Texture == nullptr) && (Object->Interior_Texture != nullptr))
        Error("Interior texture requires an exterior texture.");

    Parse_End ();

    return Object;
}



/*****************************************************************************
*
* FUNCTION
*
* INPUT
*
* OUTPUT
*
* RETURNS
*
* AUTHOR
*
* DESCRIPTION
*
* CHANGES
*
******************************************************************************/

void Parser::Parse_Matrix(MATRIX Matrix)
{
    int i, j;

    Parse_Angle_Begin();

    for (i = 0; i < 4; i++)
    {
        for (j = 0; j < 3; j++)
        {
            Matrix[i][j] = Parse_Float();
            Parse_Comma();
        }

        Matrix[i][3] = (i != 3 ? 0.0 : 1.0);
    }

    Parse_Angle_End();

    /* Check to see that we aren't scaling any dimension by zero */
    for (i = 0; i < 3; i++)
    {
        if (fabs(Matrix[0][i]) < EPSILON && fabs(Matrix[1][i]) < EPSILON &&
            fabs(Matrix[2][i]) < EPSILON)
        {
            Warning("Illegal matrix column: Scale by 0.0. Changed to 1.0.");
            Matrix[i][i] = 1.0;
        }
    }
}



/*****************************************************************************
*
* FUNCTION
*
* INPUT
*
* OUTPUT
*
* RETURNS
*
* AUTHOR
*
* DESCRIPTION
*
* CHANGES
*
******************************************************************************/

TRANSFORM *Parser::Parse_Transform(TRANSFORM *Trans)
{
    Get_Token();
    if(mToken.Token_Id == TRANSFORM_ID_TOKEN)
    {
        /* using old "transform TRANS_IDENT" syntax */
        if (Trans == nullptr)
            Trans=Create_Transform();
        else
        {
            MIdentity (Trans->matrix);
            MIdentity (Trans->inverse);
        }
        Compose_Transforms(Trans, reinterpret_cast<TRANSFORM *>(mToken.Data));
    }
    else
    {
        /* using new "transform {TRANS}" syntax */
        Unget_Token();
        Trans = Parse_Transform_Block(Trans);
    }
    return Trans;
}
/*****************************************************************************
*
* FUNCTION
*
* INPUT
*
* OUTPUT
*
* RETURNS
*
* AUTHOR
*
* DESCRIPTION
*
* CHANGES
*
******************************************************************************/

TRANSFORM *Parser::Parse_Transform_Block(TRANSFORM *New)
{
    MATRIX Local_Matrix;
    TRANSFORM Local_Trans;
    Vector3d Local_Vector;
    bool isInverse = false;

    Parse_Begin();
    if (New == nullptr)
        New = Create_Transform();
    else
    {
        MIdentity (New->matrix);
        MIdentity (New->inverse);
    }

    EXPECT
        CASE(INVERSE_TOKEN)
            isInverse = true;
        END_CASE

        CASE(TRANSFORM_ID_TOKEN)
            Compose_Transforms(New, reinterpret_cast<TRANSFORM *>(mToken.Data));
        END_CASE

        CASE (TRANSFORM_TOKEN)
            Compose_Transforms(New, Parse_Transform(&Local_Trans));
        END_CASE

        CASE (TRANSLATE_TOKEN)
            Parse_Vector(Local_Vector);
            Compute_Translation_Transform(&Local_Trans, Local_Vector);
            Compose_Transforms(New, &Local_Trans);
        END_CASE

        CASE (ROTATE_TOKEN)
            Parse_Vector(Local_Vector);
            Compute_Rotation_Transform(&Local_Trans, Local_Vector);
            Compose_Transforms(New, &Local_Trans);
        END_CASE

        CASE (SCALE_TOKEN)
            Parse_Scale_Vector(Local_Vector);
            Compute_Scaling_Transform(&Local_Trans, Local_Vector);
            Compose_Transforms(New, &Local_Trans);
        END_CASE

        CASE (MATRIX_TOKEN)
            Parse_Matrix(Local_Matrix);
            Compute_Matrix_Transform(&Local_Trans, Local_Matrix);
            Compose_Transforms(New, &Local_Trans);
        END_CASE

        OTHERWISE
            UNGET
            EXIT
        END_CASE
    END_EXPECT

    Parse_End();

    if(isInverse == true)
    {
        MInvers(New->matrix, New->matrix);
        MInvers(New->inverse, New->inverse);
    }

    return (New);
}



/*****************************************************************************
*
* FUNCTION
*
* INPUT
*
* OUTPUT
*
* RETURNS
*
* AUTHOR
*
* DESCRIPTION
*
* CHANGES
*
******************************************************************************/

void Parser::Parse_Bound_Clip(vector<ObjectPtr>& dest, bool notexture)
{
    Vector3d Local_Vector;
    MATRIX Local_Matrix;
    TRANSFORM Local_Trans;
    ObjectPtr Current;
    vector<ObjectPtr> objects;

    while ((Current = Parse_Object()) != nullptr)
    {
        if((notexture == true) && (Current->Type & (TEXTURED_OBJECT+PATCH_OBJECT)))
            Error ("Illegal texture or patch in clip, bound, object or potential pattern.");
        objects.push_back(Current);
    }

    EXPECT
        CASE (TRANSLATE_TOKEN)
            Parse_Vector(Local_Vector);
            Compute_Translation_Transform(&Local_Trans, Local_Vector);
            for(vector<ObjectPtr>::iterator i = objects.begin(); i != objects.end(); i++)
            {
                Translate_Object(*i, Local_Vector, &Local_Trans);
            }
        END_CASE

        CASE (ROTATE_TOKEN)
            Parse_Vector(Local_Vector);
            Compute_Rotation_Transform(&Local_Trans, Local_Vector);
            for(vector<ObjectPtr>::iterator i = objects.begin(); i != objects.end(); i++)
            {
                Rotate_Object(*i, Local_Vector, &Local_Trans);
            }
        END_CASE

        CASE (SCALE_TOKEN)
            Parse_Scale_Vector(Local_Vector);
            Compute_Scaling_Transform(&Local_Trans, Local_Vector);
            for(vector<ObjectPtr>::iterator i = objects.begin(); i != objects.end(); i++)
            {
                Scale_Object(*i, Local_Vector, &Local_Trans);
            }
        END_CASE

        CASE (TRANSFORM_TOKEN)
            Parse_Transform(&Local_Trans);

            for(vector<ObjectPtr>::iterator i = objects.begin(); i != objects.end(); i++)
            {
                Transform_Object(*i, &Local_Trans);
            }
        END_CASE

        CASE (MATRIX_TOKEN)
            Parse_Matrix(Local_Matrix);
            Compute_Matrix_Transform(&Local_Trans, Local_Matrix);
            for(vector<ObjectPtr>::iterator i = objects.begin(); i != objects.end(); i++)
            {
                Transform_Object(*i, &Local_Trans);
            }
        END_CASE

        OTHERWISE
            UNGET
            EXIT
        END_CASE
    END_EXPECT

    if(objects.empty())
        Expectation_Error("object");

    dest.insert(dest.end(), objects.begin(), objects.end());
}


/*****************************************************************************
*
* FUNCTION
*
*   Parse_Three_UVCoords
*
* INPUT
*
* OUTPUT
*
*   UV1..UV3 are the uv
*
* RETURNS
*
*   1 for successful read, 0 if UV_VECTORS_TOKEN not found
*
* AUTHOR
*
*   Nathan Kopp
*
* DESCRIPTION
*
*   Look for UV_VECTORS_TOKEN and then read in three UV coordinates
*
******************************************************************************/

int Parser::Parse_Three_UVCoords(Vector2d& UV1, Vector2d& UV2, Vector2d& UV3)
{
    int Return_Value;

    EXPECT_ONE
        CASE(UV_VECTORS_TOKEN)
            Parse_UV_Vect(UV1);  Parse_Comma();
            Parse_UV_Vect(UV2);  Parse_Comma();
            Parse_UV_Vect(UV3);

            Return_Value = 1;
        END_CASE

        OTHERWISE
            UV1[0] = UV1[1] = 0.0;
            UV2[0] = UV2[1] = 0.0;
            UV3[0] = UV3[1] = 0.0;
            Return_Value = 0;
            UNGET
        END_CASE

    END_EXPECT

    return(Return_Value);
}


/*****************************************************************************
*
* FUNCTION
*
* INPUT
*
* OUTPUT
*
* RETURNS
*
* AUTHOR
*
* DESCRIPTION
*
* CHANGES
*
******************************************************************************/

bool Parser::Parse_Comma (void)
{
    Get_Token();
    if (mToken.Token_Id != COMMA_TOKEN)
    {
        UNGET
        return false;
    }
    else
        return true;
}

//******************************************************************************

<<<<<<< HEAD
bool Parser::Peek_Token (TokenId tokenId)
=======
bool Parser::AllowToken(TOKEN tokenId)
{
    Get_Token();
    bool tokenMatches = ((Token.Token_Id == tokenId) ||
                         (Token.Function_Id == tokenId));
    if (!tokenMatches)
        Unget_Token();
    return tokenMatches;
}

//******************************************************************************

bool Parser::Peek_Token (TOKEN tokenId)
>>>>>>> 7bcbea72
{
    Get_Token();
    bool tokenMatches = ((mToken.Token_Id    == tokenId) ||
                         (mToken.Function_Id == tokenId));
    Unget_Token();
    return tokenMatches;
}


/*****************************************************************************
*
* FUNCTION
*
* INPUT
*
* OUTPUT
*
* RETURNS
*
* AUTHOR
*
* DESCRIPTION
*
* CHANGES
*
******************************************************************************/

void Parser::Parse_Semi_Colon (bool force_semicolon)
{
    Get_Token();
    if (mToken.Token_Id != SEMI_COLON_TOKEN)
    {
        UNGET
        if ((sceneData->EffectiveLanguageVersion() >= 350) && (force_semicolon == true))
        {
            Error("All #declares of float, vector, and color require semi-colon ';' at end if the\n"
                  "language version is set to v3.5 or higher.\n"
                  "Either add the semi-colon or set the language version to v3.1 or lower.");
        }
        else if (sceneData->EffectiveLanguageVersion() >= 310)
        {
            PossibleError("All #version and #declares of float, vector, and color require semi-colon ';' at end.");
        }
    }
}



/*****************************************************************************
*
* FUNCTION
*
* INPUT
*
* OUTPUT
*
* RETURNS
*
* AUTHOR
*
* DESCRIPTION
*
* CHANGES
*
******************************************************************************/

void Parser::Parse_Coeffs(int order, DBL *Coeffs)
{
    int i;

    Parse_Angle_Begin();

    Coeffs[0] = Parse_Float();
    for (i = 1; i < term_counts(order); i++)
    {
        Parse_Comma();
        Coeffs[i] = Parse_Float();
    }

    Parse_Angle_End();
}


/*****************************************************************************
*
* FUNCTION
*
* INPUT
*
* OUTPUT
*
* RETURNS
*
* AUTHOR
*
* DESCRIPTION
*
* CHANGES
*
******************************************************************************/

ObjectPtr Parser::Parse_Object_Id ()
{
    ObjectPtr Object;

    EXPECT_ONE
        CASE (OBJECT_ID_TOKEN)
            Warn_State(OBJECT_ID_TOKEN, OBJECT_TOKEN);
            Object = Copy_Object(reinterpret_cast<ObjectPtr>(mToken.Data));
            Object = Parse_Object_Mods (Object);
        END_CASE

        OTHERWISE
            Object = nullptr;
            UNGET
        END_CASE
    END_EXPECT

    return (Object);
}


/*****************************************************************************
*
* FUNCTION
*
* INPUT
*
* OUTPUT
*
* RETURNS
*
* AUTHOR
*
* DESCRIPTION
*
* CHANGES
*
******************************************************************************/

void Parser::Parse_Declare(bool is_local, bool after_hash)
{
    vector<LValue> lvalues;
    bool deprecated = false;
    bool deprecated_once = false;
    TokenId Previous;
    int Local_Index;
    SYM_ENTRY *Temp_Entry;
    bool allow_redefine = true;
    UCS2 *deprecation_message;
    bool tupleDeclare = false;
    bool lvectorDeclare = false;
    bool larrayDeclare = false;
    TokenId* numberPtr = nullptr;
    void** dataPtr = nullptr;
    bool optional = false;

    Ok_To_Declare = false;

    if ((sceneData->EffectiveLanguageVersion() >= 350) && (after_hash == false))
    {
        PossibleError("'declare' should be changed to '#declare'.\n"
                      "Future versions may not support 'declare' and may require '#declare'.");
    }

    if (is_local)
    {
        Local_Index=Table_Index;
    }
    else
    {
        Local_Index = SYM_TABLE_GLOBAL;
    }

    LValue_Ok = true;

    EXPECT_ONE
        CASE (LEFT_PAREN_TOKEN)
            UNGET
            tupleDeclare = true;
        END_CASE
        CASE (LEFT_ANGLE_TOKEN)
            UNGET
            lvectorDeclare = true;
        END_CASE
        CASE (LEFT_CURLY_TOKEN)
            UNGET
            larrayDeclare = true;
        END_CASE
        OTHERWISE
            UNGET
        END_CASE
    END_EXPECT

    if (tupleDeclare)
    {
        Parse_Paren_Begin();
    }
    else if (lvectorDeclare)
    {
        Parse_Angle_Begin();
    }
    else if (larrayDeclare)
    {
        Parse_Begin();
    }

    for (bool more = true; more; /* body-controlled loop */)
    {
        deprecated = false;
        deprecated_once = false;
        numberPtr = nullptr;
        dataPtr = nullptr;
        optional = false;

        EXPECT
            CASE (DEPRECATED_TOKEN)
                deprecated = true;
                ALLOW(ONCE_TOKEN);
                if (mToken.Token_Id == ONCE_TOKEN)
                    deprecated_once = true;
                deprecation_message = Parse_String(false, false);
            END_CASE

            CASE (OPTIONAL_TOKEN)
                optional = true;
            END_CASE

            OTHERWISE
                UNGET
                EXIT
            END_CASE
        END_EXPECT

        Previous = NOT_A_TOKEN;
        Temp_Entry = nullptr;

        EXPECT_ONE
            CASE (IDENTIFIER_TOKEN)
                POV_PARSER_ASSERT(!mToken.is_array_elem || mToken.is_mixed_array_elem);
                allow_redefine = true; // should actually be irrelevant downstream, thanks to Previous==IDENTIFIER_TOKEN
<<<<<<< HEAD
                if (mToken.is_array_elem || mToken.is_dictionary_elem)
                {
                    if (is_local && (mToken.context != Table_Index))
                        Error ("Cannot use '#local' to assign a non-local array or dictionary element.");
                    Temp_Entry = Add_Symbol (mToken.table, mToken.raw.lexeme.text.c_str(), IDENTIFIER_TOKEN);
                }
                else
                    Temp_Entry = Add_Symbol (Local_Index, mToken.raw.lexeme.text.c_str(), IDENTIFIER_TOKEN);
                numberPtr = &(Temp_Entry->Token_Number);
                dataPtr = &(Temp_Entry->Data);
                Previous = mToken.Token_Id;
                if (deprecated)
=======
                if (Token.is_array_elem)
                {
                    numberPtr = Token.NumberPtr;
                    dataPtr   = Token.DataPtr;
                    Previous  = Token.Token_Id;
                }
                else
>>>>>>> 7bcbea72
                {
                    if (Token.is_dictionary_elem)
                    {
                        if (is_local && (Token.context != Table_Index))
                            Error("Cannot use '#local' to assign a non-local array or dictionary element.");
                        Temp_Entry = Add_Symbol(Token.table, Token.Token_String, IDENTIFIER_TOKEN);
                    }
                    else
                        Temp_Entry = Add_Symbol(Local_Index, Token.Token_String, IDENTIFIER_TOKEN);
                    numberPtr = &(Temp_Entry->Token_Number);
                    dataPtr = &(Temp_Entry->Data);
                    Previous = Token.Token_Id;
                    if (deprecated)
                    {
<<<<<<< HEAD
                        char str[256];
                        sprintf(str, "Identifier '%.128s' was declared deprecated.", mToken.raw.lexeme.text.c_str());
                        Temp_Entry->Deprecation_Message = POV_STRDUP(str);
=======
                        Temp_Entry->deprecated = true;;
                        if (deprecated_once)
                            Temp_Entry->deprecatedOnce = true;
                        if (deprecation_message != nullptr)
                        {
                            UCS2String str(deprecation_message);
                            POV_FREE(deprecation_message);
                            Temp_Entry->Deprecation_Message = POV_STRDUP(UCS2toASCIIString(str).c_str());
                        }
                        else
                        {
                            char str[256];
                            sprintf(str, "Identifier '%.128s' was declared deprecated.", Token.Token_String);
                            Temp_Entry->Deprecation_Message = POV_STRDUP(str);
                        }
>>>>>>> 7bcbea72
                    }
                }
            END_CASE

            CASE3 (FILE_ID_TOKEN, MACRO_ID_TOKEN, PARAMETER_ID_TOKEN)
                // TODO - We should allow assignment if `is_local` is set and the identifier is non-local.
                Parse_Error(IDENTIFIER_TOKEN);
            END_CASE

            CASE2 (FUNCT_ID_TOKEN, VECTFUNCT_ID_TOKEN)
                // Issue an error, _except_ when assigning to a still-empty element of a function array.
                // TODO - We should allow assignment if `is_local` is set and the identifier is non-local.
                if ((!mToken.is_array_elem) || (*(mToken.DataPtr) != nullptr))
                    Error("Redeclaring functions is not allowed - #undef the function first!");
                // FALLTHROUGH

            // These are also used in Parse_Directive UNDEF_TOKEN section, Parse_Macro, and and Parse_For_Param,
            // and all these functions should accept exactly the same identifiers! [trf]
            CASE4 (NORMAL_ID_TOKEN, FINISH_ID_TOKEN, TEXTURE_ID_TOKEN, OBJECT_ID_TOKEN)
            CASE4 (COLOUR_MAP_ID_TOKEN, TRANSFORM_ID_TOKEN, CAMERA_ID_TOKEN, PIGMENT_ID_TOKEN)
            CASE4 (SLOPE_MAP_ID_TOKEN, NORMAL_MAP_ID_TOKEN, TEXTURE_MAP_ID_TOKEN, COLOUR_ID_TOKEN)
            CASE4 (PIGMENT_MAP_ID_TOKEN, MEDIA_ID_TOKEN, STRING_ID_TOKEN, INTERIOR_ID_TOKEN)
            CASE4 (DENSITY_MAP_ID_TOKEN, ARRAY_ID_TOKEN, DENSITY_ID_TOKEN, UV_ID_TOKEN)
            CASE4 (VECTOR_4D_ID_TOKEN, RAINBOW_ID_TOKEN, FOG_ID_TOKEN, SKYSPHERE_ID_TOKEN)
            CASE3 (MATERIAL_ID_TOKEN, SPLINE_ID_TOKEN, DICTIONARY_ID_TOKEN)
                if (is_local && (mToken.context != Table_Index))
                {
                    if (mToken.is_array_elem || mToken.is_dictionary_elem)
                        Error ("Cannot use '#local' to assign a non-local array or dictionary element.");
                    allow_redefine = true; // should actually be irrelevant downstream, thanks to Previous==IDENTIFIER_TOKEN
                    Temp_Entry = Add_Symbol (Local_Index,mToken.raw.lexeme.text.c_str(),IDENTIFIER_TOKEN);
                    numberPtr = &(Temp_Entry->Token_Number);
                    dataPtr   = &(Temp_Entry->Data);
                    Previous  = IDENTIFIER_TOKEN;
                }
                else
                {
                    allow_redefine = !mToken.is_array_elem || mToken.is_mixed_array_elem;
                    numberPtr = mToken.NumberPtr;
                    dataPtr   = mToken.DataPtr;
                    Previous  = mToken.Token_Id;
                }
            END_CASE

            CASE (EMPTY_ARRAY_TOKEN)
                POV_PARSER_ASSERT(mToken.is_array_elem);
                allow_redefine = true; // should actually be irrelevant downstream, thanks to Previous==EMPTY_ARRAY_TOKEN
                numberPtr = mToken.NumberPtr;
                dataPtr   = mToken.DataPtr;
                Previous  = mToken.Token_Id;
            END_CASE

            CASE2 (VECTOR_FUNCT_TOKEN, FLOAT_FUNCT_TOKEN)
                switch(mToken.Function_Id)
                {
                    case VECTOR_ID_TOKEN:
                    case FLOAT_ID_TOKEN:
                        if (is_local && (mToken.context != Table_Index))
                        {
                            if (mToken.is_array_elem || mToken.is_dictionary_elem)
                                Error("Cannot use '#local' to assign a non-local array or dictionary element.");
                            allow_redefine = true; // should actually be irrelevant downstream, thanks to Previous==IDENTIFIER_TOKEN
                            Temp_Entry = Add_Symbol (Local_Index,mToken.raw.lexeme.text.c_str(),IDENTIFIER_TOKEN);
                            numberPtr = &(Temp_Entry->Token_Number);
                            dataPtr   = &(Temp_Entry->Data);
                            Previous  = IDENTIFIER_TOKEN;
                        }
                        else
                        {
                            allow_redefine  = !mToken.is_array_elem || mToken.is_mixed_array_elem;
                            numberPtr = mToken.NumberPtr;
                            dataPtr   = mToken.DataPtr;
                            Previous  = mToken.Function_Id;
                        }
                        break;

                    default:
                        Parse_Error(IDENTIFIER_TOKEN);
                        break;
                }
            END_CASE

            CASE4 (COMMA_TOKEN, RIGHT_PAREN_TOKEN, RIGHT_ANGLE_TOKEN, RIGHT_CURLY_TOKEN)
                if (tupleDeclare || lvectorDeclare || larrayDeclare)
                {
                    // when using tuple-style declare, it is legal to omit individual identifiers,
                    // in which case we evaluate the corresponding expression element but ignore
                    // the resulting value.
                    // We do this by assigning the resulting value to a dummy symbol entry.
                    allow_redefine = true; // should actually be irrelevant downstream, thanks to Previous=IDENTIFIER_TOKEN
                    Temp_Entry = Create_Entry ("", DUMMY_SYMBOL_TOKEN, false);
                    numberPtr = &(Temp_Entry->Token_Number);
                    dataPtr = &(Temp_Entry->Data);
                    optional = true;
                    Previous = IDENTIFIER_TOKEN;
                    UNGET
                    END_CASE
                }
                // fall through

            OTHERWISE
                Parse_Error(IDENTIFIER_TOKEN);
            END_CASE
        END_EXPECT

        POV_PARSER_ASSERT((numberPtr != nullptr) || (mToken.NumberPtr == nullptr));
        POV_PARSER_ASSERT((dataPtr != nullptr) || (mToken.DataPtr == nullptr));

        LValue lvalue;
        lvalue.numberPtr = numberPtr;
        lvalue.dataPtr = dataPtr;
        lvalue.symEntry = Temp_Entry;
        lvalue.previous = Previous;
        lvalue.allowRedefine = allow_redefine;
        lvalue.optional = optional;
        lvalues.push_back(lvalue);

        if (lvectorDeclare && (lvalues.size() >= 5))
            more = false;
        else if (tupleDeclare || lvectorDeclare || larrayDeclare)
        {
            EXPECT_ONE
                CASE (COMMA_TOKEN)
                    more = true;
                END_CASE

                OTHERWISE
                    more = false;
                    UNGET
                END_CASE
            END_EXPECT

        }
        else
            more = false;
    }

    if (tupleDeclare)
    {
        Parse_Paren_End();
    }
    else if (lvectorDeclare)
    {
        Parse_Angle_End();
    }
    else if (larrayDeclare)
    {
        Parse_End();
    }

    LValue_Ok = false;

    GET (EQUALS_TOKEN)
    Ok_To_Declare = true;

    if (lvectorDeclare)
    {
        EXPRESS expr;
        int terms = 5;
        Parse_Express(expr, &terms);
        Promote_Express(expr,&terms,lvalues.size());
        for (int i = 0; i < lvalues.size(); ++i)
        {
            numberPtr = lvalues[i].numberPtr;
            dataPtr = lvalues[i].dataPtr;
            Previous = lvalues[i].previous;
            Temp_Entry = lvalues[i].symEntry;
            allow_redefine = lvalues[i].allowRedefine;

            *numberPtr = FLOAT_ID_TOKEN;
            Test_Redefine(Previous, numberPtr, *dataPtr, allow_redefine);
            *dataPtr = reinterpret_cast<void *>(Create_Float());
            *(reinterpret_cast<DBL *>(*dataPtr)) = expr[i];
        }
    }
    else if (larrayDeclare)
    {
        SYM_ENTRY *rvalue = Create_Entry ("", DUMMY_SYMBOL_TOKEN, false);
        if (!Parse_RValue (IDENTIFIER_TOKEN, &(rvalue->Token_Number), &(rvalue->Data), nullptr, false, false, true, true, false, MAX_NUMBER_OF_TABLES) ||
            (rvalue->Token_Number != ARRAY_ID_TOKEN))
            Expectation_Error("array RValue");
        POV_ARRAY *a = reinterpret_cast<POV_ARRAY *>(rvalue->Data);
        if (a->maxDim != 0)
            Error ("cannot bulk-assign from multi-dimensional array");
        if (lvalues.size() > a->Sizes[0])
            Error ("array size mismatch");
        if (a->DataPtrs.empty())
            Error ("cannot assign from uninitialized array");

        for (int i = 0; i < lvalues.size(); ++i)
        {
            if (!a->HasElement(i))
                Error ("cannot assign from partially uninitialized array");

            numberPtr = lvalues[i].numberPtr;
            dataPtr = lvalues[i].dataPtr;
            Previous = lvalues[i].previous;
            Temp_Entry = lvalues[i].symEntry;
            allow_redefine = lvalues[i].allowRedefine;

            *numberPtr = a->ElementType(i);
            Test_Redefine(Previous, numberPtr, *dataPtr, allow_redefine);
            *dataPtr = Copy_Identifier(a->DataPtrs[i], a->ElementType(i));
        }

        Destroy_Entry (rvalue, false);
    }
    else
    {
        if (tupleDeclare)
        {
            Parse_Paren_Begin();
        }
        for (int i = 0; i < lvalues.size(); ++i)
        {
            numberPtr = lvalues[i].numberPtr;
            dataPtr = lvalues[i].dataPtr;
            Previous = lvalues[i].previous;
            Temp_Entry = lvalues[i].symEntry;
            allow_redefine = lvalues[i].allowRedefine;
            optional = lvalues[i].optional;

            if (i > 0)
            {
                GET (COMMA_TOKEN)
            }
            bool finalParameter = (i == lvalues.size()-1);
            if (!Parse_RValue (Previous, numberPtr, dataPtr, Temp_Entry, false, !tupleDeclare, is_local, allow_redefine, true, MAX_NUMBER_OF_TABLES))
            {
                EXPECT_ONE
                    CASE (IDENTIFIER_TOKEN)
                        // an uninitialized identifier was passed
                        if (!optional)
                            Error("Cannot pass uninitialized identifier to non-optional LValue.");
                    END_CASE

                    CASE (RIGHT_PAREN_TOKEN)
                        if (!finalParameter)
                            // the parameter list was closed prematurely
                            Error("Expected %d RValues but only %d found.",lvalues.size(),i);
                        // the parameter was left empty
                        if (!optional)
                            Error("Cannot omit RValue for non-optional LValue.");
                        UNGET
                    END_CASE

                    CASE (COMMA_TOKEN)
                        // the parameter was left empty
                        if (!optional)
                            Error("Cannot omit RValue for non-optional LValue.");
                        UNGET
                    END_CASE

                    OTHERWISE
                        Expectation_Error("RValue to declare");
                    END_CASE
                END_EXPECT
            }
        }
        if (tupleDeclare)
        {
            Parse_Paren_End();
        }
    }

    // discard any dummy symbol entries we may have created as stand-in for omitted identifiers
    // in tuple-style declarations
    for (vector<LValue>::iterator i = lvalues.begin(); i != lvalues.end(); ++i)
    {
        if ((i->symEntry != nullptr) && (i->symEntry->Token_Number == DUMMY_SYMBOL_TOKEN))
            Destroy_Entry (i->symEntry, false);
    }

    if ( after_hash )
    {
        Ok_To_Declare = false;
        ALLOW( SEMI_COLON_TOKEN );
        Ok_To_Declare = true;
    }
}

bool Parser::PassParameterByReference (int callingContext)
{
    if (mToken.is_dictionary_elem)
    {
        return true;
    }
    else
    {
        return (mToken.context <= callingContext);
    }
}

bool Parser::Parse_RValue (TokenId Previous, TokenId *NumberPtr, void **DataPtr, SYM_ENTRY *sym, bool ParFlag, bool SemiFlag, bool is_local, bool allow_redefine, bool allowUndefined, int old_table_index)
{
    EXPRESS Local_Express;
    RGBFTColour *Local_Colour;
    PIGMENT *Local_Pigment;
    TNORMAL *Local_Tnormal;
    FINISH *Local_Finish;
    TEXTURE *Local_Texture, *Temp_Texture;
    TRANSFORM *Local_Trans;
    ObjectPtr Local_Object;
    Camera *Local_Camera;
    vector<Media> Local_Media;
    PIGMENT *Local_Density;
    InteriorPtr* Local_Interior;
    MATERIAL *Local_Material;
    void *Temp_Data;
    POV_PARAM *New_Par;
    bool Found=true;
    int Temp_Count=3000000; // TODO FIXME - magic value!
    bool Old_Ok=Ok_To_Declare;
    int Terms;
    bool function_identifier;
    bool callable_identifier;
    bool had_callable_identifier;
    SYM_ENTRY* symbol_entry;
    SYM_TABLE* symbol_entry_table;

    bool oldParseOptionalRVaue = parseOptionalRValue;
    parseOptionalRValue = allowUndefined;

    EXPECT_ONE
        CASE4 (NORMAL_ID_TOKEN, FINISH_ID_TOKEN, TEXTURE_ID_TOKEN, OBJECT_ID_TOKEN)
        CASE4 (COLOUR_MAP_ID_TOKEN, TRANSFORM_ID_TOKEN, CAMERA_ID_TOKEN, PIGMENT_ID_TOKEN)
        CASE4 (SLOPE_MAP_ID_TOKEN,NORMAL_MAP_ID_TOKEN,TEXTURE_MAP_ID_TOKEN,ARRAY_ID_TOKEN)
        CASE4 (PIGMENT_MAP_ID_TOKEN, MEDIA_ID_TOKEN,INTERIOR_ID_TOKEN,DENSITY_ID_TOKEN)
        CASE4 (DENSITY_MAP_ID_TOKEN, RAINBOW_ID_TOKEN, FOG_ID_TOKEN, SKYSPHERE_ID_TOKEN)
        CASE3 (MATERIAL_ID_TOKEN, STRING_ID_TOKEN, DICTIONARY_ID_TOKEN)
            if ((ParFlag) && PassParameterByReference (old_table_index))
            {
                // pass by reference
                New_Par            = reinterpret_cast<POV_PARAM *>(POV_MALLOC(sizeof(POV_PARAM),"parameter"));
                New_Par->NumberPtr = mToken.NumberPtr;
                New_Par->DataPtr   = mToken.DataPtr;
                *NumberPtr = PARAMETER_ID_TOKEN;
                *DataPtr   = reinterpret_cast<void *>(New_Par);
            }
            else
            {
                // pass by value
                Temp_Data  = reinterpret_cast<void *>(Copy_Identifier(reinterpret_cast<void *>(*mToken.DataPtr),*mToken.NumberPtr));
                *NumberPtr = *mToken.NumberPtr;
                Test_Redefine(Previous,NumberPtr,*DataPtr, allow_redefine);
                *DataPtr   = Temp_Data;
            }
        END_CASE

        CASE (IDENTIFIER_TOKEN)
            if (allowUndefined)
            {
                Found = false;
                UNGET
            }
            else
            {
                Error("Cannot assign uninitialized identifier.");
            }
        END_CASE

        CASE_COLOUR
            if((mToken.Token_Id != COLOUR_ID_TOKEN) || (sceneData->EffectiveLanguageVersion() < 350))
            {
                Local_Colour  = Create_Colour();
                Ok_To_Declare = false;
                Parse_Colour (*Local_Colour);
                if (SemiFlag)
                {
                    Parse_Semi_Colon(true);
                }
                Ok_To_Declare = true;
                *NumberPtr    = COLOUR_ID_TOKEN;
                Test_Redefine(Previous,NumberPtr,*DataPtr, allow_redefine);
                *DataPtr      = reinterpret_cast<void *>(Local_Colour);
                END_CASE
            }
            // intentional to allow color dot expressions as macro parameters if #version is 3.5 or higher [trf]
            // FALLTHROUGH

        CASE_VECTOR
            // It seems very few people understand what is going on here, so let me try to
            // explain it. All comments below are mine and they are based on how I think it
            // works and understand it. As I didn't write most of the code I cannot really
            // tell for sure, so if anybody finds incorrect comments please let me know!
            // BTW, when saying #declare it always implies "or #local" :-)

            // determine the type of the first identifier
            function_identifier = (mToken.Token_Id==FUNCT_ID_TOKEN) || (mToken.Token_Id==VECTFUNCT_ID_TOKEN);
            callable_identifier = (mToken.Token_Id==FUNCT_ID_TOKEN) || (mToken.Token_Id==VECTFUNCT_ID_TOKEN) || (mToken.Token_Id==SPLINE_ID_TOKEN);

            // don't allow #declares from here
            Ok_To_Declare = false;

            // if what follows could be a function/spline call or
            // is a macro parameter taking a float, vector or ids
            // of a float, vector or color then count the tokens
            // found between now and the time when the function
            // Parse_Unknown_Vector returns
            if (callable_identifier || (ParFlag &&
                (((mToken.Token_Id==FLOAT_FUNCT_TOKEN) && (mToken.Function_Id==FLOAT_ID_TOKEN)) ||
                 ((mToken.Token_Id==VECTOR_FUNCT_TOKEN) &&  (mToken.Function_Id==VECTOR_ID_TOKEN)) ||
                 (mToken.Token_Id==VECTOR_4D_ID_TOKEN) || (mToken.Token_Id==UV_ID_TOKEN) || (mToken.Token_Id==COLOUR_ID_TOKEN))))
            {
                Temp_Count = token_count;
            }

            // assume no callable identifier (that is a function or spline identifier) has been found
            had_callable_identifier = false;

            // [CLi] If we're dealing with a local symbol, Parse_Unknown_Vector may cause it to drop out of scope,
            // so we claim dibs on it until we're done.
            // TODO - this is a bit hackish; ideally, if the Token is a symbol we should have it store the SYM_ENTRY pointer,
            // so we don't need to look it up again via name.
            if ((mToken.Token_Id==FUNCT_ID_TOKEN) || (mToken.Token_Id==VECTFUNCT_ID_TOKEN) || (mToken.Token_Id==SPLINE_ID_TOKEN) ||
                (mToken.Token_Id==UV_ID_TOKEN) || (mToken.Token_Id==VECTOR_4D_ID_TOKEN) || (mToken.Token_Id==COLOUR_ID_TOKEN))
            {
                symbol_entry = Find_Symbol (mToken.table, mToken.raw.lexeme.text.c_str());
                if (symbol_entry)
                {
                    symbol_entry_table = mToken.table;
                    Acquire_Entry_Reference(symbol_entry);
                }
            }
            else
            {
                symbol_entry = nullptr;
            }

            // parse the expression and determine if it was a callable identifier
            Terms = Parse_Unknown_Vector (Local_Express, true, &had_callable_identifier);

            // if in a #declare force a semicolon at the end
            if (SemiFlag)
                Parse_Semi_Colon(true);

            // get the number of tokens found
            Temp_Count -= token_count;

            // no tokens have been found or a function call had no parameters in parenthesis
            if (!((Temp_Count==-1) || (Temp_Count==TOKEN_OVERFLOW_RESET_COUNT)) && had_callable_identifier)
                Error("Identifier expected, incomplete function call or spline call found instead.");

            // only one identifier token has been found so pass it by reference
            if (((Temp_Count==-1) || (Temp_Count==TOKEN_OVERFLOW_RESET_COUNT)) && PassParameterByReference (old_table_index))
            {
                // It is important that functions are passed by value and not by reference! [trf]
                if(!(ParFlag) || (ParFlag && function_identifier))
                {
                    // pass by value
                    Temp_Data  = reinterpret_cast<void *>(Copy_Identifier(reinterpret_cast<void *>(*mToken.DataPtr),*mToken.NumberPtr));
                    *NumberPtr = *mToken.NumberPtr;
                    Test_Redefine(Previous,NumberPtr,*DataPtr, allow_redefine);
                    *DataPtr   = Temp_Data;
                }
                else
                {
                    // pass by reference
                    New_Par            = reinterpret_cast<POV_PARAM *>(POV_MALLOC(sizeof(POV_PARAM),"parameter"));
                    New_Par->NumberPtr = mToken.NumberPtr;
                    New_Par->DataPtr   = mToken.DataPtr;

                    *NumberPtr = PARAMETER_ID_TOKEN;
                    *DataPtr   = reinterpret_cast<void *>(New_Par);
                }
            }
            else // an expression has been found, so create a new identifier
            {
                switch(Terms)
                {
                    case 1:
                        *NumberPtr = FLOAT_ID_TOKEN;
                        Test_Redefine(Previous,NumberPtr,*DataPtr, allow_redefine);
                        *DataPtr   = reinterpret_cast<void *>(Create_Float());
                        *(reinterpret_cast<DBL *>(*DataPtr))  = Local_Express[X];
                        break;

                    case 2:
                        *NumberPtr = UV_ID_TOKEN;
                        Test_Redefine(Previous,NumberPtr,*DataPtr, allow_redefine);
                        *DataPtr   = reinterpret_cast<void *>(new Vector2d(Local_Express));
                        break;

                    case 3:
                        *NumberPtr = VECTOR_ID_TOKEN;
                        Test_Redefine(Previous,NumberPtr,*DataPtr, allow_redefine);
                        *DataPtr   = reinterpret_cast<void *>(new Vector3d(Local_Express));
                        break;

                    case 4:
                        *NumberPtr = VECTOR_4D_ID_TOKEN;
                        Test_Redefine(Previous,NumberPtr,*DataPtr, allow_redefine);
                        *DataPtr   = reinterpret_cast<void *>(Create_Vector_4D());
                        Assign_Vector_4D(reinterpret_cast<DBL *>(*DataPtr), Local_Express);
                        break;

                    case 5:
                        *NumberPtr    = COLOUR_ID_TOKEN;
                        Test_Redefine(Previous,NumberPtr,*DataPtr, allow_redefine);
                        *DataPtr      = reinterpret_cast<void *>(Create_Colour());
                        (*reinterpret_cast<RGBFTColour *>(*DataPtr)).Set(Local_Express, 5);
                        break;
                }
            }
            if (symbol_entry)
                Release_Entry_Reference (symbol_entry_table, symbol_entry);

            // allow #declares again
            Ok_To_Declare = true;
        END_CASE

        CASE (PIGMENT_TOKEN)
            Local_Pigment = Copy_Pigment(Default_Texture->Pigment);
            Parse_Begin ();
            Parse_Pigment (&Local_Pigment);
            Parse_End ();
            *NumberPtr = PIGMENT_ID_TOKEN;
            Test_Redefine(Previous,NumberPtr,*DataPtr, allow_redefine);
            *DataPtr   = reinterpret_cast<void *>(Local_Pigment);
        END_CASE

        CASE (NORMAL_TOKEN)
            Local_Tnormal = Copy_Tnormal(Default_Texture->Tnormal);
            Parse_Begin ();
            Parse_Tnormal (&Local_Tnormal);
            Parse_End ();
            *NumberPtr = NORMAL_ID_TOKEN;
            Test_Redefine(Previous,NumberPtr,*DataPtr, allow_redefine);
            *DataPtr   = reinterpret_cast<void *>(Local_Tnormal);
        END_CASE

        CASE (FINISH_TOKEN)
            Local_Finish = Copy_Finish(Default_Texture->Finish);
            Parse_Finish (&Local_Finish);
            *NumberPtr = FINISH_ID_TOKEN;
            Test_Redefine(Previous,NumberPtr,*DataPtr, allow_redefine);
            *DataPtr   = reinterpret_cast<void *>(Local_Finish);
        END_CASE

        CASE (CAMERA_TOKEN)
            Local_Camera = new Camera(Default_Camera);
            Parse_Camera (*Local_Camera);
            *NumberPtr = CAMERA_ID_TOKEN;
            Test_Redefine(Previous,NumberPtr,*DataPtr, allow_redefine);
            *DataPtr   = reinterpret_cast<void *>(Local_Camera);
        END_CASE

        CASE (TEXTURE_TOKEN)
            Parse_Begin ();
            Local_Texture = Parse_Texture ();
            Parse_End ();
            Temp_Texture = nullptr;
            Link_Textures(&Temp_Texture, Local_Texture);
            Ok_To_Declare = false;
            EXPECT
                CASE (TEXTURE_TOKEN)
                    Parse_Begin ();
                    Local_Texture = Parse_Texture ();
                    Parse_End ();
                    Link_Textures(&Temp_Texture, Local_Texture);
                END_CASE

                OTHERWISE
                    UNGET
                    EXIT
                END_CASE
            END_EXPECT

            *NumberPtr    = TEXTURE_ID_TOKEN;
            Test_Redefine(Previous,NumberPtr,*DataPtr, allow_redefine);
            *DataPtr      = reinterpret_cast<void *>(Temp_Texture);
            Ok_To_Declare = true;
        END_CASE

        CASE (COLOUR_MAP_TOKEN)
            Temp_Data  = reinterpret_cast<void *>(new ColourBlendMapPtr(Parse_Colour_Map<ColourBlendMap> ()));
            *NumberPtr = COLOUR_MAP_ID_TOKEN;
            Test_Redefine(Previous,NumberPtr,*DataPtr, allow_redefine);
            *DataPtr   = Temp_Data;
        END_CASE

        CASE (PIGMENT_MAP_TOKEN)
            Temp_Data  = reinterpret_cast<void *>(new PigmentBlendMapPtr(Parse_Blend_Map<PigmentBlendMap> (kBlendMapType_Pigment,NO_PATTERN)));
            *NumberPtr = PIGMENT_MAP_ID_TOKEN;
            Test_Redefine(Previous,NumberPtr,*DataPtr, allow_redefine);
            *DataPtr   = Temp_Data;
        END_CASE

        CASE (SPLINE_TOKEN)
            mExperimentalFlags.spline = true;
            Parse_Begin();
            Temp_Data  = reinterpret_cast<void *>(Parse_Spline());
            Parse_End();
            *NumberPtr = SPLINE_ID_TOKEN;
            Test_Redefine(Previous,NumberPtr,*DataPtr, allow_redefine);
            *DataPtr   = Temp_Data;
        END_CASE

        CASE (DENSITY_MAP_TOKEN)
            Temp_Data  = reinterpret_cast<void *>(new PigmentBlendMapPtr(Parse_Blend_Map<PigmentBlendMap> (kBlendMapType_Density,NO_PATTERN)));
            *NumberPtr = DENSITY_MAP_ID_TOKEN;
            Test_Redefine(Previous,NumberPtr,*DataPtr, allow_redefine);
            *DataPtr   = Temp_Data;
        END_CASE

        CASE (SLOPE_MAP_TOKEN)
            Temp_Data  = reinterpret_cast<void *>(new SlopeBlendMapPtr(Parse_Blend_Map<SlopeBlendMap> (kBlendMapType_Slope,NO_PATTERN)));
            *NumberPtr = SLOPE_MAP_ID_TOKEN;
            Test_Redefine(Previous,NumberPtr,*DataPtr, allow_redefine);
            *DataPtr   = Temp_Data;
        END_CASE

        CASE (TEXTURE_MAP_TOKEN)
            Temp_Data  = reinterpret_cast<void *>(new TextureBlendMapPtr(Parse_Blend_Map<TextureBlendMap> (kBlendMapType_Texture,NO_PATTERN)));
            *NumberPtr = TEXTURE_MAP_ID_TOKEN;
            Test_Redefine(Previous,NumberPtr,*DataPtr, allow_redefine);
            *DataPtr   = Temp_Data;
        END_CASE

        CASE (NORMAL_MAP_TOKEN)
            Temp_Data  = reinterpret_cast<void *>(new NormalBlendMapPtr(Parse_Blend_Map<NormalBlendMap> (kBlendMapType_Normal,NO_PATTERN)));
            *NumberPtr = NORMAL_MAP_ID_TOKEN;
            Test_Redefine(Previous,NumberPtr,*DataPtr, allow_redefine);
            *DataPtr   = Temp_Data;
        END_CASE

        CASE (RAINBOW_TOKEN)
            Temp_Data  = reinterpret_cast<void *>(Parse_Rainbow());
            *NumberPtr = RAINBOW_ID_TOKEN;
            Test_Redefine(Previous,NumberPtr,*DataPtr, allow_redefine);
            *DataPtr   = Temp_Data;
        END_CASE

        CASE (FOG_TOKEN)
            Temp_Data  = reinterpret_cast<void *>(Parse_Fog());
            *NumberPtr = FOG_ID_TOKEN;
            Test_Redefine(Previous,NumberPtr,*DataPtr, allow_redefine);
            *DataPtr   = Temp_Data;
        END_CASE

        CASE (MEDIA_TOKEN)
            Parse_Media(Local_Media);
            Temp_Data  = reinterpret_cast<void *>(new Media(Local_Media.front()));
            *NumberPtr = MEDIA_ID_TOKEN;
            Test_Redefine(Previous,NumberPtr,*DataPtr, allow_redefine);
            *DataPtr   = Temp_Data;
        END_CASE

        CASE (DENSITY_TOKEN)
            Local_Density = nullptr;
            Parse_Begin ();
            Parse_Media_Density_Pattern (&Local_Density);
            Parse_End ();
            *NumberPtr = DENSITY_ID_TOKEN;
            Test_Redefine(Previous,NumberPtr,*DataPtr, allow_redefine);
            *DataPtr   = reinterpret_cast<void *>(Local_Density);
        END_CASE

        CASE (INTERIOR_TOKEN)
            Local_Interior = new InteriorPtr;
            Parse_Interior(*Local_Interior);
            Temp_Data  = reinterpret_cast<void *>(Local_Interior);
            *NumberPtr = INTERIOR_ID_TOKEN;
            Test_Redefine(Previous,NumberPtr,*DataPtr, allow_redefine);
            *DataPtr   = Temp_Data;
        END_CASE

        CASE (MATERIAL_TOKEN)
            Local_Material = Create_Material();
            Parse_Material(Local_Material);
            Temp_Data  = reinterpret_cast<void *>(Local_Material);
            *NumberPtr = MATERIAL_ID_TOKEN;
            Test_Redefine(Previous,NumberPtr,*DataPtr, allow_redefine);
            *DataPtr   = Temp_Data;
        END_CASE

        CASE (SKYSPHERE_TOKEN)
            Temp_Data  = reinterpret_cast<void *>(Parse_Skysphere());
            *NumberPtr = SKYSPHERE_ID_TOKEN;
            Test_Redefine(Previous,NumberPtr,*DataPtr, allow_redefine);
            *DataPtr   = Temp_Data;
        END_CASE

        CASE (FUNCTION_TOKEN)
            // Do NOT allow to redefine functions! [trf]
            //   #declare foo = function(x) { x }
            //   #declare foo = function(x) { foo(x) } // Error!
            // Reason: Code like this would be unreadable but possible. Is it
            // a recursive function or not? - It is not recursive because the
            // foo in the second line refers to the first function, which is
            // not logical. Further, recursion is not supported in current POV-Ray
            // anyway. However, allowing such code now would cause problems
            // implementing recursive functions in future versions!
            if (sym != nullptr)
                Temp_Data  = reinterpret_cast<void *>(Parse_DeclareFunction(NumberPtr, sym->Token_Name, is_local));
            else
                Temp_Data  = reinterpret_cast<void *>(Parse_DeclareFunction(NumberPtr, nullptr, is_local));
            Test_Redefine(Previous, NumberPtr, *DataPtr, false);
            *DataPtr   = Temp_Data;
        END_CASE

        CASE (TRANSFORM_TOKEN)
            Local_Trans = Parse_Transform ();
            *NumberPtr  = TRANSFORM_ID_TOKEN;
            Test_Redefine(Previous,NumberPtr,*DataPtr, allow_redefine);
            *DataPtr    = reinterpret_cast<void *>(Local_Trans);
        END_CASE

        CASE5 (STRING_LITERAL_TOKEN,CHR_TOKEN,SUBSTR_TOKEN,STR_TOKEN,VSTR_TOKEN)
        CASE4 (CONCAT_TOKEN,STRUPR_TOKEN,STRLWR_TOKEN,DATETIME_TOKEN)
            UNGET
            Temp_Data  = Parse_String();
            *NumberPtr = STRING_ID_TOKEN;
            Test_Redefine(Previous,NumberPtr,*DataPtr, allow_redefine);
            *DataPtr   = Temp_Data;
        END_CASE

        CASE (ARRAY_TOKEN)
            Temp_Data  = reinterpret_cast<void *>(Parse_Array_Declare());
            *NumberPtr = ARRAY_ID_TOKEN;
            Test_Redefine(Previous,NumberPtr,*DataPtr, allow_redefine);
            *DataPtr   = Temp_Data;
        END_CASE

        CASE (DICTIONARY_TOKEN)
            Temp_Data  = reinterpret_cast<void *>(Parse_Dictionary_Declare());
            *NumberPtr = DICTIONARY_ID_TOKEN;
            Test_Redefine (Previous,NumberPtr,*DataPtr, allow_redefine);
            *DataPtr   = Temp_Data;
        END_CASE

        OTHERWISE
            UNGET
            Local_Object = Parse_Object ();
            Found = (Local_Object != nullptr);
            if (Found)
            {
                *NumberPtr   = OBJECT_ID_TOKEN;
                Test_Redefine(Previous,NumberPtr,*DataPtr, allow_redefine);
                *DataPtr     = reinterpret_cast<void *>(Local_Object);
            }
        END_CASE

    END_EXPECT

    Ok_To_Declare=Old_Ok;
    parseOptionalRValue = oldParseOptionalRVaue;
    return(Found);
}

void Parser::Destroy_Ident_Data(void *Data, int Type)
{
    int i;
    POV_ARRAY *a;

    if (Data == nullptr)
        return;

    switch(Type)
    {
        case COLOUR_ID_TOKEN:
            delete reinterpret_cast<RGBFTColour *>(Data);
            break;
        case VECTOR_ID_TOKEN:
            delete reinterpret_cast<Vector3d *>(Data);
            break;
        case UV_ID_TOKEN:
            delete reinterpret_cast<Vector2d *>(Data);
            break;
        case VECTOR_4D_ID_TOKEN:
            Destroy_Vector_4D(reinterpret_cast<VECTOR_4D *>(Data));
            break;
        case FLOAT_ID_TOKEN:
            Destroy_Float(reinterpret_cast<DBL *>(Data));
            break;
        case PIGMENT_ID_TOKEN:
        case DENSITY_ID_TOKEN:
            delete reinterpret_cast<PIGMENT *>(Data);
            break;
        case NORMAL_ID_TOKEN:
            delete reinterpret_cast<TNORMAL *>(Data);
            break;
        case FINISH_ID_TOKEN:
            delete reinterpret_cast<FINISH *>(Data);
            break;
        case MEDIA_ID_TOKEN:
            delete reinterpret_cast<Media *>(Data);
            break;
        case INTERIOR_ID_TOKEN:
            delete reinterpret_cast<InteriorPtr *>(Data);
            break;
        case MATERIAL_ID_TOKEN:
            Destroy_Material(reinterpret_cast<MATERIAL *>(Data));
            break;
        case TEXTURE_ID_TOKEN:
            Destroy_Textures(reinterpret_cast<TEXTURE *>(Data));
            break;
        case OBJECT_ID_TOKEN:
            Destroy_Object(reinterpret_cast<ObjectPtr>(Data));
            break;
        case COLOUR_MAP_ID_TOKEN:
            delete reinterpret_cast<ColourBlendMapPtr *>(Data);
            break;
        case PIGMENT_MAP_ID_TOKEN:
        case DENSITY_MAP_ID_TOKEN:
            delete reinterpret_cast<PigmentBlendMapPtr *>(Data);
            break;
        case SLOPE_MAP_ID_TOKEN:
            delete reinterpret_cast<SlopeBlendMapPtr *>(Data);
            break;
        case NORMAL_MAP_ID_TOKEN:
            delete reinterpret_cast<NormalBlendMapPtr *>(Data);
            break;
        case TEXTURE_MAP_ID_TOKEN:
            delete reinterpret_cast<TextureBlendMapPtr *>(Data);
            break;
        case TRANSFORM_ID_TOKEN:
            Destroy_Transform(reinterpret_cast<TRANSFORM *>(Data));
            break;
        case CAMERA_ID_TOKEN:
            delete reinterpret_cast<Camera *>(Data);
            break;
        case RAINBOW_ID_TOKEN:
            delete reinterpret_cast<RAINBOW *>(Data);
            break;
        case FOG_ID_TOKEN:
            delete reinterpret_cast<FOG *>(Data);
            break;
        case SKYSPHERE_ID_TOKEN:
            delete reinterpret_cast<SKYSPHERE *>(Data);
            break;
        case MACRO_ID_TOKEN:
        case TEMPORARY_MACRO_ID_TOKEN:
            delete reinterpret_cast<Macro *>(Data);
            break;
        case STRING_ID_TOKEN:
            POV_FREE(Data);
            break;
        case ARRAY_ID_TOKEN:
            a = reinterpret_cast<POV_ARRAY *>(Data);
            for (i = 0; i < a->DataPtrs.size(); ++i)
                Destroy_Ident_Data(a->DataPtrs[i], a->ElementType(i));
            delete a;
            break;
        case DICTIONARY_ID_TOKEN:
            Destroy_Sym_Table (reinterpret_cast<SYM_TABLE *>(Data));
            break;
        case PARAMETER_ID_TOKEN:
            POV_FREE(Data);
            break;
        case FILE_ID_TOKEN:
            delete reinterpret_cast<DATA_FILE *>(Data);
            break;
        case FUNCT_ID_TOKEN:
        case VECTFUNCT_ID_TOKEN:
            fnVMContext->functionvm->DestroyFunction((FUNCTION_PTR)Data);
            break;
        case SPLINE_ID_TOKEN:
            Destroy_Spline(reinterpret_cast<GenericSpline *>(Data));
            break;
        default:
            Error("Do not know how to free memory for identifier type %d", Type);
    }
}





/*****************************************************************************
*
* FUNCTION
*
* INPUT
*
* OUTPUT
*
* RETURNS
*
* AUTHOR
*
* DESCRIPTION
*
* CHANGES
*
******************************************************************************/

void Parser::Link(ObjectPtr New_Object, vector<ObjectPtr>& Object_List_Root)
{
    Object_List_Root.push_back(New_Object);
}



/*****************************************************************************
*
* FUNCTION
*
* INPUT
*
* OUTPUT
*
* RETURNS
*
* AUTHOR
*
* DESCRIPTION
*
* CHANGES
*
******************************************************************************/

void Parser::Link_Textures (TEXTURE **Old_Textures, TEXTURE *New_Textures)
{
    TEXTURE *Layer;

    if (New_Textures == nullptr)
        return;

    if (*Old_Textures != nullptr)
    {
        if ((*Old_Textures)->Type != PLAIN_PATTERN)
        {
            Error("Cannot layer over a patterned texture.");
        }
    }
    for (Layer = New_Textures; Layer->Next != nullptr; Layer = Layer->Next)
    {
        /* NK layers - 1999 June 10 - for backwards compatiblity with layered textures */
        if(sceneData->EffectiveLanguageVersion() <= 310)
            Convert_Filter_To_Transmit(Layer->Pigment);
    }

    /* NK layers - 1999 Nov 16 - for backwards compatiblity with layered textures */
    if ((sceneData->EffectiveLanguageVersion() <= 310) && (*Old_Textures != nullptr))
        Convert_Filter_To_Transmit(Layer->Pigment);

    Layer->Next = *Old_Textures;
    *Old_Textures = New_Textures;

    if ((New_Textures->Type != PLAIN_PATTERN) && (New_Textures->Next != nullptr))
    {
        Error("Cannot layer a patterned texture over another.");
    }
}

/*****************************************************************************
*
* FUNCTION
*
* INPUT
*
* OUTPUT
*
* RETURNS
*
* AUTHOR
*
* DESCRIPTION
*
* CHANGES
*
*    Changed macro ALLOW_REDEFINE to parameter which defaults to true [trf]
*
******************************************************************************/

void Parser::Test_Redefine(TokenId Previous, TokenId *NumberPtr, void *Data, bool allow_redefine)
{
    if ((Previous == IDENTIFIER_TOKEN) || (Previous == EMPTY_ARRAY_TOKEN))
    {
        return;
    }
    /* NK 1998 - allow user to redefine all identifiers! */
    if( allow_redefine)
    {
        Destroy_Ident_Data(Data, Previous);
    }
    else
    {
        if (Previous == *NumberPtr)
        {
            Destroy_Ident_Data(Data,*NumberPtr);
        }
        else
        {
            const char *oldt, *newt;

            oldt = Get_Token_String (Previous);
            newt = Get_Token_String (*NumberPtr);
            *NumberPtr = Previous;

            Error ("Attempted to redefine %s as %s.", oldt, newt);
        }
    }
}



/*****************************************************************************
*
* FUNCTION
*
* INPUT
*
* OUTPUT
*
* RETURNS
*
* AUTHOR
*
* DESCRIPTION
*
* CHANGES
*
******************************************************************************/

void Parser::Parse_Error(TokenId Token_Id)
{
    Expectation_Error(Get_Token_String(Token_Id));
}

/*****************************************************************************
*
* FUNCTION
*
* INPUT
*
* OUTPUT
*
* RETURNS
*
* AUTHOR
*
* DESCRIPTION
*
* CHANGES
*
******************************************************************************/

void Parser::Found_Instead_Error(const char *exstr, const char *extokstr)
{
    const char *found;

    switch(mToken.Token_Id)
    {
        case IDENTIFIER_TOKEN:
            Error("%s '%s', undeclared identifier '%s' found instead", exstr, extokstr, mToken.raw.lexeme.text.c_str());
            break;
        case VECTOR_FUNCT_TOKEN:
            found = Get_Token_String(mToken.Function_Id);
            Error("%s '%s', vector function '%s' found instead", exstr, extokstr, found);
            break;
        case FLOAT_FUNCT_TOKEN:
            found = Get_Token_String(mToken.Function_Id);
            Error("%s '%s', float function '%s' found instead", exstr, extokstr, found);
            break;
        case COLOUR_KEY_TOKEN:
            found = Get_Token_String(mToken.Function_Id);
            Error("%s '%s', color keyword '%s' found instead", exstr, extokstr, found);
            break;
        default:
            found = Get_Token_String(mToken.Token_Id);
            Error("%s '%s', %s found instead", exstr, extokstr, found);
    }
}


/*****************************************************************************
*
* FUNCTION
*
* INPUT
*
* OUTPUT
*
* RETURNS
*
* AUTHOR
*
* DESCRIPTION
*
* CHANGES
*
******************************************************************************/

void Parser::Warn_State(TokenId Token_Id, TokenId Type)
{
    char *str;

    if(sceneData->EffectiveLanguageVersion() >= 150)
        return;

    str = reinterpret_cast<char *>(POV_MALLOC(160, "global setting warning string"));

    strcpy(str, "Found '");
    strcat(str, Get_Token_String (Token_Id));
    strcat(str, "' that should be in '");
    strcat(str, Get_Token_String (Type));
    strcat(str, "' statement.");
    Warning(str);
    POV_FREE(str);
}



/*****************************************************************************
*
* FUNCTION
*
* INPUT
*
* OUTPUT
*
* RETURNS
*
* AUTHOR
*
* DESCRIPTION
*
* CHANGES
*
******************************************************************************/

void Parser::MAError (const char *, long)
{
    throw std::bad_alloc();
}



/*****************************************************************************
*
* FUNCTION
*
* INPUT
*
* OUTPUT
*
* RETURNS
*
* AUTHOR
*
* DESCRIPTION
*
* CHANGES
*
******************************************************************************/

void Parser::Post_Process (ObjectPtr Object, ObjectPtr Parent)
{
    DBL Volume;
    FINISH *Finish;

    if (Object == nullptr)
    {
        return;
    }

    if (Object->Type & LT_SRC_UNION_OBJECT)
    {
        for (vector<ObjectPtr>::iterator Sib = (reinterpret_cast<CSG *>(Object))->children.begin(); Sib != (reinterpret_cast<CSG *>(Object))->children.end(); Sib++)
        {
            Post_Process(*Sib, Object);
        }
        return;
    }

    // Promote texture etc. from parent to children.

    if (Parent != nullptr)
    {
        if (Object->Texture == nullptr)
        {
            Object->Texture = Copy_Texture_Pointer(Parent->Texture);
            // NK 1998 copy uv_mapping flag if and only if we copy the texture
            if (Test_Flag(Parent, UV_FLAG))
                Set_Flag(Object, UV_FLAG);
        }
        if (Object->Interior_Texture == nullptr)
        {
            Object->Interior_Texture = Copy_Texture_Pointer(Parent->Interior_Texture);
            if(Test_Flag(Parent, UV_FLAG))
                Set_Flag(Object, UV_FLAG);
        }
        if (Object->interior == nullptr)
        {
            // TODO - may need to copy the interior, as we may need to modify a few of its fields.
            Object->interior = Parent->interior;
        }

        if (Test_Flag(Parent, NO_REFLECTION_FLAG))
        {
            Set_Flag(Object, NO_REFLECTION_FLAG);
        }
        if (Test_Flag(Parent, NO_RADIOSITY_FLAG))
        {
            Set_Flag(Object, NO_RADIOSITY_FLAG);
        }
        if (Test_Flag(Parent, NO_IMAGE_FLAG))
        {
            Set_Flag(Object, NO_IMAGE_FLAG);
        }
        if (Test_Flag(Parent, NO_SHADOW_FLAG))
        {
            Set_Flag(Object, NO_SHADOW_FLAG);
        }
        if (Test_Flag(Parent, CUTAWAY_TEXTURES_FLAG))
        {
            Set_Flag(Object, CUTAWAY_TEXTURES_FLAG);
        }

        // NK phmap
        // promote photon mapping flags to child
        if (Test_Flag(Parent, PH_TARGET_FLAG))
        {
            Set_Flag(Object, PH_TARGET_FLAG);
            Object->Ph_Density = Parent->Ph_Density;
            CheckPassThru(Object, PH_TARGET_FLAG);
        }

        // promote object-specific radiosity settings to child
        if (!Object->RadiosityImportanceSet)
        {
            if (Parent->RadiosityImportanceSet)
                Object->RadiosityImportance = Parent->RadiosityImportance;
            else
                Object->RadiosityImportance = sceneData->radiositySettings.defaultImportance;
            Object->RadiosityImportanceSet = true;
        }

        if(Test_Flag(Parent, PH_PASSTHRU_FLAG))
        {
            Set_Flag(Object, PH_PASSTHRU_FLAG);
            CheckPassThru(Object, PH_PASSTHRU_FLAG);
        }

        if (Test_Flag(Parent, PH_RFL_ON_FLAG))
        {
            Set_Flag(Object, PH_RFL_ON_FLAG);
            Clear_Flag(Object, PH_RFL_OFF_FLAG);
        }
        else if (Test_Flag(Parent, PH_RFL_OFF_FLAG))
        {
            Set_Flag(Object, PH_RFL_OFF_FLAG);
            Clear_Flag(Object, PH_RFL_ON_FLAG);
        }

        if (Test_Flag(Parent, PH_RFR_ON_FLAG))
        {
            Set_Flag(Object, PH_RFR_ON_FLAG);
            Clear_Flag(Object, PH_RFR_OFF_FLAG);
            CheckPassThru(Object, PH_RFR_ON_FLAG);
        }
        else if (Test_Flag(Parent, PH_RFR_OFF_FLAG))
        {
            Set_Flag(Object, PH_RFR_OFF_FLAG);
            Clear_Flag(Object, PH_RFR_ON_FLAG);
        }

        if(Test_Flag(Parent, PH_IGNORE_PHOTONS_FLAG))
        {
            Set_Flag(Object, PH_IGNORE_PHOTONS_FLAG);
        }
    }

    if (Object->interior != nullptr)
        Object->interior->PostProcess();

    if ((Object->Texture == nullptr) &&
        !(Object->Type & TEXTURED_OBJECT) &&
        !(Object->Type & LIGHT_SOURCE_OBJECT))
    {
        if (Parent)
        {
            if ((dynamic_cast<CSGIntersection *>(Parent) == nullptr) ||
                !Test_Flag(Parent, CUTAWAY_TEXTURES_FLAG))
            {
                Object->Texture = Copy_Textures(Default_Texture);
            }
        }
        else
            Object->Texture = Copy_Textures(Default_Texture);
    }

    if(!(Object->Type & LIGHT_GROUP_OBJECT) &&
       !(Object->Type & LIGHT_GROUP_LIGHT_OBJECT))
    {
        Post_Textures(Object->Texture);  //moved cey 6/97

        if (Object->Interior_Texture)
        {
            Post_Textures(Object->Interior_Texture);
        }
    }

    if(Object->Type & LIGHT_SOURCE_OBJECT)
    {
        DBL len1,len2;
        LightSource *Light = reinterpret_cast<LightSource *>(Object);


        // check some properties of the orient light sources
        if (Light->Orient)
        {
            if(!Light->Circular)
            {
                Light->Circular = true;
                Warning("Orient can only be used with circular area lights. This area light is now circular.");
            }

            len1 = Light->Axis1.length();
            len2 = Light->Axis2.length();

            if(fabs(len1-len2)>EPSILON)
            {
                Warning("When using orient, the two axes of the area light must be of equal length.\nOnly the length of the first axis will be used.");

                // the equalization is actually done in the lighting code, since only the length of
                // Axis1 will be used

            }

            if(Light->Area_Size1 != Light->Area_Size2)
            {
                Warning("When using orient, the two sample sizes for the area light should be equal.");
            }
        }

        // Make sure that circular light sources are larger than 1 by x [ENB 9/97]
        if (Light->Circular)
        {
            if ((Light->Area_Size1 <= 1) || (Light->Area_Size2 <= 1))
            {
                Warning("Circular area lights must have more than one sample along each axis.");
                Light->Circular = false;
            }
        }
    }

    if (Object->Type & LIGHT_SOURCE_OBJECT)
    {
        // post-process the light source
        if ((reinterpret_cast<LightSource *>(Object))->Projected_Through_Object != nullptr)
        {
            if ((reinterpret_cast<LightSource *>(Object))->Projected_Through_Object->interior != nullptr)
            {
                (reinterpret_cast<LightSource *>(Object))->Projected_Through_Object->interior.reset();
                Warning("Projected through objects can not have interior, interior removed.");
            }
            if ((reinterpret_cast<LightSource *>(Object))->Projected_Through_Object->Texture != nullptr)
            {
                Destroy_Textures((reinterpret_cast<LightSource *>(Object))->Projected_Through_Object->Texture);
                (reinterpret_cast<LightSource *>(Object))->Projected_Through_Object->Texture = nullptr;
                Warning("Projected through objects can not have texture, texture removed.");
            }
        }

        // only global light sources are in Frame.Light_Sources list [trf]
        if(!(Object->Type & LIGHT_GROUP_LIGHT_OBJECT))
            // add this light to the frame's list of global light sources
            sceneData->lightSources.push_back(reinterpret_cast<LightSource *>(Object));
        else
            // Put it into the frame's list of light-group lights
            sceneData->lightGroupLightSources.push_back(reinterpret_cast<LightSource *>(Object));
    }
    else
    {
        // post-process the object

        // If there is no interior create one.

        if (Object->interior == nullptr)
        {
            Object->interior = InteriorPtr(new Interior());
        }

        // Promote hollow flag to interior.

        Object->interior->hollow = (Test_Flag(Object, HOLLOW_FLAG) != false);

        // Promote finish's IOR to interior IOR.

        if (Object->Texture != nullptr)
        {
            if (Object->Texture->Type == PLAIN_PATTERN)
            {
                Finish = Object->Texture->Finish;
                if (Finish != nullptr)
                {
                    if (Finish->Temp_IOR >= 0.0)
                    {
                        Object->interior->IOR = Finish->Temp_IOR;
                        Object->interior->Dispersion = Finish->Temp_Dispersion;
                    }
                    if (Finish->Temp_Caustics >= 0.0)
                    {
                        Object->interior->Caustics = Finish->Temp_Caustics;
                    }

                    Object->interior->Old_Refract = Finish->Temp_Refract;
                }
            }
        }

        // If there is no IOR specified use the atmopshere ior.

        if (Object->interior->IOR == 0.0)
        {
            Object->interior->IOR = sceneData->atmosphereIOR;
            Object->interior->Dispersion = sceneData->atmosphereDispersion;
        }

        // If object has subsurface light transport enabled, precompute some necessary information
        /* if(!Object->Texture->Finish->SubsurfaceTranslucency.IsZero()) */
        if (sceneData->useSubsurface)
        {
            Object->interior->subsurface = shared_ptr<SubsurfaceInterior>(new SubsurfaceInterior(Object->interior->IOR));
        }
    }

    if (Object->Type & IS_COMPOUND_OBJECT)
    {
        for (vector<ObjectPtr>::iterator Sib = (reinterpret_cast<CSG *>(Object))->children.begin(); Sib != (reinterpret_cast<CSG *>(Object))->children.end(); Sib++)
        {
            Post_Process(*Sib, Object);
        }
    }

    // Test whether the object is finite or infinite. [DB 9/94]
    // CJC TODO FIXME: see if this can be improved, and/or if it is appropriate for all bounding systems

    BOUNDS_VOLUME(Volume, Object->BBox);

    if (Volume > INFINITE_VOLUME)
    {
        Set_Flag(Object, INFINITE_FLAG);
    }

    // Test if the object is opaque or not. [DB 8/94]

    if (Object->IsOpaque())
        Set_Flag(Object, OPAQUE_FLAG);
}

/*****************************************************************************
*
* FUNCTION
*
*   Link_To_Frame
*
* INPUT
*
*   Object - Pointer to object
*
* OUTPUT
*
*   Object
*
* RETURNS
*
* AUTHOR
*
*   POV-Ray Team
*
* DESCRIPTION
*
*   -
*
* CHANGES
*
*   Sep 1994 : Added optional splitting of bounded unions if children are
*              finite. Added removing of unnecessary bounding. [DB]
*
******************************************************************************/

void Parser::Link_To_Frame(ObjectPtr Object)
{
    if (Object == nullptr)
        return;

    /* Remove bounding object if object is cheap to intersect. [DB 8/94]  */

    if ((Object->Bound.empty() == false) && (sceneData->removeBounds == true))
    {
        if ((dynamic_cast<CSGUnion *>(Object) == nullptr)        && // FIXME
            (dynamic_cast<CSGIntersection *>(Object) == nullptr) && // FIXME
            (dynamic_cast<CSGMerge *>(Object) == nullptr)        && // FIXME
            (dynamic_cast<Poly *>(Object) == nullptr)            && // FIXME
            (dynamic_cast<TrueType *>(Object) == nullptr)        && // FIXME
            ((dynamic_cast<Quadric *>(Object) == nullptr) || (dynamic_cast<Quadric *>(Object)->Automatic_Bounds)))
        {
            /* Destroy only, if bounding object is not used as clipping object. */

            if(Object->Bound != Object->Clip)
                Destroy_Object(Object->Bound);
            Object->Bound.clear();
            Warning("Unnecessary bounding object removed.");
        }
    }

    /*
     * [CJC 8/01]
     *
     * if all children of a union have the no_shadow flag, then the union should
     * have it as well.
     */
    if ((dynamic_cast<CSGUnion *>(Object) != nullptr) && (dynamic_cast<CSGMerge *>(Object) == nullptr))
    {
        vector<ObjectPtr>::iterator This_Sib = (dynamic_cast<CSG *>(Object))->children.begin();
        while (This_Sib != (dynamic_cast<CSG *>(Object))->children.end())
        {
            if ((dynamic_cast<LightSource *>(*This_Sib) == nullptr) && !Test_Flag ((*This_Sib), NO_SHADOW_FLAG)) // FIXME
                break;
            This_Sib++;
        }
        if(This_Sib == (dynamic_cast<CSG *>(Object))->children.end())
            Set_Flag(Object, NO_SHADOW_FLAG);
    }

    // Link the object to the frame if it's not a CSG union object,
    // if it's clipped or if bounding slabs aren't used.
    // TODO FIXME - check if bound is used
    if ((Object->Clip.empty() == false) ||
        (dynamic_cast<CSGUnion *>(Object) == nullptr) ||
        (dynamic_cast<CSGMerge *>(Object) != nullptr))
    {
        Link(Object, sceneData->objects);
        return;
    }

    /*
     * [DB 8/94]
     *
     * The object is a CSG union object. It will be split if all siblings are
     * finite, i.e. the volume of the bounding box doesn't exceed a threshold.
     */

    /* NK phmap - added code so union is not split up if it is
                  flagged for hi-density photon mapping...
              maybe we SHOULD split it anyways... do speed tests later */
    if((reinterpret_cast<CSGUnion *>(Object))->do_split == false)
    {
        Link(Object, sceneData->objects);
        return;
    }

    if(!Object->Bound.empty())
    {
        /* Test if all children are finite. */
        bool finite = true;
        DBL Volume;
        for(vector<ObjectPtr>::iterator This_Sib = (reinterpret_cast<CSG *>(Object))->children.begin(); This_Sib != (reinterpret_cast<CSG *>(Object))->children.end(); This_Sib++)
        {
            BOUNDS_VOLUME(Volume, (*This_Sib)->BBox);
            if (Volume > BOUND_HUGE)
            {
                finite = false;
                break;
            }
        }

        /*
         * If the union has infinite children or splitting is not used and
         * the object is not a light group link the union to the frame.
         */

        if (((finite == false) || (sceneData->splitUnions == false)) && ((Object->Type & LIGHT_GROUP_OBJECT) != LIGHT_GROUP_OBJECT))
        {
            if (finite)
                Warning("CSG union unnecessarily bounded.");
            Link(Object, sceneData->objects);
            return;
        }

        Warning("Bounded CSG union split.");
    }

    // Link all children of a union to the frame.
    for(vector<ObjectPtr>::iterator This_Sib = (reinterpret_cast<CSG *>(Object))->children.begin(); This_Sib != (reinterpret_cast<CSG *>(Object))->children.end(); This_Sib++)
    {
        // Child is no longer inside a CSG object.
        (*This_Sib)->Type &= ~IS_CHILD_OBJECT;
        Link_To_Frame(*This_Sib);
    }

    (reinterpret_cast<CSG *>(Object))->children.clear();
    Destroy_Object(Object);
}



/*****************************************************************************
*
* FUNCTION
*
* INPUT
*
* OUTPUT
*
* RETURNS
*
* AUTHOR
*
* DESCRIPTION
*
* CHANGES
*
******************************************************************************/

void Parser::Only_In(const  char *s1, const char *s2)
{
    Error("Keyword '%s' can only be used in a %s statement.",s1,s2);
}



/*****************************************************************************
*
* FUNCTION
*
* INPUT
*
* OUTPUT
*
* RETURNS
*
* AUTHOR
*
* DESCRIPTION
*
* CHANGES
*
******************************************************************************/

void Parser::Not_With(const char *s1, const char *s2)
{
    Error("Keyword '%s' cannot be used with %s.",s1,s2);
}

void Parser::Warn_Compat(bool definite, const char *syn)
{
    char isNotText[] = "is not";
    char mayNotText[] = "may not be";
    char *text;

    if (definite)
    {
        text = isNotText;
    }
    else
    {
        text = mayNotText;
    }

    Warning("%s\n"
            "  Use of this syntax %s backwards compatible with earlier versions of POV-Ray.\n"
            "  The #version directive or +MV switch will not help.",
            syn, text);
}

/*****************************************************************************
*
* FUNCTION
*
* INPUT
*
* OUTPUT
*
* RETURNS
*
* AUTHOR
*
* DESCRIPTION
*
* CHANGES
*
*   Mar 1996 : Add line number info to warning message  [AED]
*
******************************************************************************/

void Parser::Global_Setting_Warn()
{
    if (sceneData->EffectiveLanguageVersion() >= 300)
        PossibleError("'%s' should be in 'global_settings{...}' statement.", mToken.raw.lexeme.text.c_str());
}

/*****************************************************************************
*
* FUNCTION
*
*  Set_CSG_Children_Hollow
*
* INPUT
*
* OUTPUT
*
* RETURNS
*
* AUTHOR
*
* DESCRIPTION
*
* CHANGES
*
******************************************************************************/

void Parser::Set_CSG_Children_Flag(ObjectPtr Object, unsigned int f, unsigned int  flag, unsigned int  set_flag)
{
    for(vector<ObjectPtr>::iterator Sib = (reinterpret_cast<CSG *>(Object))->children.begin(); Sib != (reinterpret_cast<CSG *>(Object))->children.end(); Sib++)
    {
        ObjectPtr p = *Sib;
        if(!Test_Flag (p, set_flag))
        {
            if ((dynamic_cast<CSGUnion *> (p) != nullptr) || // FIXME
                (dynamic_cast<CSGIntersection *> (p) != nullptr) || // FIXME
                (dynamic_cast<CSGMerge *> (p) != nullptr)) // FIXME
            {
                Set_CSG_Children_Flag(p, f, flag, set_flag);
            }
            else
            {
                p->Flags = (p->Flags & (~flag)) | f;
            }
        }
    }
}



/*****************************************************************************
*
* FUNCTION
*
*  Set_CSG_Tree_Flag
*
* INPUT
*
* OUTPUT
*
* RETURNS
*
* AUTHOR
*
* DESCRIPTION
*
* CHANGES
*
******************************************************************************/

void Parser::Set_CSG_Tree_Flag(ObjectPtr Object, unsigned int f, int val)
{
    for(vector<ObjectPtr>::iterator Sib = (reinterpret_cast<CSG *>(Object))->children.begin(); Sib != (reinterpret_cast<CSG *>(Object))->children.end(); Sib++)
    {
        ObjectPtr p = *Sib;
        if ((dynamic_cast<CSGUnion *>(p) != nullptr) || // FIXME
            (dynamic_cast<CSGIntersection *>(p) != nullptr) || // FIXME
            (dynamic_cast<CSGMerge *>(p) != nullptr)) // FIXME
        {
            Set_CSG_Tree_Flag(p, f, val);
        }
        Bool_Flag (p, f, val);
    }
}



/*****************************************************************************
*
* FUNCTION
*
* INPUT
*
* OUTPUT
*
* RETURNS
*
* AUTHOR
*
* DESCRIPTION
*
* CHANGES
*
******************************************************************************/

void *Parser::Copy_Identifier (void *Data, int Type)
{
    size_t i;
    POV_ARRAY *a, *na;
    Vector3d *vp;
    DBL *dp;
    Vector2d *uvp;
    VECTOR_4D *v4p;
    int len;
    void *New = nullptr;

    if (Data == nullptr)
    {
        return nullptr;
    }

    switch (Type)
    {
        case COLOUR_ID_TOKEN:
            New = reinterpret_cast<void *>(Copy_Colour(reinterpret_cast<RGBFTColour *>(Data)));
            break;
        case VECTOR_ID_TOKEN:
            vp = new Vector3d();
            *vp = *(reinterpret_cast<Vector3d *>(Data));
            New=vp;
            break;
        case UV_ID_TOKEN:
            uvp = new Vector2d();
            *uvp = *(reinterpret_cast<Vector2d *>(Data));
            New=uvp;
            break;
        case VECTOR_4D_ID_TOKEN:
            v4p = Create_Vector_4D();
            Assign_Vector_4D((*v4p),(*(reinterpret_cast<VECTOR_4D *>(Data))));
            New=v4p;
            break;
        case FLOAT_ID_TOKEN:
            dp = Create_Float();
            *dp = *(reinterpret_cast<DBL *>(Data));
            New = dp;
            break;
        case PIGMENT_ID_TOKEN:
        case DENSITY_ID_TOKEN:
            New = reinterpret_cast<void *>(Copy_Pigment(reinterpret_cast<PIGMENT *>(Data)));
            break;
        case NORMAL_ID_TOKEN:
            New = reinterpret_cast<void *>(Copy_Tnormal(reinterpret_cast<TNORMAL *>(Data)));
            break;
        case FINISH_ID_TOKEN:
            New = reinterpret_cast<void *>(Copy_Finish(reinterpret_cast<FINISH *>(Data)));
            break;
        case MEDIA_ID_TOKEN:
            New = reinterpret_cast<void *>(new Media(*(reinterpret_cast<Media *>(Data))));
            break;
        case INTERIOR_ID_TOKEN:
            New = reinterpret_cast<void *>(new Interior(*(reinterpret_cast<Interior *>(Data))));
            break;
        case MATERIAL_ID_TOKEN:
            New = reinterpret_cast<void *>(Copy_Material(reinterpret_cast<MATERIAL *>(Data)));
            break;
        case TEXTURE_ID_TOKEN:
            New = reinterpret_cast<void *>(Copy_Textures(reinterpret_cast<TEXTURE *>(Data)));
            break;
        case OBJECT_ID_TOKEN:
            New = reinterpret_cast<void *>(Copy_Object(reinterpret_cast<ObjectPtr>(Data)));
            break;
        case COLOUR_MAP_ID_TOKEN:
            New = reinterpret_cast<void *>(new ColourBlendMapPtr(Copy_Blend_Map(*(reinterpret_cast<ColourBlendMapPtr *>(Data)))));
            break;
        case PIGMENT_MAP_ID_TOKEN:
        case DENSITY_MAP_ID_TOKEN:
            New = reinterpret_cast<void *>(new PigmentBlendMapPtr(Copy_Blend_Map(*(reinterpret_cast<PigmentBlendMapPtr *>(Data)))));
            break;
        case SLOPE_MAP_ID_TOKEN:
            New = reinterpret_cast<void *>(new SlopeBlendMapPtr(Copy_Blend_Map(*(reinterpret_cast<SlopeBlendMapPtr *>(Data)))));
            break;
        case NORMAL_MAP_ID_TOKEN:
            New = reinterpret_cast<void *>(new NormalBlendMapPtr(Copy_Blend_Map(*(reinterpret_cast<NormalBlendMapPtr *>(Data)))));
            break;
        case TEXTURE_MAP_ID_TOKEN:
            New = reinterpret_cast<void *>(new TextureBlendMapPtr(Copy_Blend_Map(*(reinterpret_cast<TextureBlendMapPtr *>(Data)))));
            break;
        case TRANSFORM_ID_TOKEN:
            New = reinterpret_cast<void *>(Copy_Transform(reinterpret_cast<TRANSFORM *>(Data)));
            break;
        case CAMERA_ID_TOKEN:
            New = reinterpret_cast<void *>(new Camera(*reinterpret_cast<Camera *>(Data)));
            break;
        case RAINBOW_ID_TOKEN:
            New = reinterpret_cast<void *>(Copy_Rainbow(reinterpret_cast<RAINBOW *>(Data)));
            break;
        case FOG_ID_TOKEN:
            New = reinterpret_cast<void *>(Copy_Fog(reinterpret_cast<FOG *>(Data)));
            break;
        case SKYSPHERE_ID_TOKEN:
            New = reinterpret_cast<void *>(Copy_Skysphere(reinterpret_cast<SKYSPHERE *>(Data)));
            break;
        case STRING_ID_TOKEN:
            //New = reinterpret_cast<void *>(POV_STRDUP(reinterpret_cast<char *>(Data)));
            len = UCS2_strlen(reinterpret_cast<UCS2 *>(Data)) + 1;
            New = reinterpret_cast<UCS2 *>(POV_MALLOC(len * sizeof(UCS2), "UCS2 String"));
            POV_MEMCPY(reinterpret_cast<void *>(New), reinterpret_cast<void *>(Data), len * sizeof(UCS2));
            break;
        case ARRAY_ID_TOKEN:
            a = reinterpret_cast<POV_ARRAY *>(Data);
            na = new POV_ARRAY;
            na->maxDim = a->maxDim;
            na->Type_ = a->Type_;
            na->resizable = a->resizable;
            na->mixedType = a->mixedType;
            for (i = 0; i < POV_ARRAY::kMaxDimensions; ++i)
            {
                na->Sizes[i] = a->Sizes[i];
                na->Mags[i] = a->Mags[i];
            }
            na->DataPtrs.resize(a->DataPtrs.size());
            for (i=0; i<a->DataPtrs.size(); i++)
                na->DataPtrs[i] = reinterpret_cast<void *>(Copy_Identifier(a->DataPtrs[i], a->ElementType(i)));
            na->Types = a->Types;
            New = reinterpret_cast<void *>(na);
            break;
        case DICTIONARY_ID_TOKEN:
            New = reinterpret_cast<void *>(Copy_Sym_Table (reinterpret_cast<SYM_TABLE *>(Data)));
            break;
        case FUNCT_ID_TOKEN:
        case VECTFUNCT_ID_TOKEN:
            New = reinterpret_cast<void *>(fnVMContext->functionvm->CopyFunction((FUNCTION_PTR )Data));
            break;
        case SPLINE_ID_TOKEN:
            New = reinterpret_cast<void *>(Copy_Spline((GenericSpline *)Data));
            break;
        default:
            Error("Cannot copy identifier");
    }
    return(New);
}



/*****************************************************************************
*
* FUNCTION
*
* INPUT
*
* OUTPUT
*
* RETURNS
*
* AUTHOR
*
* DESCRIPTION
*
* CHANGES
*
******************************************************************************/

/* NK layers - 1999 June 10 - for backwards compatibility with layered textures */
void Parser::Convert_Filter_To_Transmit(PIGMENT *Pigment)
{
    if (!Pigment)
        return;

    switch (Pigment->Type)
    {
        case PLAIN_PATTERN:
            Pigment->colour.SetFT(0.0, 1.0 - Pigment->colour.Opacity());
            break;

        default:
            Convert_Filter_To_Transmit(Pigment->Blend_Map.get());
            break;
    }
}

// NK layers - 1999 July 10 - for backwards compatibility with layered textures
void Parser::Convert_Filter_To_Transmit(GenericPigmentBlendMap *pBlendMap)
{
    if (!pBlendMap)
        return;

    if (PigmentBlendMap* pPBlendMap = dynamic_cast<PigmentBlendMap*>(pBlendMap))
    {
        POV_BLEND_MAP_ASSERT((pPBlendMap->Type == kBlendMapType_Pigment) ||
                             (pPBlendMap->Type == kBlendMapType_Density));
        for (PigmentBlendMap::Vector::iterator i = pPBlendMap->Blend_Map_Entries.begin(); i != pPBlendMap->Blend_Map_Entries.end(); i++)
        {
            Convert_Filter_To_Transmit(i->Vals);
        }
    }
    else if (ColourBlendMap* pCBlendMap = dynamic_cast<ColourBlendMap*>(pBlendMap))
    {
        for (ColourBlendMap::Vector::iterator i = pCBlendMap->Blend_Map_Entries.begin(); i != pCBlendMap->Blend_Map_Entries.end(); i++)
        {
            i->Vals.SetFT(0.0, 1.0 - i->Vals.Opacity());
        }
    }
    else
        POV_BLEND_MAP_ASSERT(false);
}


/*****************************************************************************
*
* FUNCTION
*
* INPUT
*
* OUTPUT
*
* RETURNS
*
* AUTHOR
*
* DESCRIPTION
*
* CHANGES
*
******************************************************************************/

void Parser::Expectation_Error(const char *s)
{
    Found_Instead_Error("Expected", s);
}

void Parser::SendFatalError(Exception& e)
{
    // if the front-end has been told about this exception already, we don't tell it again
    if (e.frontendnotified(true))
        return;

    PossibleError("%s", e.what());
}

void Parser::Warning(const char *format,...)
{
    va_list marker;
    char localvsbuffer[1024];

    va_start(marker, format);
    std::vsnprintf(localvsbuffer, sizeof(localvsbuffer), format, marker);
    va_end(marker);

    Warning(kWarningGeneral, localvsbuffer);
}

void Parser::Warning(WarningLevel level, const char *format,...)
{
    POV_PARSER_ASSERT(level >= kWarningGeneral);

    va_list marker;
    char localvsbuffer[1024];

    va_start(marker, format);
    std::vsnprintf(localvsbuffer, sizeof(localvsbuffer), format, marker);
    va_end(marker);

    if (mToken.sourceFile != nullptr)
        messageFactory.WarningAt(level, mToken, "%s", localvsbuffer);
    else
        messageFactory.Warning(level, "%s", localvsbuffer);
}

void Parser::VersionWarning(unsigned int sinceVersion, const char *format,...)
{
    if(sceneData->EffectiveLanguageVersion() >= sinceVersion)
    {
        va_list marker;
        char localvsbuffer[1024];

        va_start(marker, format);
        std::vsnprintf(localvsbuffer, sizeof(localvsbuffer), format, marker);
        va_end(marker);

        Warning(kWarningLanguage, localvsbuffer);
    }
}

void Parser::PossibleError(const char *format,...)
{
    va_list marker;
    char localvsbuffer[1024];

    va_start(marker, format);
    std::vsnprintf(localvsbuffer, sizeof(localvsbuffer), format, marker);
    va_end(marker);

    if (mToken.sourceFile != nullptr)
        messageFactory.PossibleErrorAt(mToken, "%s", localvsbuffer);
    else
        messageFactory.PossibleError("%s", localvsbuffer);
}

void Parser::Error(const char *format,...)
{
#if POV_BOMB_ON_ERROR
    POV_ASSERT_HARD(false);
#endif

    va_list marker;
    char localvsbuffer[1024];

    va_start(marker, format);
    std::vsnprintf(localvsbuffer, sizeof(localvsbuffer), format, marker);
    va_end(marker);

    if (mToken.sourceFile != nullptr)
        messageFactory.ErrorAt(POV_EXCEPTION(kParseErr, localvsbuffer), mToken, "%s", localvsbuffer);
    else
        messageFactory.Error(POV_EXCEPTION(kParseErr, localvsbuffer), "%s", localvsbuffer);
}

void Parser::Error(const MessageContext& loc, const char *format, ...)
{
#if POV_BOMB_ON_ERROR
    POV_ASSERT_HARD(false);
#endif

    va_list marker;
    char localvsbuffer[1024];

    va_start(marker, format);
    std::vsnprintf(localvsbuffer, sizeof(localvsbuffer), format, marker);
    va_end(marker);

    messageFactory.ErrorAt(POV_EXCEPTION(kParseErr, localvsbuffer), loc, "%s", localvsbuffer);
}

void Parser::ErrorInfo(const MessageContext& loc, const char *format,...)
{
    va_list marker;
    char localvsbuffer[1024];

    va_start(marker, format);
    std::vsnprintf(localvsbuffer, sizeof(localvsbuffer), format, marker);
    va_end(marker);

    messageFactory.PossibleErrorAt(loc, "%s", localvsbuffer);
}

int Parser::Debug_Info(const char *format,...)
{
    va_list marker;
    char localvsbuffer[1024];

    va_start(marker, format);
    std::vsnprintf(localvsbuffer, sizeof(localvsbuffer), format, marker);
    va_end(marker);

    Debug_Message_Buffer.printf("%s", localvsbuffer);

    return 0;
}

void Parser::FlushDebugMessageBuffer()
{
    Debug_Message_Buffer.flush();
}

Parser::DebugTextStreamBuffer::DebugTextStreamBuffer(GenericMessenger& m) :
    TextStreamBuffer (1024*8, 160),
    mMessenger(m)
{
    // do nothing
}

Parser::DebugTextStreamBuffer::~DebugTextStreamBuffer()
{
    // do nothing
}

void Parser::DebugTextStreamBuffer::lineoutput(const char *str, unsigned int chars)
{
    char buffer[256];

    buffer[0] = 0;
    strncat(buffer, str, min((unsigned int)255, chars));

    mMessenger.UserDebug(buffer);
}

void Parser::DebugTextStreamBuffer::directoutput(const char *, unsigned int)
{
    // do nothing
}

/*****************************************************************************

 FUNCTION

   CheckPassThru()

   Checks to make sure that pass-through, high-density, and refraction
   are not simultaneously selected.  If all three are turned on, we need
   to choose an appropriate one to turn off.

  Preconditions:
    'o' is an initialized object
    'flag' is PH_PASSTHRU_FLAG, PH_TARGET_FLAG, or PH_RFR_ON_FLAG
         (this is which flag was set most recently)

  Postconditions:
    One of these flags in 'o' is turned off, since they cannot all be turned on.

******************************************************************************/

void Parser::CheckPassThru(ObjectPtr o, int flag)
{
    if( Test_Flag(o, PH_PASSTHRU_FLAG) &&
        Test_Flag(o, PH_TARGET_FLAG) &&
        !Test_Flag(o, PH_RFR_OFF_FLAG) )
    {
        switch (flag)
        {
            case PH_PASSTHRU_FLAG:
                Warning("Cannot use pass_through with refraction & target.\nTurning off refraction.");
                Set_Flag(o, PH_RFR_OFF_FLAG);
                Clear_Flag(o, PH_RFR_ON_FLAG);
                break;

            case PH_TARGET_FLAG:
                if(Test_Flag(o, PH_RFR_ON_FLAG))
                {
                    Warning("Cannot use pass_through with refraction & target.\nTurning off pass_through.");
                    Clear_Flag(o,PH_PASSTHRU_FLAG);
                }
                else
                {
                    Warning("Cannot use pass_through with refraction & target.\nTurning off refraction.");
                    Set_Flag(o, PH_RFR_OFF_FLAG);
                    Clear_Flag(o, PH_RFR_ON_FLAG);
                }
                break;

            case PH_RFR_ON_FLAG:
                Warning("Cannot use pass_through with refraction & target.\nTurning off pass_through.");
                Clear_Flag(o, PH_PASSTHRU_FLAG);
                break;
        }
    }
}

/*****************************************************************************
*
* FUNCTION
*
*   Locate_File
*
* INPUT
*
* OUTPUT
*
* RETURNS
*
* AUTHOR
*
*   POV-Ray Team
*
* DESCRIPTION
*
*   Find a file in the search path.
*
* CHANGES
*
*   Apr 1996: Don't add trailing FILENAME_SEPARATOR if we are immediately
*             following DRIVE_SEPARATOR because of Amiga probs.  [AED]
*
******************************************************************************/

shared_ptr<IStream> Parser::Locate_File(const UCS2String& filename, unsigned int stype, UCS2String& buffer, bool err_flag)
{
    UCS2String fn(filename);
    UCS2String foundfile(backendSceneData->FindFile(GetPOVMSContext(), fn, stype));

    if(foundfile.empty() == true)
    {
        if(err_flag == true)
            PossibleError("Cannot find file '%s', even after trying to append file type extension.", UCS2toASCIIString(fn).c_str());

        return nullptr;
    }

    if(fn.find('.') == UCS2String::npos)
    {
        // the passed-in filename didn't have an extension, but a file has been found,
        // which means one of the appended extensions worked. we need to work out which
        // one and append it to the original filename so we can store it in the cache
        // (since it's that name that the cache search routine looks for).
        UCS2String ext = GetFileExtension(Path(foundfile));
        if (ext.size() != 0)
            fn += ext;
    }

    // ReadFile will store both fn and foundfile in the cache for next time round
    shared_ptr<IStream> result(backendSceneData->ReadFile(GetPOVMSContext(), fn, foundfile.c_str(), stype));

    if ((result == nullptr) && (err_flag == true))
        PossibleError("Cannot open file '%s'.", UCS2toASCIIString(foundfile).c_str());

    buffer = foundfile;

    return result;
}
/* TODO FIXME - code above should not be there, this is how it should work but this has bugs [trf]
shared_ptr<IStream> Parser::Locate_File(const UCS2String& filename, unsigned int stype, UCS2String& buffer, bool err_flag)
{
    UCS2String foundfile(backendSceneData->FindFile(GetPOVMSContext(), filename, stype));

    if(foundfile.empty() == true)
    {
        if(err_flag == true)
            PossibleError("Cannot find file '%s', even after trying to append file type extension.", UCS2toASCIIString(filename).c_str());

        return nullptr;
    }

    shared_ptr<IStream> result(backendSceneData->ReadFile(GetPOVMSContext(), foundfile.c_str(), stype));

    if ((result == nullptr) && (err_flag == true))
        PossibleError("Cannot open file '%s'.", UCS2toASCIIString(foundfile).c_str());

    buffer = foundfile;

    return result;
}
*/

/*****************************************************************************/

OStream *Parser::CreateFile(const UCS2String& filename, unsigned int stype, bool append)
{
    return backendSceneData->CreateFile(GetPOVMSContext(), filename, stype, append);
}

/*****************************************************************************/

Image *Parser::Read_Image(int filetype, const UCS2 *filename, const Image::ReadOptions& options)
{
    unsigned int stype;
    Image::ImageFileType type;
    UCS2String ign;

    switch(filetype)
    {
        case GIF_FILE:
            stype = POV_File_Image_GIF;
            type = Image::GIF;
            break;
        case POT_FILE:
            stype = POV_File_Image_GIF;
            type = Image::POT;
            break;
        case SYS_FILE:
            stype = POV_File_Image_System;
            type = Image::SYS;
            break;
        case IFF_FILE:
            stype = POV_File_Image_IFF;
            type = Image::IFF;
            break;
        case TGA_FILE:
            stype = POV_File_Image_Targa;
            type = Image::TGA;
            break;
        case PGM_FILE:
            stype = POV_File_Image_PGM;
            type = Image::PGM;
            break;
        case PPM_FILE:
            stype = POV_File_Image_PPM;
            type = Image::PPM;
            break;
        case PNG_FILE:
            stype = POV_File_Image_PNG;
            type = Image::PNG;
            break;
        case JPEG_FILE:
            stype = POV_File_Image_JPEG;
            type = Image::JPEG;
            break;
        case TIFF_FILE:
            stype = POV_File_Image_TIFF;
            type = Image::TIFF;
            break;
        case BMP_FILE:
            stype = POV_File_Image_BMP;
            type = Image::BMP;
            break;
        case EXR_FILE:
            stype = POV_File_Image_EXR;
            type = Image::EXR;
            break;
        case HDR_FILE:
            stype = POV_File_Image_HDR;
            type = Image::HDR;
            break;
        default:
            throw POV_EXCEPTION(kDataTypeErr, "Unknown file type.");
    }

    shared_ptr<IStream> file = Locate_File(filename, stype, ign, true);

    if (file == nullptr)
        throw POV_EXCEPTION(kCannotOpenFileErr, "Cannot find image file.");

    return Image::Read(type, file.get(), options);
}

/*****************************************************************************/

RGBFTColour *Parser::Create_Colour ()
{
    return new RGBFTColour();
}

/*****************************************************************************/

RGBFTColour *Parser::Copy_Colour (const RGBFTColour* Old)
{
    if (Old != nullptr)
        return new RGBFTColour(*Old);
    else
        return nullptr;
}

void Parser::SignalProgress(POV_LONG elapsedTime, POV_LONG tokenCount)
{
    POVMS_Object obj(kPOVObjectClass_ParserProgress);
    obj.SetLong(kPOVAttrib_RealTime, elapsedTime);
    obj.SetLong(kPOVAttrib_CurrentTokenCount, tokenCount);
    RenderBackend::SendSceneOutput(backendSceneData->sceneId, backendSceneData->frontendAddress, kPOVMsgIdent_Progress, obj);
}

/*****************************************************************************/

bool Parser::POV_ARRAY::IsInitialized() const
{
    POV_PARSER_ASSERT(resizable || !DataPtrs.empty());
    return !DataPtrs.empty();
}

bool Parser::POV_ARRAY::HasElement(size_t i) const
{
    return ((i < DataPtrs.size()) && (DataPtrs[i] != nullptr));
}

const int& Parser::POV_ARRAY::ElementType(size_t i) const
{
    POV_PARSER_ASSERT(i < DataPtrs.size());
    return (mixedType ? Types[i] : Type_);
}

int& Parser::POV_ARRAY::ElementType(size_t i)
{
    POV_PARSER_ASSERT(i < DataPtrs.size());
    return (mixedType ? Types[i] : Type_);
}

size_t Parser::POV_ARRAY::GetLinearSize() const
{
    POV_PARSER_ASSERT(!resizable || ((maxDim == 0) && (Sizes[0] == DataPtrs.size())));
    POV_PARSER_ASSERT(!mixedType || (Types.size() == DataPtrs.size()));
    return DataPtrs.size();
}

void Parser::POV_ARRAY::Grow()
{
    POV_PARSER_ASSERT(resizable && (maxDim == 0));
    ++Sizes[0];
    DataPtrs.push_back(nullptr);
    POV_PARSER_ASSERT(DataPtrs.size() == Sizes[0]);
    if (mixedType)
    {
        Types.push_back(IDENTIFIER_TOKEN);
        POV_PARSER_ASSERT(Types.size() == Sizes[0]);
    }
}

void Parser::POV_ARRAY::GrowBy(size_t delta)
{
    POV_PARSER_ASSERT(resizable && (maxDim == 0));
    Sizes[0] += delta;
    DataPtrs.insert(DataPtrs.end(), delta, nullptr);
    if (mixedType)
    {
        Types.insert(Types.end(), delta, IDENTIFIER_TOKEN);
        POV_PARSER_ASSERT(Types.size() == Sizes[0]);
    }
}

void Parser::POV_ARRAY::GrowTo(size_t delta)
{
    POV_PARSER_ASSERT(resizable && (maxDim == 0));
    POV_PARSER_ASSERT(delta > Sizes[0]);
    GrowBy(delta - Sizes[0]);
}

void Parser::POV_ARRAY::Shrink()
{
    POV_PARSER_ASSERT(resizable && (maxDim == 0));
    POV_PARSER_ASSERT(Sizes[0] > 0);
    --Sizes[0];
    POV_PARSER_ASSERT(DataPtrs.back() == nullptr);
    DataPtrs.pop_back();
    POV_PARSER_ASSERT(DataPtrs.size() == Sizes[0]);
    if (mixedType)
    {
        POV_PARSER_ASSERT(Types.back() == IDENTIFIER_TOKEN);
        Types.pop_back();
        POV_PARSER_ASSERT(Types.size() == Sizes[0]);
    }
}

}<|MERGE_RESOLUTION|>--- conflicted
+++ resolved
@@ -198,16 +198,11 @@
             Default_Texture->Tnormal = nullptr;
             Default_Texture->Finish  = Create_Finish();
 
-<<<<<<< HEAD
+            defaultsVersion = DefaultsVersion::kLegacy;
+            defaultsModified = false;
+
             // Initialize various defaults depending on language version as per command line / INI settings.
             InitDefaults(sceneData->EffectiveLanguageVersion());
-=======
-        defaultsVersion = DefaultsVersion::kLegacy;
-        defaultsModified = false;
-
-        // Initialize various defaults depending on language version as per command line / INI settings.
-        InitDefaults(sceneData->EffectiveLanguageVersion());
->>>>>>> 7bcbea72
 
             Not_In_Default = true;
             Ok_To_Declare = true;
@@ -8503,14 +8498,11 @@
 
 //******************************************************************************
 
-<<<<<<< HEAD
-bool Parser::Peek_Token (TokenId tokenId)
-=======
-bool Parser::AllowToken(TOKEN tokenId)
+bool Parser::AllowToken(TokenId tokenId)
 {
     Get_Token();
-    bool tokenMatches = ((Token.Token_Id == tokenId) ||
-                         (Token.Function_Id == tokenId));
+    bool tokenMatches = ((mToken.Token_Id    == tokenId) ||
+                         (mToken.Function_Id == tokenId));
     if (!tokenMatches)
         Unget_Token();
     return tokenMatches;
@@ -8518,8 +8510,7 @@
 
 //******************************************************************************
 
-bool Parser::Peek_Token (TOKEN tokenId)
->>>>>>> 7bcbea72
+bool Parser::Peek_Token (TokenId tokenId)
 {
     Get_Token();
     bool tokenMatches = ((mToken.Token_Id    == tokenId) ||
@@ -8761,47 +8752,27 @@
             CASE (IDENTIFIER_TOKEN)
                 POV_PARSER_ASSERT(!mToken.is_array_elem || mToken.is_mixed_array_elem);
                 allow_redefine = true; // should actually be irrelevant downstream, thanks to Previous==IDENTIFIER_TOKEN
-<<<<<<< HEAD
-                if (mToken.is_array_elem || mToken.is_dictionary_elem)
+                if (mToken.is_array_elem)
                 {
-                    if (is_local && (mToken.context != Table_Index))
-                        Error ("Cannot use '#local' to assign a non-local array or dictionary element.");
-                    Temp_Entry = Add_Symbol (mToken.table, mToken.raw.lexeme.text.c_str(), IDENTIFIER_TOKEN);
+                    numberPtr = mToken.NumberPtr;
+                    dataPtr   = mToken.DataPtr;
+                    Previous  = mToken.Token_Id;
                 }
                 else
-                    Temp_Entry = Add_Symbol (Local_Index, mToken.raw.lexeme.text.c_str(), IDENTIFIER_TOKEN);
-                numberPtr = &(Temp_Entry->Token_Number);
-                dataPtr = &(Temp_Entry->Data);
-                Previous = mToken.Token_Id;
-                if (deprecated)
-=======
-                if (Token.is_array_elem)
                 {
-                    numberPtr = Token.NumberPtr;
-                    dataPtr   = Token.DataPtr;
-                    Previous  = Token.Token_Id;
-                }
-                else
->>>>>>> 7bcbea72
-                {
-                    if (Token.is_dictionary_elem)
+                    if (mToken.is_dictionary_elem)
                     {
-                        if (is_local && (Token.context != Table_Index))
+                        if (is_local && (mToken.context != Table_Index))
                             Error("Cannot use '#local' to assign a non-local array or dictionary element.");
-                        Temp_Entry = Add_Symbol(Token.table, Token.Token_String, IDENTIFIER_TOKEN);
+                        Temp_Entry = Add_Symbol (mToken.table, mToken.raw.lexeme.text.c_str(), IDENTIFIER_TOKEN);
                     }
                     else
-                        Temp_Entry = Add_Symbol(Local_Index, Token.Token_String, IDENTIFIER_TOKEN);
+                        Temp_Entry = Add_Symbol (Local_Index, mToken.raw.lexeme.text.c_str(), IDENTIFIER_TOKEN);
                     numberPtr = &(Temp_Entry->Token_Number);
                     dataPtr = &(Temp_Entry->Data);
-                    Previous = Token.Token_Id;
+                    Previous = mToken.Token_Id;
                     if (deprecated)
                     {
-<<<<<<< HEAD
-                        char str[256];
-                        sprintf(str, "Identifier '%.128s' was declared deprecated.", mToken.raw.lexeme.text.c_str());
-                        Temp_Entry->Deprecation_Message = POV_STRDUP(str);
-=======
                         Temp_Entry->deprecated = true;;
                         if (deprecated_once)
                             Temp_Entry->deprecatedOnce = true;
@@ -8814,10 +8785,9 @@
                         else
                         {
                             char str[256];
-                            sprintf(str, "Identifier '%.128s' was declared deprecated.", Token.Token_String);
+                            sprintf(str, "Identifier '%.128s' was declared deprecated.", mToken.raw.lexeme.text.c_str());
                             Temp_Entry->Deprecation_Message = POV_STRDUP(str);
                         }
->>>>>>> 7bcbea72
                     }
                 }
             END_CASE
@@ -11248,13 +11218,13 @@
     return ((i < DataPtrs.size()) && (DataPtrs[i] != nullptr));
 }
 
-const int& Parser::POV_ARRAY::ElementType(size_t i) const
+const TokenId& Parser::POV_ARRAY::ElementType(size_t i) const
 {
     POV_PARSER_ASSERT(i < DataPtrs.size());
     return (mixedType ? Types[i] : Type_);
 }
 
-int& Parser::POV_ARRAY::ElementType(size_t i)
+TokenId& Parser::POV_ARRAY::ElementType(size_t i)
 {
     POV_PARSER_ASSERT(i < DataPtrs.size());
     return (mixedType ? Types[i] : Type_);
