//******************************************************************************
///
/// @file core/scene/camera.cpp
///
/// Implementations related to cameras.
///
/// @copyright
/// @parblock
///
/// Persistence of Vision Ray Tracer ('POV-Ray') version 3.8.
/// Copyright 1991-2018 Persistence of Vision Raytracer Pty. Ltd.
///
/// POV-Ray is free software: you can redistribute it and/or modify
/// it under the terms of the GNU Affero General Public License as
/// published by the Free Software Foundation, either version 3 of the
/// License, or (at your option) any later version.
///
/// POV-Ray is distributed in the hope that it will be useful,
/// but WITHOUT ANY WARRANTY; without even the implied warranty of
/// MERCHANTABILITY or FITNESS FOR A PARTICULAR PURPOSE.  See the
/// GNU Affero General Public License for more details.
///
/// You should have received a copy of the GNU Affero General Public License
/// along with this program.  If not, see <http://www.gnu.org/licenses/>.
///
/// ----------------------------------------------------------------------------
///
/// POV-Ray is based on the popular DKB raytracer version 2.12.
/// DKBTrace was originally written by David K. Buck.
/// DKBTrace Ver 2.0-2.12 were written by David K. Buck & Aaron A. Collins.
///
/// @endparblock
///
//******************************************************************************

// Unit header file must be the first file included within POV-Ray *.cpp files (pulls in config)
#include "core/scene/camera.h"

#include "core/material/normal.h"
#include "core/material/pigment.h"
#include "core/math/matrix.h"
#include "core/scene/object.h"
#include "core/render/tracepixel.h"

// this must be the last file included
#include "base/povdebug.h"

namespace pov
{

/*****************************************************************************
*
* FUNCTION
*
*   Translate_Camera
*
* INPUT
*
* OUTPUT
*
* RETURNS
*
* AUTHOR
*
*   POV-Ray Team
*
* DESCRIPTION
*
*   -
*
* CHANGES
*
*   -
*
******************************************************************************/

void Camera::Translate(const Vector3d& Vector)
{
    Location += Vector;
}



/*****************************************************************************
*
* FUNCTION
*
*   Rotate_Camera
*
* INPUT
*
* OUTPUT
*
* RETURNS
*
* AUTHOR
*
*   POV-Ray Team
*
* DESCRIPTION
*
*   -
*
* CHANGES
*
*   -
*
******************************************************************************/

void Camera::Rotate(const Vector3d& Vector)
{
    TRANSFORM Trans;

    Compute_Rotation_Transform(&Trans, Vector);
    Transform(&Trans);
}



/*****************************************************************************
*
* FUNCTION
*
*   Scale_Camera
*
* INPUT
*
* OUTPUT
*
* RETURNS
*
* AUTHOR
*
*   POV-Ray Team
*
* DESCRIPTION
*
*   -
*
* CHANGES
*
*   -
*
******************************************************************************/

void Camera::Scale(const Vector3d& Vector)
{
    TRANSFORM Trans;

    Compute_Scaling_Transform(&Trans, Vector);
    Transform(&Trans);
}



/*****************************************************************************
*
* FUNCTION
*
*   Transform_Camera
*
* INPUT
*
* OUTPUT
*
* RETURNS
*
* AUTHOR
*
*   POV-Ray Team
*
* DESCRIPTION
*
*   -
*
* CHANGES
*
*   -
*
******************************************************************************/

void Camera::Transform(const TRANSFORM *Trans)
{
    MTransPoint(Location, Location, Trans);
    MTransDirection(Direction, Direction, Trans);
    MTransDirection(Up, Up, Trans);
    MTransDirection(Right, Right, Trans);
}



/*****************************************************************************
*
* METHOD
*
*   Camera::Init
*
* INPUT
*
* OUTPUT
*
* RETURNS
*
* AUTHOR
*
*   POV-Ray Team
*
* DESCRIPTION
*
*   -
*
* CHANGES
*
*   -
*
******************************************************************************/

void Camera::Init()
{
    Location    = Vector3d(0.0,  0.0, 0.0);
    Direction   = Vector3d(0.0,  0.0, 1.0);
    Up          = Vector3d(0.0,  1.0, 0.0);
    Right       = Vector3d(1.33, 0.0, 0.0); // TODO FIXME
    Sky         = Vector3d(0.0,  1.0, 0.0);
    Look_At     = Vector3d(0.0,  0.0, 1.0);
    Focal_Point = Vector3d(0.0,  0.0, 1.0);

    /* Init focal blur stuff (not used by default). */
    Blur_Samples        = 0;
    Blur_Samples_Min    = 0;
    Confidence          = 0.9;
    Variance            = 1.0 / 10000.0;
    Aperture            = 0.0;
    Focal_Distance      = -1.0;

    /* Set default camera type and viewing angle. [DB 7/94] */
    Type = PERSPECTIVE_CAMERA;
    Angle = 90.0;

    /* Default view angle for spherical camera. [MH 6/99] */
    H_Angle = 360;
    V_Angle = 180;

    /* Do not perturb primary rays by default. [DB 7/94] */
    Tnormal = nullptr;

<<<<<<< HEAD
    Bokeh = NULL; // no user-defined bokeh by default
    Eye_Distance = 0;
    Parallaxe = 0;
=======
    Bokeh = nullptr; // no user-defined bokeh by default
>>>>>>> 24700edb

    Trans = Create_Transform();

    Rays_Per_Pixel = 1;
    Face_Distribution_Method = 0;
    Smooth = false;
    Max_Ray_Distance = 0.0;
    GridSize[X] = 0;
    GridSize[Y] = 0;

    for (unsigned int i = 0; i < 3; ++i)
    {
        Location_Fn[i]  = nullptr;
        Direction_Fn[i] = nullptr;
    }
}

/*****************************************************************************
*
* FUNCTION
*
*   Create_Camera
*
* INPUT
*
* OUTPUT
*
* RETURNS
*
* AUTHOR
*
*   POV-Ray Team
*
* DESCRIPTION
*
*   -
*
* CHANGES
*
*   -
*
******************************************************************************/

Camera::Camera()
{
    Init();
}



/*****************************************************************************
*
* FUNCTION
*
*   Copy_Camera
*
* INPUT
*
* OUTPUT
*
* RETURNS
*
* AUTHOR
*
*   POV-Ray Team
*
* DESCRIPTION
*
*   -
*
* CHANGES
*
*   -
*
******************************************************************************/

Camera& Camera::operator=(const Camera& src)
{
    Location    = src.Location;
    Direction   = src.Direction;
    Up          = src.Up;
    Right       = src.Right;
    Sky         = src.Sky;
    Look_At     = src.Look_At;
    Focal_Point = src.Focal_Point;

    Focal_Distance = src.Focal_Distance;
    Aperture = src.Aperture;
    Blur_Samples = src.Blur_Samples;
    Blur_Samples_Min = src.Blur_Samples_Min;
    Confidence = src.Confidence;
    Variance = src.Variance;
    Type = src.Type;
    Angle = src.Angle;
    H_Angle = src.H_Angle;
    V_Angle = src.V_Angle;

    if (Tnormal != nullptr)
        Destroy_Tnormal(Tnormal);
    Tnormal = (src.Tnormal ? Copy_Tnormal(src.Tnormal) : nullptr);
    if (Trans != nullptr)
        Destroy_Transform(Trans);
    Trans = (src.Trans ? Copy_Transform(src.Trans) : nullptr);

    if (Bokeh != nullptr)
        Destroy_Pigment(Bokeh);
    Bokeh = (src.Bokeh ? Copy_Pigment(src.Bokeh) : nullptr);

    Eye_Distance = src.Eye_Distance;
    Parallaxe = src.Parallaxe; 
    GridSize[X] = src.GridSize[X];
    GridSize[Y] = src.GridSize[Y];
    Cameras = src.Cameras;


    for (std::vector<ObjectPtr>::iterator it = Meshes.begin(); it != Meshes.end(); it++)
        Destroy_Object(*it);
    Meshes.clear();
    for (std::vector<ObjectPtr>::const_iterator it = src.Meshes.begin(); it != src.Meshes.end(); it++)
        Meshes.push_back(Copy_Object(*it));
    Face_Distribution_Method = src.Face_Distribution_Method;
    Rays_Per_Pixel = src.Rays_Per_Pixel;
    Max_Ray_Distance = src.Max_Ray_Distance;
    Mesh_Index = src.Mesh_Index;
    for (int i = 0; i < 10; i++)
    {
        U_Xref[i] = src.U_Xref[i];
        V_Xref[i] = src.V_Xref[i];
    }
    Smooth = src.Smooth;

    for (unsigned int i = 0; i < 3; ++i)
    {
        if (Location_Fn[i] != nullptr)
            delete Location_Fn[i];
        if (src.Location_Fn[i] == nullptr)
            Location_Fn[i] = nullptr;
        else
            Location_Fn[i] = src.Location_Fn[i]->Clone();

        if (Direction_Fn[i] != nullptr)
            delete Direction_Fn[i];
        if (src.Direction_Fn[i] == nullptr)
            Direction_Fn[i] = nullptr;
        else
            Direction_Fn[i] = src.Direction_Fn[i]->Clone();

    }

    return *this;
}

Camera::Camera(const Camera& src)
{
    Tnormal = nullptr;
    Trans = nullptr;
    Bokeh = nullptr;
    for (unsigned int i = 0; i < 3; ++i)
    {
        Location_Fn[i]  = nullptr;
        Direction_Fn[i] = nullptr;
    }
    operator=(src);
}

/*****************************************************************************
*
* FUNCTION
*
*   Destroy_Camera
*
* INPUT
*
* OUTPUT
*
* RETURNS
*
* AUTHOR
*
*   Dieter Bayer
*
* DESCRIPTION
*
*   -
*
* CHANGES
*
*   -
*
******************************************************************************/

Camera::~Camera()
{
    Destroy_Tnormal(Tnormal);
    Destroy_Transform(Trans);
    Destroy_Pigment(Bokeh);
    for (std::vector<ObjectPtr>::iterator it = Meshes.begin(); it != Meshes.end(); it++)
        Destroy_Object(*it);
    Meshes.clear();
    for (unsigned int i = 0; i < 3; ++i)
    {
        if (Location_Fn[i] != nullptr)
            delete Location_Fn[i];
        if (Direction_Fn[i] != nullptr)
            delete Direction_Fn[i];
    }
}

}<|MERGE_RESOLUTION|>--- conflicted
+++ resolved
@@ -244,13 +244,9 @@
     /* Do not perturb primary rays by default. [DB 7/94] */
     Tnormal = nullptr;
 
-<<<<<<< HEAD
-    Bokeh = NULL; // no user-defined bokeh by default
+    Bokeh = nullptr; // no user-defined bokeh by default
     Eye_Distance = 0;
     Parallaxe = 0;
-=======
-    Bokeh = nullptr; // no user-defined bokeh by default
->>>>>>> 24700edb
 
     Trans = Create_Transform();
 
