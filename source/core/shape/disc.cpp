//******************************************************************************
///
/// @file core/shape/disc.cpp
///
/// Implementation of the disc geometric primitive.
///
/// @author Alexander Enzmann
///
/// @copyright
/// @parblock
///
/// Persistence of Vision Ray Tracer ('POV-Ray') version 3.8.
/// Copyright 1991-2019 Persistence of Vision Raytracer Pty. Ltd.
///
/// POV-Ray is free software: you can redistribute it and/or modify
/// it under the terms of the GNU Affero General Public License as
/// published by the Free Software Foundation, either version 3 of the
/// License, or (at your option) any later version.
///
/// POV-Ray is distributed in the hope that it will be useful,
/// but WITHOUT ANY WARRANTY; without even the implied warranty of
/// MERCHANTABILITY or FITNESS FOR A PARTICULAR PURPOSE.  See the
/// GNU Affero General Public License for more details.
///
/// You should have received a copy of the GNU Affero General Public License
/// along with this program.  If not, see <http://www.gnu.org/licenses/>.
///
/// ----------------------------------------------------------------------------
///
/// POV-Ray is based on the popular DKB raytracer version 2.12.
/// DKBTrace was originally written by David K. Buck.
/// DKBTrace Ver 2.0-2.12 were written by David K. Buck & Aaron A. Collins.
///
/// @endparblock
///
//******************************************************************************

// Unit header file must be the first file included within POV-Ray *.cpp files (pulls in config)
#include "core/shape/disc.h"

// C++ variants of C standard header files
// C++ standard header files
//  (none at the moment)

// POV-Ray header files (base module)
//  (none at the moment)

// POV-Ray header files (core module)
#include "core/bounding/boundingbox.h"
#include "core/math/matrix.h"
#include "core/render/ray.h"
#include "core/scene/tracethreaddata.h"
#include "core/support/statistics.h"

// this must be the last file included
#include "base/povdebug.h"

namespace pov
{

const DBL DEPTH_TOLERANCE = 1.0e-6;

/*****************************************************************************
*
* FUNCTION
*
*   All_Disc_Intersections
*
* INPUT
*
* OUTPUT
*
* RETURNS
*
* AUTHOR
*
*   Alexander Enzmann
*
* DESCRIPTION
*
*   -
*
* CHANGES
*
*   -
*
******************************************************************************/

bool Disc::All_Intersections(const Ray& ray, IStack& Depth_Stack, TraceThreadData *Thread)
{
    int Intersection_Found;
    Vector2d uv;
    DBL Depth;
    Vector3d IPoint;

    Intersection_Found = false;

    Thread->Stats()[Ray_Disc_Tests]++;
    if (Intersect(ray, &Depth, uv[0], uv[1]))
    {
        Thread->Stats()[Ray_Disc_Tests_Succeeded]++;
        IPoint = ray.Evaluate(Depth);

        if (Clip.empty() || Point_In_Clip(IPoint, Clip, Thread))
        {
            Depth_Stack->push(Intersection(Depth,IPoint, uv, this));
            Intersection_Found = true;
        }
    }

    return (Intersection_Found);
}



/*****************************************************************************
*
* FUNCTION
*
*   Intersect_Disc
*
* INPUT
*
* OUTPUT
*
* RETURNS
*
* AUTHOR
*
*   Alexander Enzmann
*
* DESCRIPTION
*
*   -
*
* CHANGES
*
*   -
*
******************************************************************************/

bool Disc::Intersect(const BasicRay& ray, DBL *Depth, DBL&u, DBL&v) const
{
    DBL t, r2, len;
    Vector3d P, D;

    /* Transform the point into the discs space */

    MInvTransPoint(P, ray.Origin, Trans);
    MInvTransDirection(D, ray.Direction, Trans);

    len = D.length();
    D /= len;

    if (fabs(D[Z]) > EPSILON)
    {
        t = -P[Z] / D[Z];

        if (t >= 0.0)
        {
            u = P[X] + t * D[X];
            v = P[Y] + t * D[Y];

            r2 = Sqr(u) + Sqr(v);

            if ((r2 >= iradius2) && (r2 <= oradius2))
            {
                *Depth = t / len;

                if ((*Depth > DEPTH_TOLERANCE) && (*Depth < MAX_DISTANCE))
                    return (true);
            }
        }
    }

    return (false);
}



/*****************************************************************************
*
* FUNCTION
*
*   Inside_Disc
*
* INPUT
*
* OUTPUT
*
* RETURNS
*
* AUTHOR
*
*   Alexander Enzmann
*
* DESCRIPTION
*
*   -
*
* CHANGES
*
*   -
*
******************************************************************************/

bool Disc::Inside(const Vector3d& IPoint, TraceThreadData *Thread) const
{
    Vector3d New_Point;

    /* Transform the point into the discs space */

    MInvTransPoint(New_Point, IPoint, Trans);

    if (New_Point[Z] >= 0.0)
    {
        /* We are outside. */

        return (Test_Flag(this, INVERTED_FLAG));
    }
    else
    {
        /* We are inside. */

        return (!Test_Flag(this, INVERTED_FLAG));
    }
}



/*****************************************************************************
*
* FUNCTION
*
*   Disc_Normal
*
* INPUT
*
* OUTPUT
*
* RETURNS
*
* AUTHOR
*
*   Alexander Enzmann
*
* DESCRIPTION
*
*   -
*
* CHANGES
*
*   -
*
******************************************************************************/

void Disc::Normal(Vector3d& Result, Intersection *, TraceThreadData *) const
{
    Result = normal;
}



/*****************************************************************************
*
* FUNCTION
*
*   Translate_Disc
*
* INPUT
*
* OUTPUT
*
* RETURNS
*
* AUTHOR
*
*   Alexander Enzmann
*
* DESCRIPTION
*
*   -
*
* CHANGES
*
*   -
*
******************************************************************************/

void Disc::Translate(const Vector3d&, const TRANSFORM *tr)
{
    Transform(tr);
}



/*****************************************************************************
*
* FUNCTION
*
*   Rotate_Disc
*
* INPUT
*
* OUTPUT
*
* RETURNS
*
* AUTHOR
*
*   Alexander Enzmann
*
* DESCRIPTION
*
*   -
*
* CHANGES
*
*   -
*
******************************************************************************/

void Disc::Rotate(const Vector3d&, const TRANSFORM *tr)
{
    Transform(tr);
}



/*****************************************************************************
*
* FUNCTION
*
*   Scale_Disc
*
* INPUT
*
* OUTPUT
*
* RETURNS
*
* AUTHOR
*
*   Alexander Enzmann
*
* DESCRIPTION
*
*   -
*
* CHANGES
*
*   -
*
******************************************************************************/

void Disc::Scale(const Vector3d&, const TRANSFORM *tr)
{
    Transform(tr);
}



/*****************************************************************************
*
* FUNCTION
*
*   Transform_Disc
*
* INPUT
*
* OUTPUT
*
* RETURNS
*
* AUTHOR
*
*   Alexander Enzmann
*
* DESCRIPTION
*
*   -
*
* CHANGES
*
*   -
*
******************************************************************************/

void Disc::Transform(const TRANSFORM *tr)
{
    MTransNormal(normal, normal, tr);

    normal.normalize();

    Compose_Transforms(Trans, tr);

    /* Recalculate the bounds */

    Compute_BBox();
}



/*****************************************************************************
*
* FUNCTION
*
*   Create_Disc
*
* INPUT
*
* OUTPUT
*
* RETURNS
*
* AUTHOR
*
*   Alexander Enzmann
*
* DESCRIPTION
*
*   -
*
* CHANGES
*
*   -
*
******************************************************************************/

Disc::Disc() : ObjectBase(DISC_OBJECT)
{
    center = Vector3d(0.0, 0.0, 0.0);
    normal = Vector3d(0.0, 0.0, 1.0);

    iradius2 = 0.0;
    oradius2 = 1.0;

    d = 0.0;
    uref = Vector3d(1.0, 0.0, 0.0);

    Trans = Create_Transform();

    /* Default bounds */

    Make_BBox(BBox, -1.0, -1.0, -SMALL_TOLERANCE, 2.0,  2.0, 2.0 * SMALL_TOLERANCE);
}



/*****************************************************************************
*
* FUNCTION
*
*   Copy_Disc
*
* INPUT
*
* OUTPUT
*
* RETURNS
*
* AUTHOR
*
*   Alexander Enzmann
*
* DESCRIPTION
*
*   -
*
* CHANGES
*
*   Sep 1994 : Fixed memory leakage [DB]
*
******************************************************************************/

ObjectPtr Disc::Copy()
{
    Disc *New = new Disc();
    Destroy_Transform(New->Trans);
    *New = *this;
    New->Trans = Copy_Transform(Trans);

    return (New);
}



/*****************************************************************************
*
* FUNCTION
*
*   Destroy_Disc
*
* INPUT
*
* OUTPUT
*
* RETURNS
*
* AUTHOR
*
*   Alexander Enzmann
*
* DESCRIPTION
*
*   -
*
* CHANGES
*
*   -
*
******************************************************************************/

Disc::~Disc()
{}



/*****************************************************************************
*
* FUNCTION
*
*   Compute_Disc
*
* INPUT
*
*   Disc - Disc
*
* OUTPUT
*
*   Disc
*
* RETURNS
*
* AUTHOR
*
*   Dieter Bayer
*
* DESCRIPTION
*
*   Calculate the transformation that scales, rotates, and translates
*   the disc to the desired location and orientation.
*
* CHANGES
*
*   Aug 1994 : Creation.
*
******************************************************************************/

void Disc::Compute_Disc()
{
    Compute_Coordinate_Transform(Trans, center, normal, 1.0, 1.0);

    Compute_BBox();
}



/*****************************************************************************
*
* FUNCTION
*
*   Compute_Disc_BBox
*
* INPUT
*
*   Disc - Disc
*
* OUTPUT
*
*   Disc
*
* RETURNS
*
* AUTHOR
*
*   Dieter Bayer
*
* DESCRIPTION
*
*   Calculate the bounding box of a disc.
*
* CHANGES
*
*   Aug 1994 : Creation.
*
******************************************************************************/

void Disc::Compute_BBox()
{
    DBL rad;

    rad = sqrt(oradius2);

    Make_BBox(BBox, -rad, -rad, -SMALL_TOLERANCE, 2.0*rad, 2.0*rad, 2.0*SMALL_TOLERANCE);

    Recompute_BBox(&BBox, Trans);
}

<<<<<<< HEAD
void Disc::evalVertex( Vector3d& r, const DBL u, const DBL v )const
{
  DBL iradius = sqrt(iradius2);
  DBL oradius = sqrt(oradius2);
  r = Vector3d( ((oradius-iradius)*v+iradius)*cos( u * TWO_M_PI ), ((oradius-iradius)*v+iradius)*sin( u * TWO_M_PI ), 0.0 );

  if (Trans)
  {
    MTransPoint( r, r, Trans );
  }
}

void Disc::evalNormal( Vector3d& r, const DBL , const DBL )const
{
  r = normal;
  if (Trans)
  {
    MTransNormal( r, r, Trans );
    r.normalize();
  }
}

void Disc::minUV( Vector2d& r )const
{
  r[U] = 0.0;
  r[V] = 0.0;
}

void Disc::maxUV( Vector2d& r )const
{
  r[U] = 1.0;
  r[V] = 1.0;
}
  
void Disc::UVCoord(Vector2d& result, const Intersection *inter, TraceThreadData *) const
{
  Vector2d uv( inter->Iuv);
  Vector3d D;
  DBL len;
  DBL theta,thetaref;
  // u = 0 for matching half-plane with normal and uref, then use normal for orientation
  // Back to disc space
  // compute u origin vector as cross( cross( n, uref), n)
  D = cross ( cross( normal, uref), normal );
  theta = atan2( uv[V], uv[U]);
  thetaref = atan2( D[Y], D[X]);
  theta -= thetaref;
  theta += 2.0*TWO_M_PI;// to always be positive
  theta /= TWO_M_PI;
  result[U] = theta-int(theta);// from 0 to 1, never reaching 1
  // v = 0 for iradius2, 1 for oradius2, and linear interpolation along that
  len = Sqr(uv[U])+Sqr(uv[V]);
  result[V] = (sqrt(len)-sqrt(iradius2))/(sqrt(oradius2)-sqrt(iradius2));
}

}
=======
}
// end of namespace pov
>>>>>>> 74b3ebe0
<|MERGE_RESOLUTION|>--- conflicted
+++ resolved
@@ -597,7 +597,6 @@
     Recompute_BBox(&BBox, Trans);
 }
 
-<<<<<<< HEAD
 void Disc::evalVertex( Vector3d& r, const DBL u, const DBL v )const
 {
   DBL iradius = sqrt(iradius2);
@@ -632,7 +631,7 @@
   r[V] = 1.0;
 }
   
-void Disc::UVCoord(Vector2d& result, const Intersection *inter, TraceThreadData *) const
+void Disc::UVCoord(Vector2d& result, const Intersection *inter) const
 {
   Vector2d uv( inter->Iuv);
   Vector3d D;
@@ -654,7 +653,4 @@
 }
 
 }
-=======
-}
-// end of namespace pov
->>>>>>> 74b3ebe0
+// end of namespace pov