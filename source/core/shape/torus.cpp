//******************************************************************************
///
/// @file core/shape/torus.cpp
///
/// Implementation of the torus geometric primitive.
///
/// @author Dieter Bayer
///
/// @copyright
/// @parblock
///
/// Persistence of Vision Ray Tracer ('POV-Ray') version 3.8.
/// Copyright 1991-2019 Persistence of Vision Raytracer Pty. Ltd.
///
/// POV-Ray is free software: you can redistribute it and/or modify
/// it under the terms of the GNU Affero General Public License as
/// published by the Free Software Foundation, either version 3 of the
/// License, or (at your option) any later version.
///
/// POV-Ray is distributed in the hope that it will be useful,
/// but WITHOUT ANY WARRANTY; without even the implied warranty of
/// MERCHANTABILITY or FITNESS FOR A PARTICULAR PURPOSE.  See the
/// GNU Affero General Public License for more details.
///
/// You should have received a copy of the GNU Affero General Public License
/// along with this program.  If not, see <http://www.gnu.org/licenses/>.
///
/// ----------------------------------------------------------------------------
///
/// POV-Ray is based on the popular DKB raytracer version 2.12.
/// DKBTrace was originally written by David K. Buck.
/// DKBTrace Ver 2.0-2.12 were written by David K. Buck & Aaron A. Collins.
///
/// @endparblock
///
//******************************************************************************

/****************************************************************************
*
*  Explanation:
*
*  ---
*
*  June 1994 : Creation. [DB]
*
*****************************************************************************/

// Unit header file must be the first file included within POV-Ray *.cpp files (pulls in config)
#include "core/shape/torus.h"

// C++ variants of C standard header files
// C++ standard header files
//  (none at the moment)

// POV-Ray header files (base module)
//  (none at the moment)

// POV-Ray header files (core module)
#include "core/bounding/boundingbox.h"
#include "core/math/matrix.h"
#include "core/math/polynomialsolver.h"
#include "core/render/ray.h"
#include "core/scene/tracethreaddata.h"
#include "core/support/statistics.h"

// this must be the last file included
#include "base/povdebug.h"

namespace pov
{

/*****************************************************************************
* Local preprocessor defines
******************************************************************************/

/* Minimal depth for a valid intersection. */

const DBL DEPTH_TOLERANCE = 1.0e-4;

/* Tolerance used for order reduction during root finding. */

const DBL ROOT_TOLERANCE = 1.0e-4;


//******************************************************************************

bool SpindleTorus::Precompute()
{
    bool ok = Torus::Precompute();

    mSpindleTipYSqr = Sqr(MinorRadius) - Sqr(MajorRadius);
    if (mSpindleTipYSqr < 0)
        ok = false;

    return ok;
}


/*****************************************************************************
*
* FUNCTION
*
*   All_Torus_Intersections
*
* INPUT
*
*   Object      - Object
*   Ray         - Ray
*   Depth_Stack - Intersection stack
*
* OUTPUT
*
*   Depth_Stack
*
* RETURNS
*
*   int - true, if an intersection was found
*
* AUTHOR
*
*   Dieter Bayer
*
* DESCRIPTION
*
*   Determine ray/torus intersection and clip intersection found.
*
* CHANGES
*
*   Jun 1994 : Creation.
*
******************************************************************************/

bool Torus::All_Intersections(const Ray& ray, IStack& Depth_Stack, TraceThreadData *Thread)
{
    int i, max_i, Found;
    DBL Depth[4];
    Vector3d IPoint;

    Found = false;

    if ((max_i = Intersect(ray, Depth, Thread->Stats())) > 0)
    {
        for (i = 0; i < max_i; i++)
        {
            if ((Depth[i] > DEPTH_TOLERANCE) && (Depth[i] < MAX_DISTANCE))
            {
                IPoint = ray.Evaluate(Depth[i]);

                if (Clip.empty() || Point_In_Clip(IPoint, Clip, Thread))
                {
                    Depth_Stack->push(Intersection(Depth[i], IPoint, this));

                    Found = true;
                }
            }
        }
    }

    return(Found);
}

bool SpindleTorus::All_Intersections(const Ray& ray, IStack& Depth_Stack, TraceThreadData *Thread)
{
    int i, max_i, Found;
    DBL Depth[4];
    Vector3d IPoint;

    Found = false;

    if ((max_i = Intersect(ray, Depth, Thread->Stats())) > 0)
    {
        for (i = 0; i < max_i; i++)
        {
            if ((Depth[i] > DEPTH_TOLERANCE) && (Depth[i] < MAX_DISTANCE))
            {
                IPoint = ray.Evaluate(Depth[i]);

                if (Clip.empty() || Point_In_Clip(IPoint, Clip, Thread))
                {
                    // To test whether the point is on the spindle,
                    // we test whether it is inside a sphere around the origin going through the spindle's tips.

                    Vector3d P;
                    MInvTransPoint(P, IPoint, Trans);
                    bool onSpindle = (P.lengthSqr() < mSpindleTipYSqr);

                    bool validIntersection = (onSpindle ? (mSpindleMode & SpindleVisible)
                                                        : (mSpindleMode & NonSpindleVisible));

                    if (validIntersection)
                    {
                        Depth_Stack->push(Intersection(Depth[i], IPoint, this, P, onSpindle));
                        Found = true;
                    }
                }
            }
        }
    }

    return(Found);
}



/*****************************************************************************
*
* FUNCTION
*
*   intersect_torus
*
* INPUT
*
*   Ray   - Ray
*   Torus - Torus
*   Depth - Intersections found
*
* OUTPUT
*
*   Depth
*
* RETURNS
*
*   int - Number of intersections found
*
* AUTHOR
*
*   Dieter Bayer
*
* DESCRIPTION
*
*   Determine ray/torus intersection.
*
*   Note that the torus is rotated about the y-axis!
*
* CHANGES
*
*   Jun 1994 : Creation.
*
******************************************************************************/

int Torus::Intersect(const BasicRay& ray, DBL *Depth, RenderStatistics& stats) const
{
    int i, n;
    DBL len, R2, Py2, Dy2, PDy2, k1, k2;
    DBL y1, y2, r1, r2;
    DBL c[5];
    DBL r[4];
    Vector3d P, D;
    DBL DistanceP;            // Distance from P to torus center (origo).
    DBL BoundingSphereRadius; // Sphere fully (amply) enclosing torus.
    DBL Closer;               // P is moved Closer*D closer to torus.

    stats[Ray_Torus_Tests]++;

    /* Transform the ray into the torus space. */

    MInvTransPoint(P, ray.Origin, Trans);

    MInvTransDirection(D, ray.Direction, Trans);

    len = D.length();

    D /= len;

    i = 0;

    y1 = -MinorRadius;
    y2 =  MinorRadius;
    r1 = Sqr(MajorRadius - MinorRadius);

    if ( MajorRadius < MinorRadius )
        r1 = 0;

    r2 = Sqr(MajorRadius + MinorRadius);

#ifdef TORUS_EXTRA_STATS
    stats[Torus_Bound_Tests]++;
#endif

    if (Test_Thick_Cylinder(P, D, y1, y2, r1, r2))
    {
#ifdef TORUS_EXTRA_STATS
        stats[Torus_Bound_Tests_Succeeded]++;
#endif

        // Move P close to bounding sphere to have more precise root calculation.
        // Bounding sphere radius is R + r, we add r once more to ensure
        // that P is safely outside sphere.
        BoundingSphereRadius = MajorRadius + MinorRadius + MinorRadius;
        DistanceP = P.lengthSqr(); // Distance is currently squared.
        Closer = 0.0;
        if (DistanceP > Sqr(BoundingSphereRadius))
        {
            DistanceP = sqrt(DistanceP); // Now real distance.
            Closer = DistanceP - BoundingSphereRadius;
            P += Closer * D;
        }

        R2   = Sqr(MajorRadius);
        r2   = Sqr(MinorRadius);

        Py2  = P[Y] * P[Y];
        Dy2  = D[Y] * D[Y];
        PDy2 = P[Y] * D[Y];

        k1   = P[X] * P[X] + P[Z] * P[Z] + Py2 - R2 - r2;
        k2   = P[X] * D[X] + P[Z] * D[Z] + PDy2;

        c[0] = 1.0;

        c[1] = 4.0 * k2;

        c[2] = 2.0 * (k1 + 2.0 * (k2 * k2 + R2 * Dy2));

        c[3] = 4.0 * (k2 * k1 + 2.0 * R2 * PDy2);

        c[4] = k1 * k1 + 4.0 * R2 * (Py2 - r2);

        n = Solve_Polynomial(4, c, r, Test_Flag(this, STURM_FLAG), ROOT_TOLERANCE, stats);

        while(n--)
            Depth[i++] = (r[n] + Closer) / len;
    }

    if (i)
        stats[Ray_Torus_Tests_Succeeded]++;

    return(i);
}



/*****************************************************************************
*
* FUNCTION
*
*   Inside_Torus
*
* INPUT
*
*   IPoint - Intersection point
*   Object - Object
*
* OUTPUT
*
* RETURNS
*
*   int - true if inside
*
* AUTHOR
*
*   Dieter Bayer
*
* DESCRIPTION
*
*   Test if a point lies inside the torus.
*
* CHANGES
*
*   Jun 1994 : Creation.
*
******************************************************************************/

bool Torus::Inside(const Vector3d& IPoint, TraceThreadData *Thread) const
{
    DBL r, r2;
    Vector3d P;

    /* Transform the point into the torus space. */

    MInvTransPoint(P, IPoint, Trans);

    r  = sqrt(Sqr(P[X]) + Sqr(P[Z]));

    r2 = Sqr(P[Y]) + Sqr(r - MajorRadius);

    if (r2 <= Sqr(MinorRadius))
    {
        return(!Test_Flag(this, INVERTED_FLAG));
    }
    else
    {
        return(Test_Flag(this, INVERTED_FLAG));
    }
}

bool SpindleTorus::Inside(const Vector3d& IPoint, TraceThreadData *Thread) const
{
    DBL r, r2;
    Vector3d P;
    bool inside;

    /* Transform the point into the torus space. */

    MInvTransPoint(P, IPoint, Trans);

    r  = sqrt(Sqr(P[X]) + Sqr(P[Z]));

    r2 = Sqr(P[Y]) + Sqr(r - MajorRadius);

    if (r2 <= Sqr(MinorRadius))
    {
        if (mSpindleMode & SpindleRelevantForInside)
        {
            bool insideSpindle = ( Sqr(P[Y]) + Sqr(r + MajorRadius) <= Sqr(MinorRadius) );
            if (mSpindleMode & SpindleInside)
                inside = insideSpindle;
            else
                inside = !insideSpindle;
        }
        else
            inside = true;

    }
    else
        inside = false;

    if (inside)
        return(!Test_Flag(this, INVERTED_FLAG));
    else
        return(Test_Flag(this, INVERTED_FLAG));
}



/*****************************************************************************
*
* FUNCTION
*
*   Torus_Normal
*
* INPUT
*
*   Result - Normal vector
*   Object - Object
*   Inter  - Intersection found
*
* OUTPUT
*
*   Result
*
* RETURNS
*
* AUTHOR
*
*   Dieter Bayer
*
* DESCRIPTION
*
*   Calculate the normal of the torus in a given point.
*
* CHANGES
*
*   Jun 1994 : Creation.
*
******************************************************************************/

void Torus::Normal(Vector3d& Result, Intersection *Inter, TraceThreadData *Thread) const
{
    DBL dist;
    Vector3d P, N, M;

    /* Transform the point into the torus space. */

    MInvTransPoint(P, Inter->IPoint, Trans);

    /* Get normal from derivatives. */

    dist = sqrt(P[X] * P[X] + P[Z] * P[Z]);

    if (dist > EPSILON)
    {
        M[X] = MajorRadius * P[X] / dist;
        M[Y] = 0.0;
        M[Z] = MajorRadius * P[Z] / dist;
    }
    else
    {
        M = Vector3d(0.0, 0.0, 0.0);
    }

    N = P - M;

    /* Transform the normalt out of the torus space. */

    MTransNormal(Result, N, Trans);

    Result.normalize();
}

void SpindleTorus::Normal(Vector3d& Result, Intersection *Inter, TraceThreadData *Thread) const
{
    DBL dist;
    Vector3d P, N, M;
    bool spindle = false;

    // The point has already been transformed into the torus space.
    P = Inter->LocalIPoint;

    // Get normal from derivatives.

    dist = sqrt(P[X] * P[X] + P[Z] * P[Z]);

    if (dist > EPSILON)
    {
        M[X] = MajorRadius * P[X] / dist;
        M[Y] = 0.0;
        M[Z] = MajorRadius * P[Z] / dist;
    }
    else
    {
        M = Vector3d(0.0, 0.0, 0.0);
    }

    if (Inter->b1) // Inter->b1 indicates whether the point is on the spindle (true) or not (false)
        N = P + M;
    else
        N = P - M;

    // Transform the normalt out of the torus space.
    MTransNormal(Result, N, Trans);
    Result.normalize();
}



/*****************************************************************************
*
* FUNCTION
*
*   Translate_Torus
*
* INPUT
*
*   Object - Object
*   Vector - Translation vector
*
* OUTPUT
*
*   Object
*
* RETURNS
*
* AUTHOR
*
*   Dieter Bayer
*
* DESCRIPTION
*
*   Translate a torus.
*
* CHANGES
*
*   Jun 1994 : Creation.
*
******************************************************************************/

void Torus::Translate(const Vector3d&, const TRANSFORM *tr)
{
    Transform(tr);
}



/*****************************************************************************
*
* FUNCTION
*
*   Rotate_Torus
*
* INPUT
*
*   Object - Object
*   Vector - Rotation vector
*
* OUTPUT
*
*   Object
*
* RETURNS
*
* AUTHOR
*
*   Dieter Bayer
*
* DESCRIPTION
*
*   Rotate a torus.
*
* CHANGES
*
*   Jun 1994 : Creation.
*
******************************************************************************/

void Torus::Rotate(const Vector3d&, const TRANSFORM *tr)
{
    Transform(tr);
}



/*****************************************************************************
*
* FUNCTION
*
*   Scale_Torus
*
* INPUT
*
*   Object - Object
*   Vector - Scaling vector
*
* OUTPUT
*
*   Object
*
* RETURNS
*
* AUTHOR
*
*   Dieter Bayer
*
* DESCRIPTION
*
*   Scale a torus.
*
* CHANGES
*
*   Jun 1994 : Creation.
*
******************************************************************************/

void Torus::Scale(const Vector3d&, const TRANSFORM *tr)
{
    Transform(tr);
}



/*****************************************************************************
*
* FUNCTION
*
*   Transform_Torus
*
* INPUT
*
*   Object - Object
*   Trans  - Transformation to apply
*
* OUTPUT
*
*   Object
*
* RETURNS
*
* AUTHOR
*
*   Dieter Bayer
*
* DESCRIPTION
*
*   Transform a torus and recalculate its bounding box.
*
* CHANGES
*
*   Jun 1994 : Creation.
*
******************************************************************************/

void Torus::Transform(const TRANSFORM *tr)
{
    if (Trans == nullptr)
        Trans = Create_Transform();

    Compose_Transforms(Trans, tr);

    Compute_BBox();
}



/*****************************************************************************
*
* FUNCTION
*
*   Create_Torus
*
* INPUT
*
* OUTPUT
*
* RETURNS
*
*   TORUS * - new torus
*
* AUTHOR
*
*   Dieter Bayer
*
* DESCRIPTION
*
*   Create a new torus.
*
* CHANGES
*
*   Jun 1994 : Creation.
*
******************************************************************************/

Torus::Torus() : ObjectBase(TORUS_OBJECT)
{
    Trans = Create_Transform();

    MajorRadius = 0.0;
    MinorRadius = 0.0;
}

SpindleTorus::SpindleTorus() : Torus()
{}



/*****************************************************************************
*
* FUNCTION
*
*   Copy_Torus
*
* INPUT
*
*   Object - Object
*
* OUTPUT
*
* RETURNS
*
*   void * - New torus
*
* AUTHOR
*
*   Dieter Bayer
*
* DESCRIPTION
*
*   Copy a torus.
*
* CHANGES
*
*   Jun 1994 : Creation.
*
*   Sep 1994 : fixed memory leakage [DB]
*
******************************************************************************/

ObjectPtr Torus::Copy()
{
    Torus *New = new Torus();

    Destroy_Transform(New->Trans);
    *New = *this;
    New->Trans = Copy_Transform(Trans);

    return (New);
}

ObjectPtr SpindleTorus::Copy()
{
    SpindleTorus *New = new SpindleTorus();

    Destroy_Transform(New->Trans);
    *New = *this;
    New->Trans = Copy_Transform(Trans);

    return (New);
}



/*****************************************************************************
*
* FUNCTION
*
*   Destroy_Torus
*
* INPUT
*
*   Object - Object
*
* OUTPUT
*
*   Object
*
* RETURNS
*
* AUTHOR
*
*   Dieter Bayer
*
* DESCRIPTION
*
*   Destroy a torus.
*
* CHANGES
*
*   Jun 1994 : Creation.
*
******************************************************************************/

Torus::~Torus()
{}

SpindleTorus::~SpindleTorus()
{}



/*****************************************************************************
*
* FUNCTION
*
*   Compute_Torus_BBox
*
* INPUT
*
*   Torus - Torus
*
* OUTPUT
*
*   Torus
*
* RETURNS
*
* AUTHOR
*
*   Dieter Bayer
*
* DESCRIPTION
*
*   Calculate the bounding box of a torus.
*
* CHANGES
*
*   Jun 1994 : Creation.
*
******************************************************************************/

void Torus::Compute_BBox()
{
    DBL r1, r2;

    r1 = MinorRadius;
    r2 = MajorRadius + MinorRadius;

    Make_BBox(BBox, -r2, -r1, -r2, 2.0 * r2, 2.0 * r1, 2.0 * r2);

    Recompute_BBox(&BBox, Trans);
}

void SpindleTorus::Compute_BBox()
{
    DBL r1, r2;

    if (mSpindleMode & NonSpindleVisible)
    {
        r1 = MinorRadius;
        r2 = MajorRadius + MinorRadius;

        Make_BBox(BBox, -r2, -r1, -r2, 2.0 * r2, 2.0 * r1, 2.0 * r2);

        Recompute_BBox(&BBox, Trans);
    }
    else
    {
        Precompute(); // make sure mSpindleTipYSqr is properly set

        if (mSpindleTipYSqr >= 0)
        {
            r1 = sqrt(mSpindleTipYSqr);
            r2 = MinorRadius - MajorRadius;

            Make_BBox(BBox, -r2, -r1, -r2, 2.0 * r2, 2.0 * r1, 2.0 * r2);

            Recompute_BBox(&BBox, Trans);
        }
        else
        {
            Make_BBox(BBox, -BOUND_HUGE/2.0, -BOUND_HUGE/2.0, -BOUND_HUGE/2.0, BOUND_HUGE, BOUND_HUGE, BOUND_HUGE);
        }
    }
}



/*****************************************************************************
*
* FUNCTION
*
*   Test_Thick_Cylinder
*
* INPUT
*
*   P  - Ray initial
*   D  - Ray direction
*   h1 - Height 1
*   h2 - Height 2
*   r1 - Square of inner radius
*   r2 - Square of outer radius
*
* OUTPUT
*
* RETURNS
*
*   int - true, if hit
*
* AUTHOR
*
*   Dieter Bayer
*
* DESCRIPTION
*
*   Test if a given ray defined in the lathe's coordinate system
*   intersects a "thick" cylinder (rotated about y-axis).
*
* CHANGES
*
*   Jun 1994 : Creation.
*
******************************************************************************/

bool Torus::Test_Thick_Cylinder(const Vector3d& P, const Vector3d& D, DBL h1, DBL h2, DBL r1, DBL r2) const
{
    DBL a, b, c, d;
    DBL u, v, k, r, h;

    if (fabs(D[Y]) < EPSILON)
    {
        if ((P[Y] < h1) || (P[Y] > h2))
        {
            return(false);
        }
    }
    else
    {
        /* Intersect ray with the cap-plane. */

        k = (h2 - P[Y]) / D[Y];

        u = P[X] + k * D[X];
        v = P[Z] + k * D[Z];

        if ((k > EPSILON) && (k < MAX_DISTANCE))
        {
            r = u * u + v * v;

            if ((r >= r1) && (r <= r2))
            {
                return(true);
            }
        }

        /* Intersectionersect ray with the base-plane. */

        k = (h1 - P[Y]) / D[Y];

        u = P[X] + k * D[X];
        v = P[Z] + k * D[Z];

        if ((k > EPSILON) && (k < MAX_DISTANCE))
        {
            r = u * u + v * v;

            if ((r >= r1) && (r <= r2))
            {
                return(true);
            }
        }
    }

    a = D[X] * D[X] + D[Z] * D[Z];

    if (a > EPSILON)
    {
        /* Intersect with outer cylinder. */

        b = P[X] * D[X] + P[Z] * D[Z];

        c = P[X] * P[X] + P[Z] * P[Z] - r2;

        d = b * b - a * c;

        if (d >= 0.0)
        {
            d = sqrt(d);

            k = (-b + d) / a;

            if ((k > EPSILON) && (k < MAX_DISTANCE))
            {
                h = P[Y] + k * D[Y];

                if ((h >= h1) && (h <= h2))
                {
                    return(true);
                }
            }

            k = (-b - d) / a;

            if ((k > EPSILON) && (k < MAX_DISTANCE))
            {
                h = P[Y] + k * D[Y];

                if ((h >= h1) && (h <= h2))
                {
                    return(true);
                }
            }
        }

        /* Intersect with inner cylinder. */

        c = P[X] * P[X] + P[Z] * P[Z] - r1;

        d = b * b - a * c;

        if (d >= 0.0)
        {
            d = sqrt(d);

            k = (-b + d) / a;

            if ((k > EPSILON) && (k < MAX_DISTANCE))
            {
                h = P[Y] + k * D[Y];

                if ((h >= h1) && (h <= h2))
                {
                    return(true);
                }
            }

            k = (-b - d) / a;

            if ((k > EPSILON) && (k < MAX_DISTANCE))
            {
                h = P[Y] + k * D[Y];

                if ((h >= h1) && (h <= h2))
                {
                    return(true);
                }
            }
        }
    }

    return(false);
}


/*****************************************************************************
*
* FUNCTION
*
*   Torus_UVCoord
*
* INPUT
*
* OUTPUT
*
* RETURNS
*
* AUTHOR
*
* DESCRIPTION
*
*   -
*
* CHANGES
*
*   -
*
******************************************************************************/

void Torus::UVCoord(Vector2d& Result, const Intersection *Inter) const
{
    CalcUV(Inter->IPoint, Result);
}


/*****************************************************************************
*
* FUNCTION
*
*   CalcUV
*
* INPUT
*
* OUTPUT
*
* RETURNS
*
* AUTHOR
*
* DESCRIPTION
*
*   Calculate the u/v coordinate of a point on a torus
*
* CHANGES
*
*   Fix with correct placing for intersection point. It have to be
*    untransformed before further calculations. [ABX]
*   Fix with correct space torus space. Change meaning of y and z. [ABX]
*
******************************************************************************/

void Torus::CalcUV(const Vector3d& IPoint, Vector2d& Result) const
{
    DBL len, v, u, x, y, z;
    Vector3d P;

    // Transform the ray into the torus space.
    MInvTransPoint(P, IPoint, Trans);
    x = P[X];
    y = P[Y];
    z = P[Z];

    // Determine its angle from the y-axis.
    u = (1.0 - (atan2(z, x) + M_PI) / TWO_M_PI);

    len = sqrt(x * x + z * z);

    // Now rotate about the y-axis to get the point P into the x-z plane.
    x = len - MajorRadius;
    v = (atan2(y, x) + M_PI) / TWO_M_PI;

    Result[U] = u;
    Result[V] = v;
}

<<<<<<< HEAD
// UVMeshable part

void Torus::evalVertex( Vector3d& r, const DBL u, const DBL v )const
{
  DBL lat = -TWO_M_PI*(0.5-v);
  DBL lon = TWO_M_PI*(0.5-u);
  r = Vector3d( (MajorRadius+MinorRadius * cos( lat ))*cos( lon ), MinorRadius * sin( lat ) , (MajorRadius+MinorRadius * cos( lat ))*sin( lon ) );
  if (Trans)
  {
    MTransPoint( r, r, Trans );
  }
}
void Torus::evalNormal( Vector3d& r, const DBL u, const DBL v )const
{
  DBL lat = -TWO_M_PI*(0.5-v);
  DBL lon = TWO_M_PI*(0.5-u);
  r = Vector3d( (MajorRadius+MinorRadius * cos( lat ))*cos( lon ), MinorRadius * sin( lat ) , (MajorRadius+MinorRadius * cos( lat ))*sin( lon ) );
  Vector3d m( MajorRadius*cos( lon ), 0 , MajorRadius*sin( lon ) );
  r -= m;
  if (Trans)
  {
    MTransNormal( r, r, Trans );
  }
  r.normalize();
}
void Torus::minUV( Vector2d& r )const
{
  r[U] = 0.0;
  r[V] = 0.0;
}
void Torus::maxUV( Vector2d& r )const
{
  r[U] = 1.0;
  r[V] = 1.0;
}
}
=======
}
// end of namespace pov
>>>>>>> 74b3ebe0
<|MERGE_RESOLUTION|>--- conflicted
+++ resolved
@@ -1139,7 +1139,6 @@
     Result[V] = v;
 }
 
-<<<<<<< HEAD
 // UVMeshable part
 
 void Torus::evalVertex( Vector3d& r, const DBL u, const DBL v )const
@@ -1176,7 +1175,4 @@
   r[V] = 1.0;
 }
 }
-=======
-}
-// end of namespace pov
->>>>>>> 74b3ebe0
+// end of namespace pov