//******************************************************************************
///
/// @file core/shape/ovus.cpp
///
/// Implementation of the ovus geometric primitive.
///
/// @author Jerome Grimbert
///
/// @copyright
/// @parblock
///
/// Persistence of Vision Ray Tracer ('POV-Ray') version 3.8.
/// Copyright 1991-2019 Persistence of Vision Raytracer Pty. Ltd.
///
/// POV-Ray is free software: you can redistribute it and/or modify
/// it under the terms of the GNU Affero General Public License as
/// published by the Free Software Foundation, either version 3 of the
/// License, or (at your option) any later version.
///
/// POV-Ray is distributed in the hope that it will be useful,
/// but WITHOUT ANY WARRANTY; without even the implied warranty of
/// MERCHANTABILITY or FITNESS FOR A PARTICULAR PURPOSE.  See the
/// GNU Affero General Public License for more details.
///
/// You should have received a copy of the GNU Affero General Public License
/// along with this program.  If not, see <http://www.gnu.org/licenses/>.
///
/// ----------------------------------------------------------------------------
///
/// POV-Ray is based on the popular DKB raytracer version 2.12.
/// DKBTrace was originally written by David K. Buck.
/// DKBTrace Ver 2.0-2.12 were written by David K. Buck & Aaron A. Collins.
///
/// @endparblock
///
//******************************************************************************

/****************************************************************************
*
*  Explanation:
*
*    -
*
*  Syntax:
*
*  ovus
*  {
*     bottom_radius,top_radius [distance d] [radius r] [precision p]   [sturm]
*  }
*
*  The so long awaited 'Egg' forms.
*
*  Normally, the bottom_radius is bigger than the top_radius
*  the center of the top sphere is at the zenith of the bottom sphere, unless
*    a greater distance d is specified with "distance"
*  and the bottom sphere is centered at 0.0
*  The radius of the connecting surface is the double of the biggest radius
*   (yes, the biggest diameter is used as the curvature of the connection)
*   unless overriden with "radius"
*
*  The hard part was just to find where the connection starts and ends.
*
*  The name is ovus because:
*    - it's rather like torus (similar interface pushs for similar ending)
*    - the 2D curve is called 'ove' (latin for egg)
*
*****************************************************************************/

// Unit header file must be the first file included within POV-Ray *.cpp files (pulls in config)
#include "core/shape/ovus.h"

// C++ variants of C standard header files
// C++ standard header files
//  (none at the moment)

// POV-Ray header files (base module)
//  (none at the moment)

// POV-Ray header files (core module)
#include "core/math/matrix.h"
#include "core/math/polynomialsolver.h"
#include "core/render/ray.h"
#include "core/scene/tracethreaddata.h"
#include "core/support/statistics.h"

// this must be the last file included
#include "base/povdebug.h"

namespace pov
{

/*****************************************************************************
* Local preprocessor defines
******************************************************************************/




void Ovus::Intersect_Ovus_Spheres(const Vector3d& P, const Vector3d& D,
                                  DBL * Depth1, DBL * Depth2, DBL * Depth3,
                                  DBL * Depth4, DBL * Depth5, DBL * Depth6,
                                  RenderStatistics& stats) const
{
    DBL OCSquared, t_Closest_Approach, Half_Chord, t_Half_Chord_Squared;
    Vector3d Padj;
    Vector3d IPoint;
    DBL R2, r2, Py2, Dy2, PDy2, k1, k2, horizontal, vertical;
    DBL Rad1, Rad2;
    int n;
    int lcount=0;
    Vector3d Second_Center;
    DBL c[5], r[4];

    *Depth1 = *Depth2 = *Depth3 = *Depth4 = *Depth5 = *Depth6 = -100; // TODO FIXME - magic value
    // no hit unless...

    // compute intersection with bottom sphere
    Padj = -P;
    Rad1 = Sqr(BottomRadius);
    Rad2 = Sqr(TopRadius);
    OCSquared = Padj.lengthSqr();

    t_Closest_Approach = dot(Padj, D);

    if ((OCSquared < Rad1) || (t_Closest_Approach > EPSILON))
    {

        t_Half_Chord_Squared = Rad1 - OCSquared + Sqr(t_Closest_Approach);

        if (t_Half_Chord_Squared > EPSILON)
        {
            Half_Chord = sqrt(t_Half_Chord_Squared);

            *Depth1 = t_Closest_Approach - Half_Chord;
            *Depth2 = t_Closest_Approach + Half_Chord;
            IPoint = P + *Depth1 * D;
            if (IPoint[Y] < BottomVertical)
            {
                lcount++;
            }
            IPoint = P + *Depth2 * D;
            if (IPoint[Y] < BottomVertical)
            {
                lcount++;
            }
        }
    }
    // shape can only have a maximum of 2 intersections, if we have them already, return
    if (lcount > 1) return;
    // compute intersection with top sphere
    Second_Center = Vector3d(0, VerticalSpherePosition, 0);
    Padj = Second_Center - P;

    OCSquared = Padj.lengthSqr();

    t_Closest_Approach = dot(Padj, D);

    if ((OCSquared < Rad2) || (t_Closest_Approach > EPSILON))
    {

        t_Half_Chord_Squared = Rad2 - OCSquared + Sqr(t_Closest_Approach);

        if (t_Half_Chord_Squared > EPSILON)
        {
            Half_Chord = sqrt(t_Half_Chord_Squared);

            *Depth3 = t_Closest_Approach - Half_Chord;
            *Depth4 = t_Closest_Approach + Half_Chord;
            IPoint = P + *Depth3 * D;
            if (IPoint[Y] > TopVertical)
            {
                lcount++;
            }
            IPoint = P + *Depth4 * D;
            if (IPoint[Y] > TopVertical)
            {
                lcount++;
            }

        }
    }
    // shape can only have a maximum of 2 intersections, if we have them already, return
    if (lcount > 1) return;
    // need to evaluate the spindle of the torus, because intersions are not yet all found
    Second_Center = Vector3d(0, VerticalPosition, 0);
    Padj = P - Second_Center;
    R2 = Sqr(HorizontalPosition);
    r2 = Sqr(ConnectingRadius);
    // Notice : ConnectingRadius > HorizontalPosition here !

    Py2 = Padj[Y] * Padj[Y];
    Dy2 = D[Y] * D[Y];
    PDy2 = Padj[Y] * D[Y];

    k1 = Padj[X] * Padj[X] + Padj[Z] * Padj[Z] + Py2 - R2 - r2;
    k2 = Padj[X] * D[X] + Padj[Z] * D[Z] + PDy2;
    // this is just like a big torus
    c[0] = 1.0;

    c[1] = 4.0 * k2;

    c[2] = 2.0 * (k1 + 2.0 * (k2 * k2 + R2 * Dy2));

    c[3] = 4.0 * (k2 * k1 + 2.0 * R2 * PDy2);

    c[4] = k1 * k1 + 4.0 * R2 * (Py2 - r2);

    n = Solve_Polynomial(4, c, r, Test_Flag(this, STURM_FLAG), RootTolerance, stats);
    while (n--)
    {
        // here we only keep the 'lemon' inside the torus
        // and dismiss the 'apple'
        // If you find a solution to resolve the rotation of
        //   (x + r)^2 + y^2 = R^2 around y (so replacing x by sqrt(x^2+z^2))
        // with something which is faster than a 4th degree polynomial,
        // please feel welcome to update and share...

        IPoint = P + r[n] * D;

        vertical = IPoint[Y];
        if ((vertical > BottomVertical) && (vertical < TopVertical))
        {
            horizontal = sqrt(Sqr(IPoint[X]) + Sqr(IPoint[Z]));
            OCSquared = Sqr((horizontal + HorizontalPosition)) + Sqr((vertical - VerticalPosition));
            if (fabs(OCSquared - Sqr(ConnectingRadius)) < RootTolerance)
            {
                if (*Depth5 < 0)
                {
                    *Depth5 = r[n];
                }
                else
                {
                    *Depth6 = r[n];
                }
            }
        }
    }
}
/*****************************************************************************
*
* FUNCTION
*
*   All_Ovus_Intersections
*
* INPUT
*
*   Object      - Object
*   Ray         - Ray
*   Depth_Stack - Intersection stack
*
* OUTPUT
*
*   Depth_Stack
*
* RETURNS
*
*   int - true, if an intersection was found
*
* AUTHOR
*
*   Jerome Grimbert
*
* DESCRIPTION
*
*   Determine ray/ovus intersection and clip intersection found.
*
* CHANGES
*
*   Jun 1994 : Creation.
*
******************************************************************************/

bool Ovus::All_Intersections(const Ray& ray, IStack& Depth_Stack, TraceThreadData *Thread)
{
    bool Found = false;
    Vector3d Real_Normal, Real_Pt, INormal, IPoint;
    DBL Depth1, Depth2, Depth3, Depth4, Depth5, Depth6;
    DBL len, horizontal;
    Vector3d P,D;

    Thread->Stats()[Ray_Ovus_Tests]++;
    MInvTransPoint(P, ray.Origin, Trans);
    MInvTransDirection(D, ray.Direction, Trans);
    len = D.length();
    D /= len;

    Intersect_Ovus_Spheres(P, D, &Depth1, &Depth2, &Depth3,
                           &Depth4, &Depth5, &Depth6, Thread->Stats());
    if (Depth1 > EPSILON)
    {
        IPoint = P + Depth1 * D;
        if (IPoint[Y] < BottomVertical)
        {
            MTransPoint(Real_Pt, IPoint, Trans);
            if (Clip.empty()||(Point_In_Clip(Real_Pt, Clip, Thread)))
            {
                INormal = IPoint / BottomRadius;
                MTransNormal(Real_Normal, INormal, Trans);
                Real_Normal.normalize();
                Depth_Stack->push(Intersection(Depth1/len, Real_Pt, Real_Normal, this));
                Found = true;
            }
        }
    }

    if (Depth2 > EPSILON)
    {
        IPoint = P + Depth2 * D;

        if (IPoint[Y] < BottomVertical)
        {
            MTransPoint(Real_Pt, IPoint, Trans);
            if (Clip.empty()||(Point_In_Clip(Real_Pt, Clip, Thread)))
            {
                INormal = IPoint / BottomRadius;
                MTransNormal(Real_Normal, INormal, Trans);
                Real_Normal.normalize();
                Depth_Stack->push(Intersection(Depth2/len, Real_Pt, Real_Normal, this));
                Found = true;
            }
        }
    }

    if (Depth3 > EPSILON)
    {
        IPoint = P + Depth3 * D;

        if (IPoint[Y] > TopVertical)
        {
            MTransPoint(Real_Pt, IPoint, Trans);
            if (Clip.empty()||(Point_In_Clip(Real_Pt, Clip, Thread)))
            {
                INormal = IPoint;
                INormal[Y] -= VerticalSpherePosition;
                INormal /= TopRadius;
                MTransNormal(Real_Normal, INormal, Trans);
                Real_Normal.normalize();
                Depth_Stack->push(Intersection(Depth3/len, Real_Pt, Real_Normal, this));
                Found = true;
            }
        }
    }
    if (Depth4 > EPSILON)
    {
        IPoint = P + Depth4 * D;

        if (IPoint[Y] > TopVertical)
        {
            MTransPoint(Real_Pt, IPoint, Trans);
            if (Clip.empty()||(Point_In_Clip(Real_Pt, Clip, Thread)))
            {
                INormal = IPoint;
                INormal[Y] -= VerticalSpherePosition;
                INormal /= TopRadius;
                MTransNormal(Real_Normal, INormal, Trans);
                Real_Normal.normalize();
                Depth_Stack->push(Intersection(Depth4/len, Real_Pt, Real_Normal, this));
                Found = true;
            }
        }
    }

    if (Depth5 > EPSILON)
    {
        IPoint = P + Depth5 * D;
        MTransPoint(Real_Pt, IPoint, Trans);

        if (Clip.empty()||(Point_In_Clip(Real_Pt, Clip, Thread)))
        {
            INormal = IPoint;

            INormal[Y] -= VerticalPosition;
            horizontal = sqrt(Sqr(INormal[X]) + Sqr(INormal[Z]));
            INormal[X] += (INormal[X] * HorizontalPosition / horizontal);
            INormal[Z] += (INormal[Z] * HorizontalPosition / horizontal);
            INormal.normalize();
            MTransNormal(Real_Normal, INormal, Trans);
            Real_Normal.normalize();
            Depth_Stack->push(Intersection(Depth5/len, Real_Pt, Real_Normal, this));
            Found = true;
        }
    }
    if (Depth6 > EPSILON)
    {
        IPoint = P + Depth6 * D;
        MTransPoint(Real_Pt, IPoint, Trans);

        if (Clip.empty()||(Point_In_Clip(Real_Pt, Clip, Thread)))
        {
            INormal = IPoint;
            INormal[Y] -= VerticalPosition;
            horizontal = sqrt(Sqr(INormal[X]) + Sqr(INormal[Z]));
            INormal[X] += (INormal[X] * HorizontalPosition / horizontal);
            INormal[Z] += (INormal[Z] * HorizontalPosition / horizontal);
            INormal.normalize();
            MTransNormal(Real_Normal, INormal, Trans);
            Real_Normal.normalize();

            Depth_Stack->push(Intersection(Depth6/len, Real_Pt, Real_Normal, this));
            Found = true;
        }
    }
    if (Found)
    {
        Thread->Stats()[Ray_Ovus_Tests_Succeeded]++;
    }
    return (Found);
}



/*****************************************************************************
*
* FUNCTION
*
*   Inside_Ovus
*
* INPUT
*
*   IPoint - Intersection point
*
* OUTPUT
*
* RETURNS
*
*   int - true if inside
*
* AUTHOR
*
*   Jerome Grimbert
*
* DESCRIPTION
*
*   Test if a point lies inside the ovus.
*
* CHANGES
*
*
******************************************************************************/

bool Ovus::Inside(const Vector3d& IPoint, TraceThreadData *Thread) const
{
    DBL OCSquared;
    DBL horizontal, vertical;
    bool INSide = false;
    Vector3d Origin, New_Point, Other;
    Origin = Vector3d(0, VerticalSpherePosition, 0);
    MInvTransPoint(New_Point, IPoint, Trans);
    OCSquared = New_Point.lengthSqr();
    if (OCSquared < Sqr(BottomRadius))
    {
        INSide = true;
    }
    Other = New_Point - Origin;
    OCSquared = Other.lengthSqr();
    if (OCSquared < Sqr(TopRadius))
    {
        INSide = true;
    }
    vertical = New_Point[Y];
    if ((vertical > BottomVertical) && (vertical < TopVertical))
    {
        horizontal = sqrt(Sqr(New_Point[X]) + Sqr(New_Point[Z]));
        OCSquared = Sqr(horizontal + HorizontalPosition) + Sqr((vertical - VerticalPosition));
        if (OCSquared < Sqr(ConnectingRadius))
        {
            INSide = true;
        }
    }
    if (Test_Flag(this, INVERTED_FLAG))
    {
        return !INSide;
    }
    else
    {
        return INSide;
    }
}



/*****************************************************************************
*
* FUNCTION
*
*   Ovus_Normal
*
* INPUT
*
*   Result - Normal vector
*   Object - Object
*   Inter  - Intersection found
*
* OUTPUT
*
*   Result
*
* RETURNS
*
* AUTHOR
*
*   Jerome Grimbert
*
* DESCRIPTION
*
*   Calculate the normal of the ovus in a given point.
*
* CHANGES
*
******************************************************************************/

void Ovus::Normal(Vector3d& Result, Intersection *Inter, TraceThreadData *Thread) const
{
    Result = Inter->INormal;
}



/*****************************************************************************
*
* FUNCTION
*
*   Translate_Ovus
*
* INPUT
*
*   Object - Object
*   Vector - Translation vector
*
* OUTPUT
*
*   Object
*
* RETURNS
*
* AUTHOR
*
*   Jerome Grimbert
*
* DESCRIPTION
*
*   Translate an ovus.
*
* CHANGES
*
*
******************************************************************************/

void Ovus::Translate(const Vector3d&, const TRANSFORM *tr)
{
    Transform(tr);
}



/*****************************************************************************
*
* FUNCTION
*
*   Rotate_Ovus
*
* INPUT
*
*   Object - Object
*   Vector - Rotation vector
*
* OUTPUT
*
*   Object
*
* RETURNS
*
* AUTHOR
*
*   Jerome Grimbert
*
* DESCRIPTION
*
*   Rotate an ovus.
*
* CHANGES
*
*
******************************************************************************/

void Ovus::Rotate(const Vector3d&, const TRANSFORM *tr)
{
    Transform(tr);
}



/*****************************************************************************
*
* FUNCTION
*
*   Scale_Ovus
*
* INPUT
*
*   Object - Object
*   Vector - Scaling vector
*
* OUTPUT
*
*   Object
*
* RETURNS
*
* AUTHOR
*
*   Jerome Grimbert
*
* DESCRIPTION
*
*   Scale an ovus.
*
* CHANGES
*
*
******************************************************************************/

void Ovus::Scale(const Vector3d&, const TRANSFORM *tr)
{
    Transform(tr);
}



/*****************************************************************************
*
* FUNCTION
*
*   Transform_Ovus
*
* INPUT
*
*   Object - Object
*   Trans  - Transformation to apply
*
* OUTPUT
*
*   Object
*
* RETURNS
*
* AUTHOR
*
*   Jerome Grimbert
*
* DESCRIPTION
*
*   Transform an ovus and recalculate its bounding box.
*
* CHANGES
*
*
******************************************************************************/

void Ovus::Transform(const TRANSFORM *tr)
{
    if (Trans == nullptr)
        Trans = Create_Transform();

    Compose_Transforms(Trans, tr);

    Compute_BBox();
}



/*****************************************************************************
*
* FUNCTION
*
*   Create_Ovus
*
* INPUT
*
* OUTPUT
*
* RETURNS
*
*   OVUS * - new ovus
*
* AUTHOR
*
*   Jerome Grimbert
*
* DESCRIPTION
*
*   Create a new ovus.
*
* CHANGES
*
*
******************************************************************************/

Ovus::Ovus() : ObjectBase(OVUS_OBJECT)
{
    Trans = Create_Transform();

    TopRadius = 0.0;
    BottomRadius = 0.0;
    HorizontalPosition = 0.0;
    VerticalPosition = 0.0;
    BottomVertical = 0.0;
    TopVertical = 0.0;
    ConnectingRadius = 0.0;
    VerticalSpherePosition = 0.0;
    RootTolerance = 1.0e-4;
}



/*****************************************************************************
*
* FUNCTION
*
*   Copy_Ovus
*
* INPUT
*
*   Object - Object
*
* OUTPUT
*
* RETURNS
*
*   void * - New ovus
*
* AUTHOR
*
*   Jerome Grimbert
*
* DESCRIPTION
*
*   Copy an ovus.
*
* CHANGES
*
*
******************************************************************************/

ObjectPtr Ovus::Copy()
{
    Ovus *New = new Ovus();

    Destroy_Transform(New->Trans);
    *New = *this;
    New->Trans = Copy_Transform(Trans);

    return (New);
}



/*****************************************************************************
*
* FUNCTION
*
*   Destroy_Ovus
*
* INPUT
*
*   Object - Object
*
* OUTPUT
*
*   Object
*
* RETURNS
*
* AUTHOR
*
*   Jerome Grimbert
*
* DESCRIPTION
*
*   Destroy a ovus.
*
* CHANGES
*
*
******************************************************************************/

Ovus::~Ovus()
{
}



/*****************************************************************************
*
* FUNCTION
*
*   Compute_Ovus_BBox
*
* INPUT
*
*   Ovus - Ovus
*
* OUTPUT
*
*   Ovus
*
* RETURNS
*
* AUTHOR
*
*   Jerome Grimbert
*
* DESCRIPTION
*
*   Calculate the bounding box of an ovus.
*
* CHANGES
*
*
******************************************************************************/

void Ovus::Compute_BBox()
{
    // Compute the biggest vertical cylinder radius
    DBL biggest;
    DBL bottom;
    DBL length;
    biggest = ConnectingRadius - HorizontalPosition;
    bottom = -BottomRadius;
    length = BottomRadius + VerticalSpherePosition + TopRadius;
    if (biggest < BottomRadius)
    {
        biggest = BottomRadius;
    }
    if (biggest < TopRadius)
    {
        biggest = TopRadius;
    }
    // handle degenerated ovus in sphere
    // negative value have been intercepted by Parser::Parse_Ovus
    // and the 0.0 is only possible for detected degenerated ovus in that function
    if (BottomRadius == 0.0)
    {
        bottom = VerticalSpherePosition-TopRadius;
        length = 2*TopRadius;
    }

    Make_BBox(BBox, -biggest, bottom, -biggest,
              2.0 * biggest, length, 2.0 * biggest);

    Recompute_BBox(&BBox, Trans);
}



/*****************************************************************************
*
* FUNCTION
*
*   Ovus_UVCoord
*
* INPUT
*
* OUTPUT
*
* RETURNS
*
* AUTHOR
*
*   Jerome Grimbert
*
* DESCRIPTION
*
*   -
*
* CHANGES
*
*   -
*
******************************************************************************/

void Ovus::UVCoord(Vector2d& Result, const Intersection *Inter) const
{
    CalcUV(Inter->IPoint, Result);
}


/*****************************************************************************
*
* FUNCTION
*
*   CalcUV
*
* INPUT
*
* OUTPUT
*
* RETURNS
*
* AUTHOR
*
*   Jerome Grimbert
*
* DESCRIPTION
*
*   Calculate the u/v coordinate of a point on an ovus
*
* CHANGES
*
* due to the addition of distance, the mapping is changed to something similar
* to lemon, cone & cylinder
*
******************************************************************************/

void Ovus::CalcUV(const Vector3d& IPoint, Vector2d& Result) const
{
    DBL len, x, z, t;
    DBL phi, theta;
    Vector3d P;

    // Transform the point back into the ovus space.
    MInvTransPoint(P, IPoint, Trans);

    // the center of UV coordinate is the <0,0> point
    x = P[X];
    z = P[Z];

    // Determine its angle from the point (0, 0, 0) in the x-z plane.
    len = x * x + z * z;

    if ( (P[Y] > EPSILON) && (P[Y] < (VerticalSpherePosition - EPSILON) ) )
    {
    // when on the spindle, the range 0.25 to 0.75 is used
    // Verbatim from C-Lipka:
    // Dividing at 1/4 and 3/4 has the advantage of the division being exactly at a pixel boundary
    // if the texture is an image 2^N by 2^M pixels in size, which is common for image textures
    // originally designed for mesh-based renderers. It also happens to work for 20N by 20M pixels,
    // which is common for image textures with "arbitrary" sizes.
        phi = 0.75-0.5*(P[Y])/(VerticalSpherePosition);
    }
    else if (P[Y]>EPSILON)
    {
        // aka P[Y] is above VerticalSpherePositon, use TopRadius, from 0% to 25%
        phi = 0.0;
        if (TopRadius != 0.0)
        {
            t = ((P[Y]-VerticalSpherePosition)/(TopRadius));
            phi = (sin(sqrt(1-t)*M_PI_2)/(4.0));
        }
    }
    else
    {
        // aka P[Y] is below origin (<0), use BottomRadius, from 75% to 100%
        phi = 1.0;
        if (BottomRadius != 0.0)
        {
            t = ((BottomRadius+P[Y])/(BottomRadius));
            phi = 1.0-sin(sqrt(t)*M_PI_2)/(4.0);
        }
        else if (TopRadius != 0.0) // per Parser::Parse_Ovus, TopRadius & BottomRadius cannot be both 0.0 at the same time, but keep the test due to division
        {
            // degenerate ovus in sphere
            t = ((TopRadius-VerticalSpherePosition+P[Y])/(TopRadius));
            phi = 1.0-sin(sqrt(t)*M_PI_2)/(4.0);
        }
    }


    if (len > EPSILON)
    {
        len = sqrt(len);
        if (z == 0.0)
        {
            if (x > 0)
                theta = 0.0;
            else
                theta = M_PI;
        }
        else
        {
            theta = acos(x / len);
            if (z < 0.0)
                theta = TWO_M_PI - theta;
        }

        theta /= TWO_M_PI; // This will be from 0 to 1
    }
    else
        // This point is at one of the poles. Any value of xcoord will be ok...
        theta = 0;

    Result[U] = theta;
    Result[V] = 1.0-phi;

}

<<<<<<< HEAD
// UVMeshable part

void Ovus::evalVertex( Vector3d& r, const DBL u, const DBL v )const
{
  DBL y;
  if ( v < 0.25)
  {// below 0
    DBL t = 4.0*Sqr(asin(4.0*v))/Sqr(M_PI);
    y = -BottomRadius*(1.0-t);
  }
  else if (v > 0.75)
  {
    DBL cov = 1.0-v;
    DBL t = 4.0*Sqr(asin(4.0*cov))/Sqr(M_PI);
    y = VerticalSpherePosition+TopRadius*(1.0-t);
  }
  else
  {
    y = (v-0.25)*2.0*VerticalSpherePosition;
  }
  /* now compute which part the point is on
   * - bottom sphere
   * - connecting sphere
   * - top sphere
   */
  if ( y < BottomVertical)
  { // bottom sphere
    // abs to avoid sqrt returning -nan
    DBL adjustedRadius =  sqrt( fabs(Sqr(BottomRadius)- Sqr(y)));
    r = Vector3d( adjustedRadius * cos(u*TWO_M_PI), y, adjustedRadius*sin(u*TWO_M_PI));
  }
  else if ( y > TopVertical )
  { // top sphere
    // abs to avoid sqrt returning -nan
    DBL adjustedRadius = sqrt( fabs(Sqr(TopRadius)- Sqr(y-VerticalSpherePosition)));
    r = Vector3d( adjustedRadius * cos(u*TWO_M_PI), y, adjustedRadius*sin(u*TWO_M_PI));
  }
  else
  { // connecting sphere
    // abs to avoid sqrt returning -nan
    DBL adjustedRadius =  sqrt(fabs(Sqr(ConnectingRadius)-Sqr(y-VerticalPosition)))- HorizontalPosition;
    r = Vector3d( adjustedRadius * cos( u * TWO_M_PI ), y, adjustedRadius * sin( u * TWO_M_PI ) );
  }
  if (Trans)
  {
    MTransPoint( r, r, Trans );
  }
}
void Ovus::evalNormal( Vector3d& r, const DBL u, const DBL v )const
{
  DBL y;
  if ( v < 0.25)
  {// below 0
    DBL t = 4.0*Sqr(asin(4.0*v))/Sqr(M_PI);
    y = -BottomRadius*(1.0-t);
  }
  else if (v > 0.75)
  {
    DBL cov = 1.0-v;
    DBL t = 4.0*Sqr(asin(4.0*cov))/Sqr(M_PI);
    y = VerticalSpherePosition+TopRadius*(1.0-t);
  }
  else
  {
    y = (v-0.25)*2.0*VerticalSpherePosition;
  }
  /* now compute which part the point is on
   * - bottom sphere
   * - connecting sphere
   * - top sphere
   */
  if ( y < BottomVertical)
  { // bottom sphere
    DBL adjustedRadius =  sqrt(fabs( Sqr(BottomRadius)- Sqr(y)));
    r = Vector3d( adjustedRadius * cos(u*TWO_M_PI), y, adjustedRadius*sin(u*TWO_M_PI));
  }
  else if ( y > TopVertical )
  { // top sphere
    DBL adjustedRadius = sqrt( fabs(Sqr(TopRadius)- Sqr(y-VerticalSpherePosition)));
    r = Vector3d( adjustedRadius * cos(u*TWO_M_PI), y-VerticalSpherePosition, adjustedRadius*sin(u*TWO_M_PI));
  }
  else
  { // connecting sphere
     /*
     *
     * curvature is known and constant: only the center is moving verticaly
     */
    r = Vector3d( ConnectingRadius * cos( u * TWO_M_PI ), y-VerticalPosition, ConnectingRadius * sin( u * TWO_M_PI ) );
  }
  if (Trans)
  {
    MTransNormal( r, r, Trans );
  }
  r.normalize();
}
void Ovus::minUV( Vector2d& r )const
{
  r[U] = 0.0;
  r[V] = 0.0;
}
void Ovus::maxUV( Vector2d& r )const
{
  r[U] = 1.0;
  r[V] = 1.0;
}
}
=======
}
// end of namespace pov
>>>>>>> 74b3ebe0
<|MERGE_RESOLUTION|>--- conflicted
+++ resolved
@@ -994,7 +994,6 @@
 
 }
 
-<<<<<<< HEAD
 // UVMeshable part
 
 void Ovus::evalVertex( Vector3d& r, const DBL u, const DBL v )const
@@ -1101,7 +1100,4 @@
   r[V] = 1.0;
 }
 }
-=======
-}
-// end of namespace pov
->>>>>>> 74b3ebe0
+// end of namespace pov